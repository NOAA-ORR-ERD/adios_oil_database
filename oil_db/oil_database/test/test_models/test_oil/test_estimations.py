'''
    Test our Oil Model Estimations class
'''
import pytest
<<<<<<< HEAD

=======
>>>>>>> 0dcc3289

import numpy as np

from oil_database.util.json import ObjFromDict
from oil_database.data_sources.oil.estimations import (OilEstimation,
                                                       OilSampleEstimation)
from oil_database.models.common.float_unit import TemperatureUnit

pytestmark = pytest.mark.skipif(True, reason="Not using Estimations now")


class TestOilEstimation():
    @pytest.mark.parametrize(
        'oil',
        [{'name': 'Oil Name'},
         {'oil_name': 'Oil Name'},
         pytest.param(None, marks=pytest.mark.raises(exception=TypeError)),
         pytest.param(0.0, marks=pytest.mark.raises(exception=ValueError)),
         pytest.param('string', marks=pytest.mark.raises(exception=ValueError)),
         pytest.param({}, marks=pytest.mark.raises(exception=ValueError))
         ]
    )
    def test_init(self, oil):
        if oil is not None:
            oil_est = OilEstimation(oil)
        else:
            oil_est = OilEstimation()

        assert oil_est._k_v2 is None

    @pytest.mark.parametrize(
        'oil',
        [{'name': 'Oil Name'},
         {'oil_name': 'Oil Name'},
         ]
    )
    def test_repr(self, oil):
        oil_est = OilEstimation(oil)

        assert repr(oil_est) == '<OilEstimation(Oil Name)>'

    @pytest.mark.parametrize(
        'oil',
        [{'name': 'Oil Name',
          'temperature': {'value': 293.0, 'unit': 'K',
                          '_cls': 'oil_database.models.common.float_unit'
                                  '.TemperatureUnit'
                          }
          },
         ]
    )
    def test_float_units(self, oil):
        oil_est = OilEstimation(oil)

        assert isinstance(oil_est.record.temperature, TemperatureUnit)

    @pytest.mark.parametrize(
        'oil',
        [{'name': 'Oil Name',
          'some_temp': 293.0
          },
         ]
    )
    def test_getattr(self, oil):
        oil_est = OilEstimation(oil)

        assert hasattr(oil_est, 'some_temp')

    @pytest.mark.parametrize(
        'oil, sample_id, product_type, expected',
        [
         ({'name': 'Oil Name'}, None, None, None),
         ({'name': 'Oil Name', 'samples': None}, None, None, None),
         ({'name': 'Oil Name', 'samples': {}}, None, None, None),
         ({'name': 'Oil Name',
           'samples': [{'name': 'Fresh Oil Sample'}]},
          '10% Weathered', None, None),
         ({'name': 'Oil Name',
           'samples': [{'name': 'Fresh Oil Sample'}]},
          None, None, {'name': 'Fresh Oil Sample'}),
         ({'name': 'Oil Name',
           'samples': [{'name': 'Fresh Oil Sample'}]},
          'Fresh Oil Sample', None, {'name': 'Fresh Oil Sample'}),
         ({'name': 'Oil Name',
           'samples': [{'name': '10% Weathered'}]},
          '10% Weathered', None, {'name': '10% Weathered'}),
         ]
    )
    def test_get_sample(self, oil, sample_id, product_type, expected):
        oil_est = OilEstimation(oil)

        if expected is not None:
            expected = OilSampleEstimation(ObjFromDict(expected), product_type)

        if sample_id is None:
            print('get_sample(): ', oil_est.get_sample())
        else:
            print('get_sample(): ', oil_est.get_sample(sample_id))

        print('expected: ', expected)

        if sample_id is None:
            assert oil_est.get_sample() == expected
        else:
            assert oil_est.get_sample(sample_id) == expected

    @pytest.mark.parametrize(
        'oil, product_type, expected',
        [
         ({'name': 'Oil Name'}, None, None),
         ({'name': 'Oil Name', 'samples': None}, None, None),
         ({'name': 'Oil Name', 'samples': {}}, None, None),
         ({'name': 'Oil Name',
           'samples': [{'sample_id': 'w=0.0'}]},
          None, {'sample_id': 'w=0.0'}),
         ]
    )
    def test_get_first_sample(self, oil, product_type, expected):
        oil_est = OilEstimation(oil)

        if expected is not None:
            expected = OilSampleEstimation(ObjFromDict(expected), product_type)

        print('get_first_sample(): ', oil_est.get_first_sample())

        print('expected: ', expected)

        assert oil_est.get_first_sample() == expected


class TestOilEstimationTemperature():
    @pytest.mark.parametrize(
        'obj_list, expected',
        [
         ([], None),
         ([{}], None),
         ([{'ref_temp': {'value': 10.0}}], {'ref_temp': {'value': 10.0}}),
         ]
    )
    def test_lowest_temperature(self, obj_list, expected):
        if obj_list is not None:
            obj_list = [ObjFromDict(o) for o in obj_list]

        if expected is not None:
            expected = ObjFromDict(expected)

        assert OilSampleEstimation.lowest_temperature(obj_list) == expected

    @pytest.mark.parametrize(
        'obj_list, temperature, expected',
        [
         ([], None, []),
         pytest.param([{}], None, [],
                      marks=pytest.mark.raises(exception=AttributeError)),
         ([{'ref_temp': {'value': 10.0, 'unit': 'C',
                         '_cls': 'oil_database.models.common.float_unit'
                                 '.TemperatureUnit'}}
           ],
          20.0, [{'ref_temp': {'value': 10.0, 'unit': 'C',
                               '_cls': 'oil_database.models.common.float_unit'
                                       '.TemperatureUnit'}}]
          ),
         ([
           {'ref_temp': {'value': 280.0, 'unit': 'K',
                         '_cls': 'oil_database.models.common.float_unit'
                                 '.TemperatureUnit'}},
           {'ref_temp': {'value': 290.0, 'unit': 'K',
                         '_cls': 'oil_database.models.common.float_unit'
                                 '.TemperatureUnit'}},
           ],
          285.0, [{'ref_temp': {'value': 280.0, 'unit': 'K',
                                '_cls': 'oil_database.models.common.float_unit'
                                        '.TemperatureUnit'}}]
          ),
         ([
           {'ref_temp': {'value': 280.0, 'unit': 'K',
                         '_cls': 'oil_database.models.common.float_unit'
                                 '.TemperatureUnit'}},
           {'ref_temp': {'value': 290.0, 'unit': 'K',
                         '_cls': 'oil_database.models.common.float_unit'
                                 '.TemperatureUnit'}},
           ],
          285.01, [{'ref_temp': {
                        'value': 290.0, 'unit': 'K',
                        '_cls': 'oil_database.models.common.float_unit'
                                '.TemperatureUnit'}}]
          ),
         ([
           {'ref_temp': {'value': 280.0, 'unit': 'K',
                         '_cls': 'oil_database.models.common.float_unit'
                                 '.TemperatureUnit'}},
           {'ref_temp': {'value': 290.0, 'unit': 'K',
                         '_cls': 'oil_database.models.common.float_unit'
                                 '.TemperatureUnit'}},
           ],
          [285.0, 285.01],
          [
           [{'ref_temp': {'value': 280.0, 'unit': 'K',
                          '_cls': 'oil_database.models.common.float_unit'
                                  '.TemperatureUnit'}}],
           [{'ref_temp': {'value': 290.0, 'unit': 'K',
                          '_cls': 'oil_database.models.common.float_unit'
                                  '.TemperatureUnit'}}],
           ]
          ),
         ]
    )
    def test_closest_to_temperature(self, obj_list, temperature, expected):
        oil_est = OilEstimation({'name': 'Oil Name'})

        if obj_list is not None:
            obj_list = [ObjFromDict(oil_est._add_float_units(o))
                        for o in obj_list]
        print('obj_list: ', [o.__dict__ for o in obj_list])

        if expected is not None:
            if any([isinstance(o, (tuple, list, set, frozenset))
                    for o in expected]):
                expected = [[ObjFromDict(oil_est._add_float_units(o))
                             for o in i]
                            for i in expected]
            else:
                expected = [ObjFromDict(oil_est._add_float_units(o))
                            for o in expected]

            try:
                print('expected: ', [o.__dict__ for o in expected])
            except AttributeError:
                print('expected: ', [[o.__dict__ for o in i]
                                     for i in expected])

        res = OilSampleEstimation.closest_to_temperature(obj_list, temperature)

        try:
            print('results: ', [o.__dict__ for o in res])
        except AttributeError:
            print('results: ', [[o.__dict__ for o in ri] for ri in res])

        assert res == expected

    @pytest.mark.parametrize(
        'obj_list, temperature, expected',
        [
         ([], None, []),
         pytest.param([{}], None, [],
                      marks=pytest.mark.raises(exception=AttributeError)),
         ([{'ref_temp': {'value': 10.0,
                         'unit': 'C',
                         '_cls': 'oil_database.models.common.float_unit'
                                 '.TemperatureUnit'}}
           ],
          20.0, [[
                  {'ref_temp': {'value': 10.0,
                                'unit': 'C',
                                '_cls': 'oil_database.models.common.float_unit'
                                        '.TemperatureUnit'}},
                  {'ref_temp': {'value': 10.0,
                                'unit': 'C',
                                '_cls': 'oil_database.models.common.float_unit'
                                        '.TemperatureUnit'}},
                 ]]
          ),
         ([
           {'ref_temp': {'value': 280.0,
                         'unit': 'K',
                         '_cls': 'oil_database.models.common.float_unit'
                                 '.TemperatureUnit'}},
           {'ref_temp': {'value': 290.0,
                         'unit': 'K',
                         '_cls': 'oil_database.models.common.float_unit'
                                 '.TemperatureUnit'}},
           ],
          285.0,
          [[
            {'ref_temp': {'value': 280.0,
                          'unit': 'K',
                          '_cls': 'oil_database.models.common.float_unit'
                                  '.TemperatureUnit'}},
            {'ref_temp': {'value': 290.0,
                          'unit': 'K',
                          '_cls': 'oil_database.models.common.float_unit'
                                  '.TemperatureUnit'}},
            ]]
          ),
         ([
           {'ref_temp': {'value': 280.0,
                         'unit': 'K',
                         '_cls': 'oil_database.models.common.float_unit'
                                 '.TemperatureUnit'}},
           {'ref_temp': {'value': 290.0,
                         'unit': 'K',
                         '_cls': 'oil_database.models.common.float_unit'
                                 '.TemperatureUnit'}},
           ],
          285.01,
          [[
            {'ref_temp': {'value': 280.0,
                          'unit': 'K',
                          '_cls': 'oil_database.models.common.float_unit'
                                  '.TemperatureUnit'}},
            {'ref_temp': {'value': 290.0,
                          'unit': 'K',
                          '_cls': 'oil_database.models.common.float_unit'
                                  '.TemperatureUnit'}},
            ]]
          ),
         ([
           {'ref_temp': {'value': 280.0,
                         'unit': 'K',
                         '_cls': 'oil_database.models.common.float_unit'
                                 '.TemperatureUnit'}},
           {'ref_temp': {'value': 290.0,
                         'unit': 'K',
                         '_cls': 'oil_database.models.common.float_unit'
                                 '.TemperatureUnit'}},
           ],
          [285.0, 285.01],
          [
           [
            {'ref_temp': {'value': 280.0,
                          'unit': 'K',
                          '_cls': 'oil_database.models.common.float_unit'
                                  '.TemperatureUnit'}},
            {'ref_temp': {'value': 290.0,
                          'unit': 'K',
                          '_cls': 'oil_database.models.common.float_unit'
                                  '.TemperatureUnit'}},
            ],
           [
            {'ref_temp': {'value': 280.0,
                          'unit': 'K',
                          '_cls': 'oil_database.models.common.float_unit'
                                  '.TemperatureUnit'}},
            {'ref_temp': {'value': 290.0,
                          'unit': 'K',
                          '_cls': 'oil_database.models.common.float_unit'
                                  '.TemperatureUnit'}},
            ],
           ]
          ),
         ]
    )
    def test_bounding_temperatures(self, obj_list, temperature, expected):
        oil_est = OilEstimation({'name': 'Oil Name'})

        if obj_list is not None:
            obj_list = [ObjFromDict(oil_est._add_float_units(o))
                        for o in obj_list]

        if expected is not None:
            if any([isinstance(o, (tuple, list, set, frozenset))
                    for o in expected]):
                expected = [tuple(ObjFromDict(oil_est._add_float_units(o))
                                  for o in i)
                            for i in expected]
            else:
                expected = [ObjFromDict(oil_est._add_float_units(o))
                            for o in expected]

        res = OilSampleEstimation.bounding_temperatures(obj_list, temperature)
        assert res == expected


class TestOilEstimationPointTemperatures():
    @pytest.mark.parametrize(
        'oil, sample_id, estimate, expected',
        [
         ({'name': 'Oil Name',
           'comments': 'This record has an empty sample',
           'samples': [{
               'name': 'Fresh Oil Sample',
           }]
           },
          None, None, (None, None)),
         ({'name': 'Oil Name',
           'comments': 'This record has no pour point, but has dvis',
           'samples': [{
               'name': 'Fresh Oil Sample',
               'dvis': [
                   {'viscosity': {
                        'value': 0.023, 'unit': 'kg/(m s)',
                        '_cls': 'oil_database.models.common.float_unit'
                                '.DynamicViscosityUnit'},
                    'ref_temp': {
                        'value': 288.0, 'unit': 'K',
                        '_cls': 'oil_database.models.common.float_unit'
                                '.TemperatureUnit'}}
               ],
           }]
           },
          None, None, (None, None)),
         ({'name': 'Oil Name',
           'comments': 'This record has a single pour point attribute',
           'samples': [{
               'name': 'Fresh Oil Sample',
               'pour_points': [{
                   'ref_temp': {'value': 265.0,
                                'unit': 'K',
                                '_cls': 'oil_database.models.common.float_unit'
                                        '.TemperatureUnit'}
               }],
               'kvis': None,
           }]
           },
          None, None, (265.0, 265.0)),
         ({'name': 'Oil Name',
           'comments': 'This record has no pour point, but has kvis & dvis',
           'samples': [{
               'name': 'Fresh Oil Sample',
               'dvis': [
                   {'viscosity': {
                        'value': 0.023, 'unit': 'kg/(m s)',
                        '_cls': 'oil_database.models.common.float_unit'
                                '.DynamicViscosityUnit'},
                    'ref_temp': {
                        'value': 288.0, 'unit': 'K',
                        '_cls': 'oil_database.models.common.float_unit'
                                '.TemperatureUnit'}}
               ],
               'kvis': [
                   {'viscosity': {
                        'value': 0.0001333, 'unit': 'm^2/s',
                        '_cls': 'oil_database.models.common.float_unit'
                                '.KinematicViscosityUnit'},
                    'ref_temp': {
                        'value': 311.0, 'unit': 'K',
                        '_cls': 'oil_database.models.common.float_unit'
                                '.TemperatureUnit'}}
               ],
           }]
           },
          None, None, (None, 200.0)),
         ({'name': 'Oil Name',
           'comments': 'This record has no pour point, but has kvis',
           'samples': [{
               'name': 'Fresh Oil Sample',
               'kvis': [
                   {'viscosity': {
                        'value': 0.0001333, 'unit': 'm^2/s',
                        '_cls': 'oil_database.models.common.float_unit'
                                '.KinematicViscosityUnit'},
                    'ref_temp': {
                        'value': 311.0, 'unit': 'K',
                        '_cls': 'oil_database.models.common.float_unit'
                                '.TemperatureUnit'}}
               ],
           }]
           },
          None, None, (None, 200.0)),
         ({'name': 'Oil Name',
           'comments': ('This record has no pour point, '
                        'but has dvis and density'),
           'samples': [{
               'name': 'Fresh Oil Sample',
               'dvis': [
                   {'viscosity': {
                        'value': 0.3851, 'unit': 'kg/(m s)',
                        '_cls': 'oil_database.models.common.float_unit'
                                '.DynamicViscosityUnit'},
                    'ref_temp': {
                        'value': 288.0, 'unit': 'K',
                        '_cls': 'oil_database.models.common.float_unit'
                                '.TemperatureUnit'}}
               ],
               'densities': [
                   {'density': {
                       'value': 800.0, 'unit': 'kg/m^3',
                       '_cls': 'oil_database.models.common.float_unit'
                               '.DensityUnit'},
                    'ref_temp': {
                        'value': 288.0, 'unit': 'K',
                        '_cls': 'oil_database.models.common.float_unit'
                                '.TemperatureUnit'},
                    }
               ]
           }]
           },
          None, None, (None, 200.0)),
         ]
    )
    def test_pour_point(self, oil, sample_id, estimate, expected):
        print('oil: ', oil)
        print('sample: ', sample_id)
        oil_est = OilEstimation(oil)

        if sample_id is None and estimate is None:
            res = oil_est.get_sample().pour_point()
        elif sample_id is None:
            res = oil_est.get_sample().pour_point(estimate_if_none=estimate)
        elif estimate is None:
            res = oil_est.get_sample(sample_id=sample_id).pour_point()
        else:
            res = (oil_est.get_sample(sample_id=sample_id)
                   .pour_point(estimate_if_none=estimate))

        print(res, expected)
        for a, b in zip(res, expected):
            if a is not None and b is not None:
                assert np.isclose(a, b)
            else:
                assert a == b

    @pytest.mark.parametrize(
        'oil, sample_id, estimate, expected',
        [
         ({'name': 'Oil Name',
           'comments': 'This record has an empty sample',
           'samples': [{
               'name': 'Fresh Oil Sample',
           }]
           },
          None, None, (None, None)),
         ({'name': 'Oil Name',
           'comments': ('This record has no flash point, '
                        'but has cuts & sara fractions'),
           'samples': [{
               'name': 'Fresh Oil Sample',
               'cuts': [
                   {'fraction': {
                       'value': 0.35, 'unit': 'fraction',
                       '_cls': 'oil_database.models.common.float_unit'
                               '.FloatUnit'},
                    'vapor_temp': {
                        'value': 531.0, 'unit': 'K',
                        '_cls': 'oil_database.models.common.float_unit'
                                '.TemperatureUnit'}
                    },
                   {'fraction': {
                       'value': 0.4, 'unit': 'fraction',
                       '_cls': 'oil_database.models.common.float_unit'
                               '.FloatUnit'},
                    'vapor_temp': {
                        'value': 543.0, 'unit': 'K',
                        '_cls': 'oil_database.models.common.float_unit'
                                '.TemperatureUnit'}
                    },
                   {'fraction': {
                       'value': 0.45, 'unit': 'fraction',
                       '_cls': 'oil_database.models.common.float_unit'
                               '.FloatUnit'},
                    'vapor_temp': {
                        'value': 559.0, 'unit': 'K',
                        '_cls': 'oil_database.models.common.float_unit'
                                '.TemperatureUnit'}
                    },
               ],
               'sara_total_fractions': [
                   {'fraction': {
                       'value': 0.895, 'unit': 'fraction',
                       '_cls': 'oil_database.models.common.float_unit'
                               '.FloatUnit'},
                    'sara_type': 'Saturates'},
                   {'fraction': {
                       'value': 0.093, 'unit': 'fraction',
                       '_cls': 'oil_database.models.common.float_unit'
                               '.FloatUnit'},
                    'sara_type': 'Aromatics'},
                   {'fraction': {
                       'value': 0.0, 'unit': 'fraction',
                       '_cls': 'oil_database.models.common.float_unit'
                               '.FloatUnit'},
                    'sara_type': 'Resins'},
                   {'fraction': {
                       'value': 0.01, 'unit': 'fraction',
                       '_cls': 'oil_database.models.common.float_unit'
                               '.FloatUnit'},
                    'sara_type': 'Asphaltenes'}
               ],


           }]
           },
          None, None, (424.41, None)),
         ({'name': 'Oil Name',
           'comments': 'This record has no flash point, but has api gravity',
           'samples': [{
               'name': 'Fresh Oil Sample',
               'apis': [{'gravity': 10.0}],
           }]
           },
          None, None, (423.6, None)),
         ({'name': 'Oil Name',
           'comments': 'This record has a flash point',
           'samples': [{
               'name': 'Fresh Oil Sample',
               'flash_points': [
                   {'ref_temp': {
                       'value': 273.15, 'unit': 'K',
                       '_cls': 'oil_database.models.common.float_unit'
                               '.TemperatureUnit'}
                    }
               ],
           }]
           },
          None, None, (273.15, 273.15)),
         ]
    )
    def test_flash_point(self, oil, sample_id, estimate, expected):
        print('oil: ', oil)
        print('sample: ', sample_id)
        oil_est = OilEstimation(oil)

        if sample_id is None and estimate is None:
            res = oil_est.get_sample().flash_point()
        elif sample_id is None:
            res = oil_est.get_sample().flash_point(estimate_if_none=estimate)
        elif estimate is None:
            res = oil_est.get_sample(sample_id=sample_id).flash_point()
        else:
            res = (oil_est.get_sample(sample_id=sample_id)
                   .flash_point(estimate_if_none=estimate))

        print(res, expected)
        for a, b in zip(res, expected):
            if a is not None and b is not None:
                assert np.isclose(a, b)
            else:
                assert a == b


class TestOilEstimationDensities():
    @pytest.mark.parametrize(
        'oil, expected',
        [
         ({'name': 'Oil Name',
           'comments': 'This record has an empty sample',
           'samples': [{
               'name': 'Fresh Oil Sample',
           }]
           },
          None),
         ({'name': 'Oil Name',
           'comments': 'This record has one api gravity',
           'samples': [{
               'name': 'Fresh Oil Sample',
               'apis': [{'gravity': 10.0}],
           }]
           },
          {'gravity': 10.0}),
         ({'name': 'Oil Name',
           'comments': 'This record has multiple api gravities',
           'samples': [{
               'name': 'Fresh Oil Sample',
               'apis': [{'gravity': 10.0},
                        {'gravity': 20.0},
                        {'gravity': 30.0}]
           }]
           },
          {'gravity': 10.0}),
         ({'name': 'Oil Name',
           'comments': 'This record has no api gravity, but has density',
           'samples': [{
               'name': 'Fresh Oil Sample',
               'densities': [
                   {'density': {
                       'value': 894.0, 'unit': 'kg/m^3',
                       '_cls': 'oil_database.models.common.float_unit'
                               '.DensityUnit'},
                    'ref_temp': {
                        'value': 273.0, 'unit': 'K',
                        '_cls': 'oil_database.models.common.float_unit'
                                '.TemperatureUnit'}
                    },
                   {'density': {
                       'value': 89.0, 'unit': 'kg/m^3',
                       '_cls': 'oil_database.models.common.float_unit'
                               '.DensityUnit'},
                    'ref_temp': {
                        'value': 288.0, 'unit': 'K',
                        '_cls': 'oil_database.models.common.float_unit'
                                '.TemperatureUnit'}
                    }
               ],
           }]
           },
          None),
         ]
    )
    def test_get_api(self, oil, expected):
        print('oil: ', oil)
        oil_est = OilEstimation(oil)

        res = oil_est.get_sample().get_api()

        if expected is not None:
            expected = ObjFromDict(expected)

        assert res == expected

    @pytest.mark.parametrize(
        'oil, expected',
        [
         ({'name': 'Oil Name',
           'comments': 'This record has an empty sample',
           'samples': [{
               'name': 'Fresh Oil Sample',
           }]
           },
          None),
         ({'name': 'Oil Name',
           'comments': 'This record has one api gravity',
           'samples': [{
               'name': 'Fresh Oil Sample',
               'apis': [{'gravity': 10.0}],
           }]
           },
          10.0),
         ({'name': 'Oil Name',
           'comments': 'This record has multiple api gravities',
           'samples': [{
               'name': 'Fresh Oil Sample',
               'apis': [
                   {'gravity': 10.0},
                   {'gravity': 20.0},
                   {'gravity': 30.0}
               ],
           }]
           },
          10.0),
         ({'name': 'Oil Name',
           'comments': 'This record has no api gravity, but has density',
           'samples': [{
               'name': 'Fresh Oil Sample',
               'densities': [
                   {'density': {
                       'value': 994.0, 'unit': 'kg/m^3',
                       '_cls': 'oil_database.models.common.float_unit'
                               '.DensityUnit'},
                    'ref_temp': {
                        'value': 273.15, 'unit': 'K',
                        '_cls': 'oil_database.models.common.float_unit'
                                '.TemperatureUnit'}
                    },
                   {'density': {
                       'value': 1000.0, 'unit': 'kg/m^3',
                       '_cls': 'oil_database.models.common.float_unit'
                               '.DensityUnit'},
                    'ref_temp': {
                        'value': 288.15, 'unit': 'K',
                        '_cls': 'oil_database.models.common.float_unit'
                                '.TemperatureUnit'}
                    }
               ],
           }]
           },
          10.0),
         ]
    )
    def test_get_api_from_densities(self, oil, expected):
        print('oil: ', oil)
        oil_est = OilEstimation(oil)

        res = oil_est.get_sample().get_api_from_densities()

        print(res, expected)
        assert res == expected

    @pytest.mark.parametrize(
        'oil, expected',
        [
         ({'name': 'Oil Name',
           'comments': 'This record has an empty sample',
           'samples': [{
               'name': 'Fresh Oil Sample',
           }]
           },
          []),
         ({'name': 'Oil Name',
           'comments': 'This record has one api gravity',
           'samples': [{
               'name': 'Fresh Oil Sample',
               'apis': [{'gravity': 10.0}],
           }]
           },
          [
           {'density': {'value': 1000.0, 'unit': 'kg/m^3',
                        '_cls': 'oil_database.models.common.float_unit'
                                '.DensityUnit'},
            'ref_temp': {'value': 288.15, 'unit': 'K',
                         '_cls': 'oil_database.models.common.float_unit'
                                 '.TemperatureUnit'}
            }
           ]),
         ({'name': 'Oil Name',
           'comments': 'This record has multiple api gravities',
           'samples': [{
               'name': 'Fresh Oil Sample',
               'apis': [
                   {'gravity': 10.0},
                   {'gravity': 20.0},
                   {'gravity': 30.0}
               ],
           }]
           },
          [
           {'density': {'value': 1000.0, 'unit': 'kg/m^3',
                        '_cls': 'oil_database.models.common.float_unit'
                                '.DensityUnit'},
            'ref_temp': {'value': 288.15, 'unit': 'K',
                         '_cls': 'oil_database.models.common.float_unit'
                                 '.TemperatureUnit'}
            }
           ]),
         ({'name': 'Oil Name',
           'comments': 'This record has no api gravity, but has density',
           'samples': [{
               'name': 'Fresh Oil Sample',
               'densities': [
                   {'density': {
                       'value': 994.0, 'unit': 'kg/m^3',
                       '_cls': 'oil_database.models.common.float_unit'
                               '.DensityUnit'},
                    'ref_temp': {
                        'value': 273.15, 'unit': 'K',
                        '_cls': 'oil_database.models.common.float_unit'
                                '.TemperatureUnit'}
                    },
                   {'density': {
                       'value': 1000.0, 'unit': 'kg/m^3',
                       '_cls': 'oil_database.models.common.float_unit'
                               '.DensityUnit'},
                    'ref_temp': {
                        'value': 288.15, 'unit': 'K',
                        '_cls': 'oil_database.models.common.float_unit'
                                '.TemperatureUnit'}
                    }
               ],
           }]
           },
          [
           {'density': {'value': 994.0, 'unit': 'kg/m^3',
                        '_cls': 'oil_database.models.common.float_unit'
                                '.DensityUnit'},
            'ref_temp': {'value': 273.15, 'unit': 'K',
                         '_cls': 'oil_database.models.common.float_unit'
                                 '.TemperatureUnit'}
            },
           {'density': {'value': 1000.0, 'unit': 'kg/m^3',
                        '_cls': 'oil_database.models.common.float_unit'
                                '.DensityUnit'},
            'ref_temp': {'value': 288.15, 'unit': 'K',
                         '_cls': 'oil_database.models.common.float_unit'
                                 '.TemperatureUnit'}
            }
           ]),
         ]
    )
    def test_get_densities(self, oil, expected):
        print('oil: ', oil)
        oil_est = OilEstimation(oil)

        res = oil_est.get_sample().get_densities()

        if expected is not None:
            expected = [ObjFromDict(oil_est._add_float_units(i))
                        for i in expected]

        print(res, expected)
        assert res == expected

    @pytest.mark.parametrize(
        'oil, temp_k, expected',
        [
         ({'name': 'Oil Name',
           'comments': 'This record has an empty sample',
           'samples': [{
               'name': 'Fresh Oil Sample',
           }]
           },
          None, None),
         ({'name': 'Oil Name',
           'comments': 'This record has one api gravity',
           'samples': [{
               'name': 'Fresh Oil Sample',
               'apis': [{'gravity': 10.0}],
           }]
           },
          None, 1000.0),
         ({'name': 'Oil Name',
           'comments': 'This record has multiple api gravities',
           'samples': [{
               'name': 'Fresh Oil Sample',
               'apis': [
                   {'gravity': 10.0},
                   {'gravity': 20.0},
                   {'gravity': 30.0}
               ],
           }]
           },
          None, 1000.0),
         ({'name': 'Oil Name',
           'comments': 'This record has no api gravity, but has density',
           'samples': [{
               'name': 'Fresh Oil Sample',
               'densities': [
                   {'density': {
                       'value': 994.0, 'unit': 'kg/m^3',
                       '_cls': 'oil_database.models.common.float_unit'
                               '.DensityUnit'},
                    'ref_temp': {
                        'value': 273.15, 'unit': 'K',
                        '_cls': 'oil_database.models.common.float_unit'
                                '.TemperatureUnit'}
                    },
                   {'density': {
                       'value': 1000.0, 'unit': 'kg/m^3',
                       '_cls': 'oil_database.models.common.float_unit'
                               '.DensityUnit'},
                    'ref_temp': {
                        'value': 288.15, 'unit': 'K',
                        '_cls': 'oil_database.models.common.float_unit'
                                '.TemperatureUnit'}
                    }
               ],
           }]
           },
          None, 1000.0),
         ({'name': 'Oil Name',
           'comments': 'This record has no api gravity, but has density',
           'samples': [{
               'name': 'Fresh Oil Sample',
               'densities': [
                   {'density': {
                       'value': 994.0, 'unit': 'kg/m^3',
                       '_cls': 'oil_database.models.common.float_unit'
                               '.DensityUnit'},
                    'ref_temp': {
                        'value': 273.15, 'unit': 'K',
                        '_cls': 'oil_database.models.common.float_unit'
                                '.TemperatureUnit'}
                    },
                   {'density': {
                       'value': 1000.0, 'unit': 'kg/m^3',
                       '_cls': 'oil_database.models.common.float_unit'
                               '.DensityUnit'},
                    'ref_temp': {
                        'value': 288.15, 'unit': 'K',
                        '_cls': 'oil_database.models.common.float_unit'
                                '.TemperatureUnit'}
                    }
               ],
           }]
           },
          273.15, 994.0),
         ]
    )
    def test_density_at_temp(self, oil, temp_k, expected):
        print('oil: ', oil)
        oil_est = OilEstimation(oil)

        sample = oil_est.get_sample()

        if temp_k is None:
            res = sample.density_at_temp()
        else:
            res = sample.density_at_temp(temperature=temp_k)

        print(res, expected)
        assert res == expected

    @pytest.mark.parametrize(
        'oil, expected',
        [
         ({'name': 'Oil Name',
           'comments': 'This record has an empty sample',
           'samples': [{
               'name': 'Fresh Oil Sample',
           }]
           },
          None),
         ({'name': 'Oil Name',
           'comments': 'This record has one api gravity',
           'samples': [{
               'name': 'Fresh Oil Sample',
               'apis': [{'gravity': 10.0}],
           }]
           },
          1000.0),
         ({'name': 'Oil Name',
           'comments': 'This record has multiple api gravities',
           'samples': [{
               'name': 'Fresh Oil Sample',
               'apis': [
                   {'gravity': 10.0},
                   {'gravity': 20.0},
                   {'gravity': 30.0}
               ],
           }]
           },
          1000.0),
         ({'name': 'Oil Name',
           'comments': 'This record has no api gravity, but has density',
           'samples': [{
               'name': 'Fresh Oil Sample',
               'densities': [
                   {'density': {
                       'value': 994.0, 'unit': 'kg/m^3',
                       '_cls': 'oil_database.models.common.float_unit'
                               '.DensityUnit'},
                    'ref_temp': {
                        'value': 273.15, 'unit': 'K',
                        '_cls': 'oil_database.models.common.float_unit'
                                '.TemperatureUnit'}
                    },
                   {'density': {
                       'value': 1000.0, 'unit': 'kg/m^3',
                       '_cls': 'oil_database.models.common.float_unit'
                               '.DensityUnit'},
                    'ref_temp': {
                        'value': 288.15, 'unit': 'K',
                        '_cls': 'oil_database.models.common.float_unit'
                                '.TemperatureUnit'}
                    }
               ],
           }]
           },
          1000.0),
         ]
    )
    def test_standard_density(self, oil, expected):
        print('oil: ', oil)
        oil_est = OilEstimation(oil)

        sample = oil_est.get_sample()

        res = sample.standard_density

        print(res, expected)
        assert res == expected


class TestOilEstimationDynamicViscosities():
    @pytest.mark.parametrize(
        'oil, expected',
        [
         ({'name': 'Oil Name',
           'comments': 'This record has an empty sample',
           'samples': [{
               'name': 'Fresh Oil Sample',
           }]
           },
          []),
         ({'name': 'Oil Name',
           'comments': 'This record has just dvis',
           'samples': [{
               'name': 'Fresh Oil Sample',
               'dvis': [
                   {'viscosity': {
                       'value': 0.025, 'unit': 'kg/(m s)',
                       '_cls': 'oil_database.models.common.float_unit'
                               '.DynamicViscosityUnit'},
                    'ref_temp': {
                        'value': 273.0, 'unit': 'K',
                        '_cls': 'oil_database.models.common.float_unit'
                                '.TemperatureUnit'}
                    },
               ],
           }]
           },
          [
           {'viscosity': {
               'value': 0.025, 'unit': 'kg/(m s)',
               '_cls': 'oil_database.models.common.float_unit'
                       '.DynamicViscosityUnit'},
            'ref_temp': {
               'value': 273.0, 'unit': 'K',
               '_cls': 'oil_database.models.common.float_unit'
                       '.TemperatureUnit'}
            },
           ]),
         ({'name': 'Oil Name',
           'comments': 'This record has 1 kvis and 1 redundant dvis',
           'samples': [{
               'name': 'Fresh Oil Sample',
               'kvis': [
                   {'viscosity': {
                        'value': 0.0001333, 'unit': 'm^2/s',
                        '_cls': 'oil_database.models.common.float_unit'
                                '.KinematicViscosityUnit'},
                    'ref_temp': {
                        'value': 273.15, 'unit': 'K',
                        '_cls': 'oil_database.models.common.float_unit'
                                '.TemperatureUnit'}}
               ],
               'dvis': [
                   {'viscosity': {
                       'value': 0.025, 'unit': 'kg/(m s)',
                       '_cls': 'oil_database.models.common.float_unit'
                               '.DynamicViscosityUnit'},
                    'ref_temp': {
                        'value': 273.15, 'unit': 'K',
                        '_cls': 'oil_database.models.common.float_unit'
                                '.TemperatureUnit'}
                    },
               ],
           }]
           },
          []),
         ({'name': 'Oil Name',
           'comments': ('This record has 1 kvis '
                        'and 1 barely non-redundant dvis'),
           'samples': [{
               'name': 'Fresh Oil Sample',
               'kvis': [
                   {'viscosity': {
                        'value': 0.0001333, 'unit': 'm^2/s',
                        '_cls': 'oil_database.models.common.float_unit'
                                '.KinematicViscosityUnit'},
                    'ref_temp': {
                        'value': 273.15, 'unit': 'K',
                        '_cls': 'oil_database.models.common.float_unit'
                                '.TemperatureUnit'}}
               ],
               'dvis': [
                   {'viscosity': {
                       'value': 0.025, 'unit': 'kg/(m s)',
                       '_cls': 'oil_database.models.common.float_unit'
                               '.DynamicViscosityUnit'},
                    'ref_temp': {
                        'value': 273.0, 'unit': 'K',
                        '_cls': 'oil_database.models.common.float_unit'
                                '.TemperatureUnit'}
                    },
               ],
           }]
           },
          [
           {'viscosity': {
               'value': 0.025, 'unit': 'kg/(m s)',
               '_cls': 'oil_database.models.common.float_unit'
                       '.DynamicViscosityUnit'},
            'ref_temp': {
               'value': 273.0, 'unit': 'K',
               '_cls': 'oil_database.models.common.float_unit'
                       '.TemperatureUnit'}
            },
           ]),
         ]
    )
    def test_non_redundant_dvis(self, oil, expected):
        print('oil: ', oil)
        oil_est = OilEstimation(oil)

        sample = oil_est.get_sample()

        res = list(sample.non_redundant_dvis())

        if expected is not None:
            expected = [ObjFromDict(oil_est._add_float_units(i))
                        for i in expected]

        print(res, expected)
        assert res == expected

    @pytest.mark.parametrize(
        'oil, kg_ms, temp_k, expected',
        [
         ({'name': 'Oil Name',
           'comments': 'This record has an empty sample',
           'samples': [{
               'name': 'Fresh Oil Sample',
           }]
           },
          None, None, None),
         ({'name': 'Oil Name',
           'comments': 'This record has only density',
           'samples': [{
               'name': 'Fresh Oil Sample',
               'densities': [
                   {'density': {
                       'value': 1000.0, 'unit': 'kg/m^3',
                       '_cls': 'oil_database.models.common.float_unit'
                               '.DensityUnit'},
                    'ref_temp': {
                        'value': 273.15, 'unit': 'K',
                        '_cls': 'oil_database.models.common.float_unit'
                                '.TemperatureUnit'}
                    },
               ],
           }]
           },
          None, None, None),
         ({'name': 'Oil Name',
           'comments': 'This record has only density',
           'samples': [{
               'name': 'Fresh Oil Sample',
               'densities': [
                   {'density': {
                       'value': 1000.0, 'unit': 'kg/m^3',
                       '_cls': 'oil_database.models.common.float_unit'
                               '.DensityUnit'},
                    'ref_temp': {
                        'value': 273.15, 'unit': 'K',
                        '_cls': 'oil_database.models.common.float_unit'
                                '.TemperatureUnit'}
                    },
               ],
           }]
           },
          1000.0, None, None),
         ({'name': 'Oil Name',
           'comments': 'This record has only density',
           'samples': [{
               'name': 'Fresh Oil Sample',
               'densities': [
                   {'density': {
                       'value': 1000.0, 'unit': 'kg/m^3',
                       '_cls': 'oil_database.models.common.float_unit'
                               '.DensityUnit'},
                    'ref_temp': {
                        'value': 273.15, 'unit': 'K',
                        '_cls': 'oil_database.models.common.float_unit'
                                '.TemperatureUnit'}
                    },
               ],
           }]
           },
          None, 273.15, None),
         ({'name': 'Oil Name',
           'comments': 'This record has only density',
           'samples': [{
               'name': 'Fresh Oil Sample',
               'densities': [
                   {'density': {
                       'value': 1000.0, 'unit': 'kg/m^3',
                       '_cls': 'oil_database.models.common.float_unit'
                               '.DensityUnit'},
                    'ref_temp': {
                        'value': 273.15, 'unit': 'K',
                        '_cls': 'oil_database.models.common.float_unit'
                                '.TemperatureUnit'}
                    },
               ],
           }]
           },
          1000.0, 273.15, 1.0),
         ]
    )
    def test_dvis_to_kvis(self, oil, kg_ms, temp_k, expected):
        print('oil: ', oil)
        oil_est = OilEstimation(oil)

        sample = oil_est.get_sample()

        res = sample.dvis_to_kvis(kg_ms, temp_k)

        print(res, expected)
        assert res == expected


class TestOilEstimationKinematicViscosities():
    @pytest.mark.parametrize(
        'oil, expected',
        [
         ({'name': 'Oil Name',
           'comments': 'This record has an empty sample',
           'samples': [{
               'name': 'Fresh Oil Sample',
           }]
           },
          []),
         ({'name': 'Oil Name',
           'comments': 'This record has only kvis',
           'samples': [{
               'name': 'Fresh Oil Sample',
               'kvis': [
                   {'viscosity': {
                        'value': 1.0, 'unit': 'm^2/s',
                        '_cls': 'oil_database.models.common.float_unit'
                                '.KinematicViscosityUnit'},
                    'ref_temp': {
                        'value': 273.15, 'unit': 'K',
                        '_cls': 'oil_database.models.common.float_unit'
                                '.TemperatureUnit'}}
               ],
           }]
           },
          [
           {'viscosity': {
                'value': 1.0, 'unit': 'm^2/s',
                '_cls': 'oil_database.models.common.float_unit'
                        '.KinematicViscosityUnit'},
            'ref_temp': {
                'value': 273.15, 'unit': 'K',
                '_cls': 'oil_database.models.common.float_unit'
                        '.TemperatureUnit'}
            },
           ]),
         ({'name': 'Oil Name',
           'comments': 'This record has only dvis',
           'samples': [{
               'name': 'Fresh Oil Sample',
               'dvis': [
                   {'viscosity': {
                       'value': 1000.0, 'unit': 'kg/(m s)',
                       '_cls': 'oil_database.models.common.float_unit'
                               '.DynamicViscosityUnit'},
                    'ref_temp': {
                        'value': 273.15, 'unit': 'K',
                        '_cls': 'oil_database.models.common.float_unit'
                                '.TemperatureUnit'}
                    },
               ],
           }]
           },
          []),
         ]
    )
    def test_aggregate_kvis(self, oil, expected):
        print('oil: ', oil)
        print('expecting: ', expected)

        oil_est = OilEstimation(oil)

        sample = oil_est.get_sample()

        res = sample.aggregate_kvis()

        if expected is not None:
            expected = [ObjFromDict(oil_est._add_float_units(i))
                        for i in expected]

        assert res == expected

    @pytest.mark.parametrize(
        'oil, temp_k, expected',
        [
         ({'name': 'Oil Name',
           'comments': 'This record has an empty sample',
           'samples': [{
               'name': 'Fresh Oil Sample',
           }]
           },
          None, None),
         ({'name': 'Oil Name',
           'comments': 'This record has an empty sample',
           'samples': [{
               'name': 'Fresh Oil Sample',
           }]
           },
          273.15, None),
         ({'name': 'Oil Name',
           'comments': 'This record has one kvis',
           'samples': [{
               'name': 'Fresh Oil Sample',
               'kvis': [
                   {'viscosity': {
                        'value': 1.0, 'unit': 'm^2/s',
                        '_cls': 'oil_database.models.common.float_unit'
                                '.KinematicViscosityUnit'},
                    'ref_temp': {
                        'value': 273.15, 'unit': 'K',
                        '_cls': 'oil_database.models.common.float_unit'
                                '.TemperatureUnit'}}
               ],
           }]
           },
          None, None),
         ({'name': 'Oil Name',
           'comments': 'This record has one kvis',
           'samples': [{
               'name': 'Fresh Oil Sample',
               'kvis': [
                   {'viscosity': {
                        'value': 1.0, 'unit': 'm^2/s',
                        '_cls': 'oil_database.models.common.float_unit'
                                '.KinematicViscosityUnit'},
                    'ref_temp': {
                        'value': 273.15, 'unit': 'K',
                        '_cls': 'oil_database.models.common.float_unit'
                                '.TemperatureUnit'}}
               ],
           }]
           },
          273.15, 1.0),
         ]
    )
    def test_kvis_at_temp(self, oil, temp_k, expected):
        print('oil: ', oil)
        oil_est = OilEstimation(oil)

        sample = oil_est.get_sample()

        if temp_k is None:
            res = sample.density_at_temp()
        else:
            res = sample.kvis_at_temp(temp_k=temp_k)

        print(res, expected)
        assert res == expected


class TestOilEstimationDistillationFractions():
    @pytest.mark.parametrize(
        'oil, expected',
        [
         ({'name': 'Oil Name',
           'comments': 'This record has an empty sample',
           'samples': [{
               'name': 'Fresh Oil Sample',
           }]
           },
          (None, None)),
         ({'name': 'Oil Name',
           'comments': 'This record has a single Resin',
           'samples': [{
               'name': 'Fresh Oil Sample',
               'sara_total_fractions': [
                   {'sara_type': 'Resins',
                    'fraction': {
                        'value': 10.0, 'unit': '%',
                        '_cls': 'oil_database.models.common.float_unit'
                                '.FloatUnit'}
                    },
               ]
           }]
           },
          (0.1, None)),
         ({'name': 'Oil Name',
           'comments': 'This record has a single asphaltene',
           'samples': [{
               'name': 'Fresh Oil Sample',
               'sara_total_fractions': [
                   {'sara_type': 'Asphaltenes',
                    'fraction': {
                        'value': 10.0, 'unit': '%',
                        '_cls': 'oil_database.models.common.float_unit'
                                '.FloatUnit'}
                    },
               ]
           }]
           },
          (None, 0.1)),
         ({'name': 'Oil Name',
           'comments': 'This record has a resin and an asphaltene',
           'samples': [{
               'name': 'Fresh Oil Sample',
               'sara_total_fractions': [
                   {'sara_type': 'Resins',
                    'fraction': {
                        'value': 10.0, 'unit': '%',
                        '_cls': 'oil_database.models.common.float_unit'
                                '.FloatUnit'}
                    },
                   {'sara_type': 'Asphaltenes',
                    'fraction': {
                        'value': 10.0, 'unit': '%',
                        '_cls': 'oil_database.models.common.float_unit'
                                '.FloatUnit'}
                    },
               ]
           }]
           },
          (0.1, 0.1)),
         ({'name': 'Oil Name',
           'comments': 'This record has density & viscosity',
           'samples': [{
               'name': 'Fresh Oil Sample',
               'densities': [
                   {'density': {
                       'value': 1000.0, 'unit': 'kg/m^3',
                       '_cls': 'oil_database.models.common.float_unit'
                               '.DensityUnit'},
                    'ref_temp': {
                        'value': 288.15, 'unit': 'K',
                        '_cls': 'oil_database.models.common.float_unit'
                                '.TemperatureUnit'}
                    },
               ],
               'kvis': [
                   {'viscosity': {
                        'value': 1.0, 'unit': 'm^2/s',
                        '_cls': 'oil_database.models.common.float_unit'
                                '.KinematicViscosityUnit'},
                    'ref_temp': {
                        'value': 288.15, 'unit': 'K',
                        '_cls': 'oil_database.models.common.float_unit'
                                '.TemperatureUnit'}}
               ],
           }]
           },
          (0.277228, 0.177545)),
         ]
    )
    def test_inert_fractions(self, oil, expected):
        print('oil: ', oil)
        oil_est = OilEstimation(oil)

        sample = oil_est.get_sample()

        res = sample.inert_fractions()

        print(res, expected)
        for a, b in zip(res, expected):
            if a is not None and b is not None:
                assert np.isclose(a, b)
            else:
                assert a == b

    @pytest.mark.parametrize(
        'oil, expected',
        [
         ({'name': 'Oil Name',
           'comments': 'This record has an empty sample',
           'samples': [{
               'name': 'Fresh Oil Sample',
           }]
           },
          (None, None)),
         ({'name': 'Oil Name',
           'comments': 'This record has a single Saturate',
           'samples': [{
               'name': 'Fresh Oil Sample',
               'sara_total_fractions': [
                   {'sara_type': 'Saturates',
                    'fraction': {
                        'value': 10.0, 'unit': '%',
                        '_cls': 'oil_database.models.common.float_unit'
                                '.FloatUnit'}
                    },
               ]
           }]
           },
          (0.1, None)),
         ({'name': 'Oil Name',
           'comments': 'This record has a single Aromatic',
           'samples': [{
               'name': 'Fresh Oil Sample',
               'sara_total_fractions': [
                   {'sara_type': 'Aromatics',
                    'fraction': {
                        'value': 10.0, 'unit': '%',
                        '_cls': 'oil_database.models.common.float_unit'
                                '.FloatUnit'}
                    },
               ]
           }]
           },
          (None, 0.1)),
         ({'name': 'Oil Name',
           'comments': 'This record has a Saturate and an Aromatic',
           'samples': [{
               'name': 'Fresh Oil Sample',
               'sara_total_fractions': [
                   {'sara_type': 'Saturates',
                    'fraction': {
                        'value': 10.0, 'unit': '%',
                        '_cls': 'oil_database.models.common.float_unit'
                                '.FloatUnit'}
                    },
                   {'sara_type': 'Aromatics',
                    'fraction': {
                        'value': 10.0, 'unit': '%',
                        '_cls': 'oil_database.models.common.float_unit'
                                '.FloatUnit'}
                    },
               ]
           }]
           },
          (0.1, 0.1)),
         ({'name': 'Oil Name',
           'comments': 'This record has density & viscosity',
           'samples': [{
               'name': 'Fresh Oil Sample',
               'densities': [
                   {'density': {
                       'value': 1000.0, 'unit': 'kg/m^3',
                       '_cls': 'oil_database.models.common.float_unit'
                               '.DensityUnit'},
                    'ref_temp': {
                        'value': 288.15, 'unit': 'K',
                        '_cls': 'oil_database.models.common.float_unit'
                                '.TemperatureUnit'}
                    },
               ],
               'kvis': [
                   {'viscosity': {
                        'value': 1.0, 'unit': 'm^2/s',
                        '_cls': 'oil_database.models.common.float_unit'
                                '.KinematicViscosityUnit'},
                    'ref_temp': {
                        'value': 288.15, 'unit': 'K',
                        '_cls': 'oil_database.models.common.float_unit'
                                '.TemperatureUnit'}}
               ],
           }]
           },
          (0.318597, 0.22663)),
         ]
    )
    def test_volatile_fractions(self, oil, expected):
        print('oil: ', oil)
        oil_est = OilEstimation(oil)

        sample = oil_est.get_sample()

        res = sample.volatile_fractions()

        print(res, expected)
        for a, b in zip(res, expected):
            if a is not None and b is not None:
                assert np.isclose(a, b)
            else:
                assert a == b


class TestOilEstimationDistillationCuts():
    @pytest.mark.parametrize(
        'oil, expected',
        [
         ({'name': 'Oil Name',
           'comments': 'This record has an empty sample',
           'samples': [{
               'name': 'Fresh Oil Sample',
           }]
           },
          ([], [])),
         ({'name': 'Oil Name',
           'comments': 'This record has a single api gravity',
           'samples': [{
               'name': 'Fresh Oil Sample',
               'apis': [{'gravity': 10.0}],
           }]
           },
          ([], [])),
         ({'name': 'Oil Name',
           'comments': 'This record has an api and both inert fractions',
           'samples': [{
               'name': 'Fresh Oil Sample',
               'apis': [{'gravity': 10.0}],
               'sara_total_fractions': [
                   {'sara_type': 'Resins',
                    'fraction': {
                        'value': 10.0, 'unit': '%',
                        '_cls': 'oil_database.models.common.float_unit'
                                '.FloatUnit'}
                    },
                   {'sara_type': 'Asphaltenes',
                    'fraction': {
                        'value': 10.0, 'unit': '%',
                        '_cls': 'oil_database.models.common.float_unit'
                                '.FloatUnit'}
                    },
               ]
           }]
           },
          ([305.771, 384.353, 462.278, 538.126, 609.218,
            671.537, 715.374, 732.825, 735.064, 733.869],
           [0.08, 0.16, 0.24, 0.32, 0.4, 0.48, 0.56, 0.64, 0.72, 0.8])),
         ({'name': 'Oil Name',
           'comments': 'This record has distillation cuts',
           'samples': [{
               'name': 'Fresh Oil Sample',
               'sara_total_fractions': [
                   {'sara_type': 'Resins',
                    'fraction': {
                        'value': 10.0, 'unit': '%',
                        '_cls': 'oil_database.models.common.float_unit'
                                '.FloatUnit'}
                    },
                   {'sara_type': 'Asphaltenes',
                    'fraction': {
                        'value': 10.0, 'unit': '%',
                        '_cls': 'oil_database.models.common.float_unit'
                                '.FloatUnit'}
                    },
               ],
               'cuts': [
                   {'fraction': {
                       'value': 0.16, 'unit': 'fraction',
                       '_cls': 'oil_database.models.common.float_unit'
                               '.FloatUnit'},
                    'vapor_temp': {
                        'value': 423.6, 'unit': 'K',
                        '_cls': 'oil_database.models.common.float_unit'
                                '.TemperatureUnit'}
                    },
                   {'fraction': {
                       'value': 0.48, 'unit': 'fraction',
                       '_cls': 'oil_database.models.common.float_unit'
                               '.FloatUnit'},
                    'vapor_temp': {
                        'value': 738.26, 'unit': 'K',
                        '_cls': 'oil_database.models.common.float_unit'
                                '.TemperatureUnit'}
                    },
                   {'fraction': {
                       'value': 0.8, 'unit': 'fraction',
                       '_cls': 'oil_database.models.common.float_unit'
                               '.FloatUnit'},
                    'vapor_temp': {
                        'value': 1052.92, 'unit': 'K',
                        '_cls': 'oil_database.models.common.float_unit'
                                '.TemperatureUnit'}
                    },
               ],
           }]
           },
          ([305.771, 384.353, 462.278, 538.126, 609.218,
            671.537, 715.374, 732.825, 735.064, 733.869],
           [0.08, 0.16, 0.24, 0.32, 0.4, 0.48, 0.56, 0.64, 0.72, 0.8])),
         ]
    )
    def test_normalized_cut_values(self, oil, expected):
        print('oil: ', oil)
        oil_est = OilEstimation(oil)

        sample = oil_est.get_sample()

        res = sample.normalized_cut_values()

        print(res, expected)
        for a, b in zip(res, expected):
            if a is not None and b is not None:
                assert np.allclose(a, b)
            else:
                assert a == b

    @pytest.mark.parametrize(
        'oil, expected',
        [
         ({'name': 'Oil Name',
           'comments': 'This record has an empty sample',
           'samples': [{
               'name': 'Fresh Oil Sample',
           }]
           },
          ([], [])),
         ({'name': 'Oil Name',
           'comments': 'This record has a single api gravity',
           'samples': [{
               'name': 'Fresh Oil Sample',
               'apis': [{'gravity': 10.0}],
           }]
           },
          ([], [])),
         ({'name': 'Oil Name',
           'comments': 'This record has an api and both inert fractions',
           'samples': [{
               'name': 'Fresh Oil Sample',
               'apis': [{'gravity': 10.0}],
               'sara_total_fractions': [
                   {'sara_type': 'Resins',
                    'fraction': {
                        'value': 10.0, 'unit': '%',
                        '_cls': 'oil_database.models.common.float_unit'
                                '.FloatUnit'}
                    },
                   {'sara_type': 'Asphaltenes',
                    'fraction': {
                        'value': 10.0, 'unit': '%',
                        '_cls': 'oil_database.models.common.float_unit'
                                '.FloatUnit'}
                    },
               ]
           }]
           },
          ([305.771, 384.353, 462.278, 538.126, 609.218,
            671.537, 715.374, 732.825, 735.064, 733.869],
           [0.08, 0.08, 0.08, 0.08, 0.08, 0.08, 0.08, 0.08, 0.08, 0.08])),
         ({'name': 'Oil Name',
           'comments': 'This record has distillation cuts',
           'samples': [{
               'name': 'Fresh Oil Sample',
               'sara_total_fractions': [
                   {'sara_type': 'Resins',
                    'fraction': {
                        'value': 10.0, 'unit': '%',
                        '_cls': 'oil_database.models.common.float_unit'
                                '.FloatUnit'}
                    },
                   {'sara_type': 'Asphaltenes',
                    'fraction': {
                        'value': 10.0, 'unit': '%',
                        '_cls': 'oil_database.models.common.float_unit'
                                '.FloatUnit'}
                    },
               ],
               'cuts': [
                   {'fraction': {
                       'value': 0.16, 'unit': 'fraction',
                       '_cls': 'oil_database.models.common.float_unit'
                               '.FloatUnit'},
                    'vapor_temp': {
                        'value': 423.6, 'unit': 'K',
                        '_cls': 'oil_database.models.common.float_unit'
                                '.TemperatureUnit'}
                    },
                   {'fraction': {
                       'value': 0.48, 'unit': 'fraction',
                       '_cls': 'oil_database.models.common.float_unit'
                               '.FloatUnit'},
                    'vapor_temp': {
                        'value': 738.26, 'unit': 'K',
                        '_cls': 'oil_database.models.common.float_unit'
                                '.TemperatureUnit'}
                    },
                   {'fraction': {
                       'value': 0.8, 'unit': 'fraction',
                       '_cls': 'oil_database.models.common.float_unit'
                               '.FloatUnit'},
                    'vapor_temp': {
                        'value': 1052.92, 'unit': 'K',
                        '_cls': 'oil_database.models.common.float_unit'
                                '.TemperatureUnit'}
                    },
               ],
           }]
           },
          ([305.771, 384.353, 462.278, 538.126, 609.218,
            671.537, 715.374, 732.825, 735.064, 733.869],
           [0.08, 0.08, 0.08, 0.08, 0.08, 0.08, 0.08, 0.08, 0.08, 0.08])),
         ]
    )
    def test_get_cut_temps_fmasses(self, oil, expected):
        print('oil: ', oil)
        oil_est = OilEstimation(oil)

        sample = oil_est.get_sample()

        res = sample.get_cut_temps_fmasses()

        print(res, expected)
        for a, b in zip(res, expected):
            if a is not None and b is not None:
                assert np.allclose(a, b)
            else:
                assert a == b


class TestOilEstimationComponentMethods():
    @pytest.mark.parametrize(
        'oil, expected',
        [
         ({'name': 'Oil Name',
           'comments': 'This record has an empty sample',
           'samples': [{
               'name': 'Fresh Oil Sample',
           }]
           },
          ([], [])),
         ({'name': 'Oil Name',
           'comments': 'This record has a single api gravity',
           'samples': [{
               'name': 'Fresh Oil Sample',
               'apis': [{'gravity': 10.0}],
           }]
           },
          ([], [])),
         ({'name': 'Oil Name',
           'comments': 'This record has an api and both inert fractions',
           'samples': [{
               'name': 'Fresh Oil Sample',
               'apis': [{'gravity': 10.0}],
               'sara_total_fractions': [
                   {'sara_type': 'Resins',
                    'fraction': {
                        'value': 10.0, 'unit': '%',
                        '_cls': 'oil_database.models.common.float_unit'
                                '.FloatUnit'}
                    },
                   {'sara_type': 'Asphaltenes',
                    'fraction': {
                        'value': 10.0, 'unit': '%',
                        '_cls': 'oil_database.models.common.float_unit'
                                '.FloatUnit'}
                    },
               ]
           }]
           },
          [
           305.771, 305.771, 384.353, 384.353, 462.278, 462.278,
           538.126, 538.126, 609.218, 609.218, 671.537, 671.537,
           715.374, 715.374, 732.825, 732.825, 735.064, 735.064,
           733.869, 733.869, 1015.0, 1015.0]),
         ({'name': 'Oil Name',
           'comments': 'This record has distillation cuts',
           'samples': [{
               'name': 'Fresh Oil Sample',
               'sara_total_fractions': [
                   {'sara_type': 'Resins',
                    'fraction': {
                        'value': 10.0, 'unit': '%',
                        '_cls': 'oil_database.models.common.float_unit'
                                '.FloatUnit'}
                    },
                   {'sara_type': 'Asphaltenes',
                    'fraction': {
                        'value': 10.0, 'unit': '%',
                        '_cls': 'oil_database.models.common.float_unit'
                                '.FloatUnit'}
                    },
               ],
               'cuts': [
                   {'fraction': {
                       'value': 0.16, 'unit': 'fraction',
                       '_cls': 'oil_database.models.common.float_unit'
                               '.FloatUnit'},
                    'vapor_temp': {
                        'value': 423.6, 'unit': 'K',
                        '_cls': 'oil_database.models.common.float_unit'
                                '.TemperatureUnit'}
                    },
                   {'fraction': {
                       'value': 0.48, 'unit': 'fraction',
                       '_cls': 'oil_database.models.common.float_unit'
                               '.FloatUnit'},
                    'vapor_temp': {
                        'value': 738.26, 'unit': 'K',
                        '_cls': 'oil_database.models.common.float_unit'
                                '.TemperatureUnit'}
                    },
                   {'fraction': {
                       'value': 0.8, 'unit': 'fraction',
                       '_cls': 'oil_database.models.common.float_unit'
                               '.FloatUnit'},
                    'vapor_temp': {
                        'value': 1052.92, 'unit': 'K',
                        '_cls': 'oil_database.models.common.float_unit'
                                '.TemperatureUnit'}
                    },
               ],
           }]
           },
          [
           305.771, 305.771, 384.353, 384.353, 462.278, 462.278,
           538.126, 538.126, 609.218, 609.218, 671.537, 671.537,
           715.374, 715.374, 732.825, 732.825, 735.064, 735.064,
           733.869, 733.869, 1015.0, 1015.0]),
         ]
    )
    def test_component_temps(self, oil, expected):
        print('oil: ', oil)
        oil_est = OilEstimation(oil)

        sample = oil_est.get_sample()

        res = sample.component_temps()

        print(res, expected)
        for a, b in zip(res, expected):
            if a is not None and b is not None:
                assert np.allclose(a, b)
            else:
                assert a == b

    @pytest.mark.parametrize(
        'oil, expected',
        [
         ({'name': 'Oil Name',
           'comments': 'This record has an empty sample',
           'samples': [{
               'name': 'Fresh Oil Sample',
           }]
           },
          []),
         ({'name': 'Oil Name',
           'comments': 'This record has a single api gravity',
           'samples': [{
               'name': 'Fresh Oil Sample',
               'apis': [{'gravity': 10.0}],
           }]
           },
          []),
         ({'name': 'Oil Name',
           'comments': 'This record has an api and both inert fractions',
           'samples': [{
               'name': 'Fresh Oil Sample',
               'apis': [{'gravity': 10.0}],
               'sara_total_fractions': [
                   {'sara_type': 'Resins',
                    'fraction': {
                        'value': 10.0, 'unit': '%',
                        '_cls': 'oil_database.models.common.float_unit'
                                '.FloatUnit'}
                    },
                   {'sara_type': 'Asphaltenes',
                    'fraction': {
                        'value': 10.0, 'unit': '%',
                        '_cls': 'oil_database.models.common.float_unit'
                                '.FloatUnit'}
                    },
               ]
           }]
           },
          [
           'Saturates', 'Aromatics', 'Saturates', 'Aromatics',
           'Saturates', 'Aromatics', 'Saturates', 'Aromatics',
           'Saturates', 'Aromatics', 'Saturates', 'Aromatics',
           'Saturates', 'Aromatics', 'Saturates', 'Aromatics',
           'Saturates', 'Aromatics', 'Saturates', 'Aromatics',
           'Resins', 'Asphaltenes']),
         ({'name': 'Oil Name',
           'comments': 'This record has distillation cuts',
           'samples': [{
               'name': 'Fresh Oil Sample',
               'sara_total_fractions': [
                   {'sara_type': 'Resins',
                    'fraction': {
                        'value': 10.0, 'unit': '%',
                        '_cls': 'oil_database.models.common.float_unit'
                                '.FloatUnit'}
                    },
                   {'sara_type': 'Asphaltenes',
                    'fraction': {
                        'value': 10.0, 'unit': '%',
                        '_cls': 'oil_database.models.common.float_unit'
                                '.FloatUnit'}
                    },
               ],
               'cuts': [
                   {'fraction': {
                       'value': 0.16, 'unit': 'fraction',
                       '_cls': 'oil_database.models.common.float_unit'
                               '.FloatUnit'},
                    'vapor_temp': {
                        'value': 423.6, 'unit': 'K',
                        '_cls': 'oil_database.models.common.float_unit'
                                '.TemperatureUnit'}
                    },
                   {'fraction': {
                       'value': 0.48, 'unit': 'fraction',
                       '_cls': 'oil_database.models.common.float_unit'
                               '.FloatUnit'},
                    'vapor_temp': {
                        'value': 738.26, 'unit': 'K',
                        '_cls': 'oil_database.models.common.float_unit'
                                '.TemperatureUnit'}
                    },
                   {'fraction': {
                       'value': 0.8, 'unit': 'fraction',
                       '_cls': 'oil_database.models.common.float_unit'
                               '.FloatUnit'},
                    'vapor_temp': {
                        'value': 1052.92, 'unit': 'K',
                        '_cls': 'oil_database.models.common.float_unit'
                                '.TemperatureUnit'}
                    },
               ],
           }]
           },
          [
           'Saturates', 'Aromatics', 'Saturates', 'Aromatics',
           'Saturates', 'Aromatics', 'Saturates', 'Aromatics',
           'Saturates', 'Aromatics', 'Saturates', 'Aromatics',
           'Saturates', 'Aromatics', 'Saturates', 'Aromatics',
           'Saturates', 'Aromatics', 'Saturates', 'Aromatics',
           'Resins', 'Asphaltenes']),
         ]
    )
    def test_component_types(self, oil, expected):
        print('oil: ', oil)
        oil_est = OilEstimation(oil)

        sample = oil_est.get_sample()

        res = sample.component_types()

        print(res, expected)
        assert res == expected

    @pytest.mark.parametrize(
        'oil, expected',
        [
         ({'name': 'Oil Name',
           'comments': 'This record has an empty sample',
           'samples': [{
               'name': 'Fresh Oil Sample',
           }]
           },
          []),
         ({'name': 'Oil Name',
           'comments': 'This record has a single api gravity',
           'samples': [{
               'name': 'Fresh Oil Sample',
               'apis': [{'gravity': 10.0}],
           }]
           },
          []),
         ({'name': 'Oil Name',
           'comments': 'This record has an api and both inert fractions',
           'samples': [{
               'name': 'Fresh Oil Sample',
               'apis': [{'gravity': 10.0}],
               'sara_total_fractions': [
                   {'sara_type': 'Resins',
                    'fraction': {
                        'value': 10.0, 'unit': '%',
                        '_cls': 'oil_database.models.common.float_unit'
                                '.FloatUnit'}
                    },
                   {'sara_type': 'Asphaltenes',
                    'fraction': {
                        'value': 10.0, 'unit': '%',
                        '_cls': 'oil_database.models.common.float_unit'
                                '.FloatUnit'}
                    },
               ]
           }]
           },
          [70.6564, 60.6398, 106.593, 93.9145, 151.944,
           136.655, 207.924, 190.431, 274.379, 255.684,
           347.666, 329.491, 410.487, 394.411, 438.748,
           424.151, 442.525, 428.152, 440.504, 426.011,
           800.0, 1000.0]),
         ({'name': 'Oil Name',
           'comments': 'This record has distillation cuts',
           'samples': [{
               'name': 'Fresh Oil Sample',
               'sara_total_fractions': [
                   {'sara_type': 'Resins',
                    'fraction': {
                        'value': 10.0, 'unit': '%',
                        '_cls': 'oil_database.models.common.float_unit'
                                '.FloatUnit'}
                    },
                   {'sara_type': 'Asphaltenes',
                    'fraction': {
                        'value': 10.0, 'unit': '%',
                        '_cls': 'oil_database.models.common.float_unit'
                                '.FloatUnit'}
                    },
               ],
               'cuts': [
                   {'fraction': {
                       'value': 0.16, 'unit': 'fraction',
                       '_cls': 'oil_database.models.common.float_unit'
                               '.FloatUnit'},
                    'vapor_temp': {
                        'value': 423.6, 'unit': 'K',
                        '_cls': 'oil_database.models.common.float_unit'
                                '.TemperatureUnit'}
                    },
                   {'fraction': {
                       'value': 0.48, 'unit': 'fraction',
                       '_cls': 'oil_database.models.common.float_unit'
                               '.FloatUnit'},
                    'vapor_temp': {
                        'value': 738.26, 'unit': 'K',
                        '_cls': 'oil_database.models.common.float_unit'
                                '.TemperatureUnit'}
                    },
                   {'fraction': {
                       'value': 0.8, 'unit': 'fraction',
                       '_cls': 'oil_database.models.common.float_unit'
                               '.FloatUnit'},
                    'vapor_temp': {
                        'value': 1052.92, 'unit': 'K',
                        '_cls': 'oil_database.models.common.float_unit'
                                '.TemperatureUnit'}
                    },
               ],
           }]
           },
          [70.6564, 60.6398, 106.593, 93.9145, 151.944,
           136.655, 207.924, 190.431, 274.379, 255.684,
           347.666, 329.491, 410.487, 394.411, 438.748,
           424.151, 442.525, 428.152, 440.504, 426.011,
           800.0, 1000.0]),
         ]
    )
    def test_component_mol_wt(self, oil, expected):
        print('oil: ', oil)
        oil_est = OilEstimation(oil)

        sample = oil_est.get_sample()

        res = sample.component_mol_wt()

        print(res, expected)
        assert np.allclose(res, expected)

    @pytest.mark.parametrize(
        'oil, expected',
        [
         ({'name': 'Oil Name',
           'comments': 'This record has an empty sample',
           'samples': [{
               'name': 'Fresh Oil Sample',
           }]
           },
          []),
         ({'name': 'Oil Name',
           'comments': 'This record has a single api gravity',
           'samples': [{
               'name': 'Fresh Oil Sample',
               'apis': [{'gravity': 10.0}],
           }]
           },
          []),
         ({'name': 'Oil Name',
           'comments': 'This record has an api and both inert fractions',
           'samples': [{
               'name': 'Fresh Oil Sample',
               'apis': [{'gravity': 10.0}],
               'sara_total_fractions': [
                   {'sara_type': 'Resins',
                    'fraction': {
                        'value': 10.0, 'unit': '%',
                        '_cls': 'oil_database.models.common.float_unit'
                                '.FloatUnit'}
                    },
                   {'sara_type': 'Asphaltenes',
                    'fraction': {
                        'value': 10.0, 'unit': '%',
                        '_cls': 'oil_database.models.common.float_unit'
                                '.FloatUnit'}
                    },
               ]
           }]
           },
          [682.928, 819.514, 737.032, 884.439, 783.81,
           940.572, 824.526, 989.431, 859.344, 1031.21,
           887.7, 1065.24, 906.61, 1087.93, 913.923,
           1096.71, 914.853, 1097.82, 914.357, 1097.23,
           1100.0, 1100.0]),
         ({'name': 'Oil Name',
           'comments': 'This record has distillation cuts',
           'samples': [{
               'name': 'Fresh Oil Sample',
               'sara_total_fractions': [
                   {'sara_type': 'Resins',
                    'fraction': {
                        'value': 10.0, 'unit': '%',
                        '_cls': 'oil_database.models.common.float_unit'
                                '.FloatUnit'}
                    },
                   {'sara_type': 'Asphaltenes',
                    'fraction': {
                        'value': 10.0, 'unit': '%',
                        '_cls': 'oil_database.models.common.float_unit'
                                '.FloatUnit'}
                    },
               ],
               'cuts': [
                   {'fraction': {
                       'value': 0.16, 'unit': 'fraction',
                       '_cls': 'oil_database.models.common.float_unit'
                               '.FloatUnit'},
                    'vapor_temp': {
                        'value': 423.6, 'unit': 'K',
                        '_cls': 'oil_database.models.common.float_unit'
                                '.TemperatureUnit'}
                    },
                   {'fraction': {
                       'value': 0.48, 'unit': 'fraction',
                       '_cls': 'oil_database.models.common.float_unit'
                               '.FloatUnit'},
                    'vapor_temp': {
                        'value': 738.26, 'unit': 'K',
                        '_cls': 'oil_database.models.common.float_unit'
                                '.TemperatureUnit'}
                    },
                   {'fraction': {
                       'value': 0.8, 'unit': 'fraction',
                       '_cls': 'oil_database.models.common.float_unit'
                               '.FloatUnit'},
                    'vapor_temp': {
                        'value': 1052.92, 'unit': 'K',
                        '_cls': 'oil_database.models.common.float_unit'
                                '.TemperatureUnit'}
                    },
               ],
           }]
           },
          [682.928, 819.514, 737.032, 884.439, 783.81,
           940.572, 824.526, 989.431, 859.344, 1031.21,
           887.7, 1065.24, 906.61, 1087.93, 913.923,
           1096.71, 914.853, 1097.82, 914.357, 1097.23,
           1100.0, 1100.0]),
         ]
    )
    def test_component_densities(self, oil, expected):
        print('oil: ', oil)
        oil_est = OilEstimation(oil)

        sample = oil_est.get_sample()

        res = sample.component_densities()

        print(res, expected)
        assert np.allclose(res, expected)

    @pytest.mark.parametrize(
        'oil, expected',
        [
         ({'name': 'Oil Name',
           'comments': 'This record has an empty sample',
           'samples': [{
               'name': 'Fresh Oil Sample',
           }]
           },
          []),
         ({'name': 'Oil Name',
           'comments': 'This record has a single api gravity',
           'samples': [{
               'name': 'Fresh Oil Sample',
               'apis': [{'gravity': 10.0}],
           }]
           },
          []),
         ({'name': 'Oil Name',
           'comments': 'This record has an api and both inert fractions',
           'samples': [{
               'name': 'Fresh Oil Sample',
               'apis': [{'gravity': 10.0}],
               'sara_total_fractions': [
                   {'sara_type': 'Resins',
                    'fraction': {
                        'value': 10.0, 'unit': '%',
                        '_cls': 'oil_database.models.common.float_unit'
                                '.FloatUnit'}
                    },
                   {'sara_type': 'Asphaltenes',
                    'fraction': {
                        'value': 10.0, 'unit': '%',
                        '_cls': 'oil_database.models.common.float_unit'
                                '.FloatUnit'}
                    },
               ]
           }]
           },
          [0.683541, 0.82025, 0.737694, 0.885233, 0.784514, 0.941416,
           0.825266, 0.99032, 0.860116, 1.032139, 0.888497, 1.066197,
           0.907424, 1.08891, 0.914744, 1.097692, 0.915674, 1.098809,
           0.915178, 1.09821, 1.100988, 1.100988]),
         ({'name': 'Oil Name',
           'comments': 'This record has distillation cuts',
           'samples': [{
               'name': 'Fresh Oil Sample',
               'sara_total_fractions': [
                   {'sara_type': 'Resins',
                    'fraction': {
                        'value': 10.0, 'unit': '%',
                        '_cls': 'oil_database.models.common.float_unit'
                                '.FloatUnit'}
                    },
                   {'sara_type': 'Asphaltenes',
                    'fraction': {
                        'value': 10.0, 'unit': '%',
                        '_cls': 'oil_database.models.common.float_unit'
                                '.FloatUnit'}
                    },
               ],
               'cuts': [
                   {'fraction': {
                       'value': 0.16, 'unit': 'fraction',
                       '_cls': 'oil_database.models.common.float_unit'
                               '.FloatUnit'},
                    'vapor_temp': {
                        'value': 423.6, 'unit': 'K',
                        '_cls': 'oil_database.models.common.float_unit'
                                '.TemperatureUnit'}
                    },
                   {'fraction': {
                       'value': 0.48, 'unit': 'fraction',
                       '_cls': 'oil_database.models.common.float_unit'
                               '.FloatUnit'},
                    'vapor_temp': {
                        'value': 738.26, 'unit': 'K',
                        '_cls': 'oil_database.models.common.float_unit'
                                '.TemperatureUnit'}
                    },
                   {'fraction': {
                       'value': 0.8, 'unit': 'fraction',
                       '_cls': 'oil_database.models.common.float_unit'
                               '.FloatUnit'},
                    'vapor_temp': {
                        'value': 1052.92, 'unit': 'K',
                        '_cls': 'oil_database.models.common.float_unit'
                                '.TemperatureUnit'}
                    },
               ],
           }]
           },
          [0.683541, 0.82025, 0.737694, 0.885233, 0.784514, 0.941416,
           0.825266, 0.99032, 0.860116, 1.032139, 0.888497, 1.066197,
           0.907424, 1.08891, 0.914744, 1.097692, 0.915674, 1.098809,
           0.915178, 1.09821, 1.100988, 1.100988]),
         ]
    )
    def test_component_specific_gravity(self, oil, expected):
        print('oil: ', oil)
        oil_est = OilEstimation(oil)

        sample = oil_est.get_sample()

        res = sample.component_specific_gravity()

        print(res, expected)
        assert np.allclose(res, expected)

    @pytest.mark.parametrize(
        'oil, expected',
        [
         ({'name': 'Oil Name',
           'comments': 'This record has an empty sample',
           'samples': [{
               'name': 'Fresh Oil Sample',
           }]
           },
          []),
         ({'name': 'Oil Name',
           'comments': 'This record has a single api gravity',
           'samples': [{
               'name': 'Fresh Oil Sample',
               'apis': [{'gravity': 10.0}],
           }]
           },
          []),
         ({'name': 'Oil Name',
           'comments': 'This record has an api and both inert fractions',
           'samples': [{
               'name': 'Fresh Oil Sample',
               'apis': [{'gravity': 10.0}],
               'sara_total_fractions': [
                   {'sara_type': 'Resins',
                    'fraction': {
                        'value': 10.0, 'unit': '%',
                        '_cls': 'oil_database.models.common.float_unit'
                                '.FloatUnit'}
                    },
                   {'sara_type': 'Asphaltenes',
                    'fraction': {
                        'value': 10.0, 'unit': '%',
                        '_cls': 'oil_database.models.common.float_unit'
                                '.FloatUnit'}
                    },
               ]
           }]
           },
          [0.0728861, 0.00711392, 0.0586267, 0.0213733, 0.0417972, 0.0382028,
           0.0195837, 0.0604163,  0.0195837, 0.0604163, 0.0195837, 0.0604163,
           0.0195837, 0.0604163,  0.0195837, 0.0604163, 0.0195837, 0.0604163,
           0.0195837, 0.0604163,  0.1,       0.1]),
         ({'name': 'Oil Name',
           'comments': 'This record has distillation cuts',
           'samples': [{
               'name': 'Fresh Oil Sample',
               'sara_total_fractions': [
                   {'sara_type': 'Resins',
                    'fraction': {
                        'value': 10.0, 'unit': '%',
                        '_cls': 'oil_database.models.common.float_unit'
                                '.FloatUnit'}
                    },
                   {'sara_type': 'Asphaltenes',
                    'fraction': {
                        'value': 10.0, 'unit': '%',
                        '_cls': 'oil_database.models.common.float_unit'
                                '.FloatUnit'}
                    },
               ],
               'cuts': [
                   {'fraction': {
                       'value': 0.16, 'unit': 'fraction',
                       '_cls': 'oil_database.models.common.float_unit'
                               '.FloatUnit'},
                    'vapor_temp': {
                        'value': 423.6, 'unit': 'K',
                        '_cls': 'oil_database.models.common.float_unit'
                                '.TemperatureUnit'}
                    },
                   {'fraction': {
                       'value': 0.48, 'unit': 'fraction',
                       '_cls': 'oil_database.models.common.float_unit'
                               '.FloatUnit'},
                    'vapor_temp': {
                        'value': 738.26, 'unit': 'K',
                        '_cls': 'oil_database.models.common.float_unit'
                                '.TemperatureUnit'}
                    },
                   {'fraction': {
                       'value': 0.8, 'unit': 'fraction',
                       '_cls': 'oil_database.models.common.float_unit'
                               '.FloatUnit'},
                    'vapor_temp': {
                        'value': 1052.92, 'unit': 'K',
                        '_cls': 'oil_database.models.common.float_unit'
                                '.TemperatureUnit'}
                    },
               ],
           }]
           },
          [0.0728861, 0.00711392, 0.0586267, 0.0213733, 0.0417972, 0.0382028,
           0.0195837, 0.0604163,  0.0195837, 0.0604163, 0.0195837, 0.0604163,
           0.0195837, 0.0604163,  0.0195837, 0.0604163, 0.0195837, 0.0604163,
           0.0195837, 0.0604163,  0.1,       0.1]),
         ]
    )
    def test_component_mass_fractions(self, oil, expected):
        print('oil: ', oil)
        oil_est = OilEstimation(oil)

        sample = oil_est.get_sample()

        res = sample.component_mass_fractions()

        print(res, expected)
        assert np.allclose(res, expected)


class TestOilEstimationSurfaceTensions():
    @pytest.mark.parametrize(
        'oil, expected',
        [
         ({'name': 'Oil Name',
           'comments': 'This record has an empty sample',
           'samples': [{
               'name': 'Fresh Oil Sample',
           }]
           },
          (None, None)),
         ({'name': 'Oil Name',
           'comments': 'This record has an oil-water tension',
           'samples': [{
               'name': 'Fresh Oil Sample',
               "ifts": [
                   {"interface": "water",
                    "tension": {
                       "value": 0.0275, "unit": "N/m",
                       "_cls": "oil_database.models.common.float_unit"
                               ".InterfacialTensionUnit"},
                    "ref_temp": {
                        "value": 273.0, "unit": "K",
                        "_cls": "oil_database.models.common.float_unit"
                                ".TemperatureUnit"}
                    },
               ]
           }]
           },
          (0.0275, 273.0)),
         ({'name': 'Oil Name',
           'comments': 'This record has one api gravity',
           'samples': [{
               'name': 'Fresh Oil Sample',
               'apis': [{'gravity': 10.0}],
           }]
           },
          (0.036429, 288.15)),
         ({'name': 'Oil Name',
           'comments': 'This record has only density',
           'samples': [{
               'name': 'Fresh Oil Sample',
               'densities': [
                   {'density': {
                       'value': 1000.0, 'unit': 'kg/m^3',
                       '_cls': 'oil_database.models.common.float_unit'
                               '.DensityUnit'},
                    'ref_temp': {
                        'value': 288.15, 'unit': 'K',
                        '_cls': 'oil_database.models.common.float_unit'
                                '.TemperatureUnit'}
                    },
               ],
           }]
           },
          (0.036429, 288.15)),
         ]
    )
    def test_oil_water_surface_tension(self, oil, expected):
        print('oil: ', oil)
        oil_est = OilEstimation(oil)

        sample = oil_est.get_sample()

        res = sample.oil_water_surface_tension()

        print(res, expected)
        assert res == expected

    @pytest.mark.parametrize(
        'oil, expected',
        [
         ({'name': 'Oil Name',
           'comments': 'This record has an empty sample',
           'samples': [{
               'name': 'Fresh Oil Sample',
           }]
           },
          (None, None)),
         ({'name': 'Oil Name',
           'comments': 'This record has an oil-seawater tension',
           'samples': [{
               'name': 'Fresh Oil Sample',
               'ifts': [
                   {'interface': 'seawater',
                    'tension': {
                       'value': 0.0275, 'unit': 'N/m',
                       '_cls': 'oil_database.models.common.float_unit'
                               '.InterfacialTensionUnit'},
                    'ref_temp': {
                        'value': 273.0, 'unit': 'K',
                        '_cls': 'oil_database.models.common.float_unit'
                                '.TemperatureUnit'}
                    },
               ]
           }]
           },
          (0.0275, 273.0)),
         ]
    )
    def test_oil_seawater_surface_tension(self, oil, expected):
        print('oil: ', oil)
        oil_est = OilEstimation(oil)

        sample = oil_est.get_sample()

        res = sample.oil_seawater_surface_tension()

        print(res, expected)
        assert res == expected


class TestOilEstimationEmulsion():
    @pytest.mark.parametrize(
        'oil, expected',
        [
         ({'name': 'Oil Name',
           'comments': 'This record has no product type',
           'samples': [{
               'name': 'Fresh Oil Sample',
           }]
           },
          0.0),
         ({'name': 'Oil Name',
           'product_type': 'Crude',
           'comments': 'This record is crude',
           'samples': [{
               'name': 'Fresh Oil Sample',
           }]
           },
          0.9),
         ({'name': 'Oil Name',
           'product_type': 'Refined',
           'comments': 'This record is crude',
           'samples': [{
               'name': 'Fresh Oil Sample',
           }]
           },
          0.0),
         ]
    )
    def test_max_water_fraction_emulsion(self, oil, expected):
        print('oil: ', oil)
        oil_est = OilEstimation(oil)

        sample = oil_est.get_sample()

        res = sample.max_water_fraction_emulsion()

        print(res, expected)
        assert res == expected

    @pytest.mark.parametrize(
        'oil, expected',
        [
         ({'name': 'Oil Name',
           'comments': 'This record has an empty sample',
           'samples': [{
               'name': 'Fresh Oil Sample',
           }]
           },
          None),
         ({'name': 'Oil Name',
           'product_type': 'Refined',
           'comments': 'This record has a refined type',
           'samples': [{
               'name': 'Fresh Oil Sample',
           }]
           },
          1.0),
         ]
    )
    def test_bullwinkle_fraction(self, oil, expected):
        '''
            TODO: We need emuls_constant_max to calculate the old Adios
                  bullwinkle fraction, but it is not clear how to map this
                  information to our emulsion object.
                  So for now, we will need to leave the Adios condition out.
        '''
        print('oil: ', oil)
        oil_est = OilEstimation(oil)

        sample = oil_est.get_sample()

        res = sample.bullwinkle_fraction()

        print(res, expected)
        assert res == expected


class TestOilEstimationMisc():
    @pytest.mark.parametrize(
        'oil, expected',
        [
         ({'name': 'Oil Name',
           'comments': 'This record has an empty sample',
           'samples': [{
               'name': 'Fresh Oil Sample',
           }]
           },
          0.0),
         ]
    )
    def test_solubility(self, oil, expected):
        '''
            This function basically returns a constant, so not much to test.
        '''
        print('oil: ', oil)
        oil_est = OilEstimation(oil)

        sample = oil_est.get_sample()

        res = sample.solubility()

        print(res, expected)
        assert res == expected

    @pytest.mark.parametrize(
        'oil, expected',
        [
         ({'name': 'Oil Name',
           'comments': 'This record has an empty sample',
           'samples': [{
               'name': 'Fresh Oil Sample',
           }]
           },
          0.035),
         ({'name': 'Oil Name',
           'comments': 'This record has an adhesion',
           'samples': [{
               'name': 'Fresh Oil Sample',
               'adhesions': [
                   {'adhesion': {
                       'value': 0.28, 'unit': 'N/m^2',
                       '_cls': 'oil_database.models.common.float_unit'
                               '.AdhesionUnit'}
                    },
               ],
           }]
           },
          0.28),
         ]
    )
    def test_adhesion(self, oil, expected):
        '''
            This function basically returns a constant, so not much to test.
        '''
        print('oil: ', oil)
        oil_est = OilEstimation(oil)

        sample = oil_est.get_sample()

        res = sample.adhesion()

        print(res, expected)
        assert res == expected

    @pytest.mark.parametrize(
        'oil, expected',
        [
         ({'name': 'Oil Name',
           'comments': 'This record has an empty sample',
           'samples': [{
               'name': 'Fresh Oil Sample',
           }]
           },
          0.0),
         ({'name': 'Oil Name',
           'comments': 'This record has a single sulfur',
           'samples': [{
               'name': 'Fresh Oil Sample',
               "sulfur": [
                   {"fraction": {
                       "value": 0.0015, "unit": "fraction",
                       "_cls": "oil_database.models.common.float_unit"
                               ".FloatUnit"}
                    }
               ],
           }]
           },
          0.0015),
         ]
    )
    def test_sulfur_fraction(self, oil, expected):
        '''
            This function basically returns a constant, so not much to test.
        '''
        print('oil: ', oil)
        oil_est = OilEstimation(oil)

        sample = oil_est.get_sample()

        res = sample.sulphur_fraction()

        print(res, expected)
        assert res == expected<|MERGE_RESOLUTION|>--- conflicted
+++ resolved
@@ -2,10 +2,6 @@
     Test our Oil Model Estimations class
 '''
 import pytest
-<<<<<<< HEAD
-
-=======
->>>>>>> 0dcc3289
 
 import numpy as np
 
@@ -13,8 +9,6 @@
 from oil_database.data_sources.oil.estimations import (OilEstimation,
                                                        OilSampleEstimation)
 from oil_database.models.common.float_unit import TemperatureUnit
-
-pytestmark = pytest.mark.skipif(True, reason="Not using Estimations now")
 
 
 class TestOilEstimation():
