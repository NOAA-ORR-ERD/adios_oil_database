'''
    Unit tests for the primitive oil property estimation methods.

    Note: We really should have data inputs and expected outputs that have been
          vetted by subject matter experts in this section.  But we will try
          to be as complete as we can for now.
'''
<<<<<<< HEAD
import pytest

# pytestmark = pytest.mark.skipif(True, reason="Not using Estimations now")

=======
>>>>>>> 0dcc3289
import numpy as np

from oil_database.util.estimations import (density_from_api,
                                           api_from_density,
                                           density_at_temp,
                                           vol_expansion_coeff,
                                           specific_gravity,
                                           kvis_at_temp,
                                           resin_fraction,
                                           asphaltene_fraction,
                                           saturates_fraction,
                                           aromatics_fraction,
                                           _A_coeff,
                                           _B_coeff,
                                           cut_temps_from_api,
                                           fmasses_from_cuts,
                                           fmasses_flat_dist,
                                           saturate_mol_wt,
                                           aromatic_mol_wt,
                                           resin_mol_wt,
                                           asphaltene_mol_wt,
                                           trial_densities,
                                           saturate_densities,
                                           aromatic_densities,
                                           resin_densities,
                                           asphaltene_densities,
                                           _hydrocarbon_characterization_param,
                                           refractive_index,
                                           _hydrocarbon_grouping_param,
                                           saturate_mass_fraction,
                                           pour_point_from_kvis,
                                           pour_point_from_sg_mw_kvis,
                                           flash_point_from_bp,
                                           flash_point_from_api,
                                           bullwinkle_fraction_from_asph,
                                           bullwinkle_fraction_from_api
                                           )

import pytest
pytestmark = pytest.mark.skipif(True, reason="Not using Estimations now")


class TestDensity(object):
    @pytest.mark.parametrize('api, expected',
                             [(10.0, 1000.0),
                              ])
    def test_density_from_api(self, api, expected):
        assert np.isclose(density_from_api(api)[0], expected, rtol=0.001)

    @pytest.mark.parametrize('density, expected',
                             [(1000.0, 10.0),
                              ])
    def test_api_from_density(self, density, expected):
        assert np.isclose(api_from_density(density), expected, rtol=0.001)

    @pytest.mark.parametrize('ref_density, ref_temp_k, temp_k, k_rho_t, '
                             'expected',
                             [(1000.0, 288.15, 308.15, 0.0000, 1000.0),
                              (1000.0, 288.15, 289.15, 1.0, 500.0),
                              (1000.0, 288.15, 288.15, 0.0008, 1000.0),
                              (1000.0, 288.15, 278.15, 0.0008, 1008.86),
                              (1000.0, 288.15, 298.15, 0.0008, 992.06),
                              (1000.0, 288.15, 308.15, 0.0008, 984.25),
                              ])
    def test_density_at_temp(self, ref_density, ref_temp_k, temp_k, k_rho_t,
                             expected):
        assert np.isclose(density_at_temp(ref_density, ref_temp_k, temp_k,
                                          k_rho_t),
                          expected, rtol=0.001)

    @pytest.mark.parametrize('ref_density, ref_temp_k, temp_k, k_rho_t, ',
                             [(1000.0, 288.15, 287.15, 1.0),
                              (1000.0, 288.15, 286.15, 0.5),
                              (1000.0, 288.15, 284.15, 0.25),
                              ])
    def test_density_at_temp_div_error(self, ref_density, ref_temp_k, temp_k,
                                       k_rho_t):
        '''
            Basically, if there is a temperature difference equal to the
            inverse of the expansion coefficient, we will get a zero division
            error.  This is a bit unusual, as expansion coefficients tend to be
            pretty small, much smaller than the inverse of even a very large
            temperature delta.
            So I am not sure if we want to prevent this or not, and if so, how.
            So we will document it here.
        '''
        with pytest.raises(ZeroDivisionError):
            density_at_temp(ref_density, ref_temp_k, temp_k, k_rho_t)

    @pytest.mark.parametrize('rho_0, t_0, rho_1, t_1, expected',
                             [(1000.0, 288.15, 1000.0, 288.15, 0.0),
                              (1000.0, 288.15, 1000.0, 298.15, 0.0),
                              (1000.0, 288.15, 999.0, 298.15, 0.0001),
                              (1000.0, 288.15, 998.0, 298.15, 0.0002),
                              (1000.0, 288.15, 997.0, 298.15, 0.0003),
                              ])
    def test_expansion_coeff(self, rho_0, t_0, rho_1, t_1, expected):
        assert np.isclose(vol_expansion_coeff(rho_0, t_0, rho_1, t_1),
                          expected, rtol=0.001)

    @pytest.mark.parametrize('density, expected',
                             [(1000.0, 1.0),
                              (900.0, 0.9),
                              (800.0, 0.8),
                              ])
    def test_specific_gravity(self, density, expected):
        assert np.isclose(specific_gravity(density), expected, rtol=0.001)


class TestViscosity(object):
    @pytest.mark.parametrize('ref_kvis, ref_temp_k, temp_k, k_v2, expected',
                             [(1000.0, 288.15, 288.15, 2416.0, 1000.0),
                              (1000.0, 288.15, 298.15, 2416.0, 754.86),
                              (10000.0, 288.15, 298.15, 2416.0, 7548.6),
                              (1000.0, 288.15, 278.15, 2416.0, 1351.8),
                              (10000.0, 288.15, 278.15, 2416.0, 13518.0),
                              ])
    def test_kvis_at_temp(self, ref_kvis, ref_temp_k, temp_k, k_v2, expected):
        assert np.isclose(kvis_at_temp(ref_kvis, ref_temp_k, temp_k, k_v2),
                          expected, rtol=0.001)


class TestSARAFractions(object):
    @pytest.mark.parametrize('density, viscosity, f_other, expected',
                             [(1000.0, 1000.0, 0.0, 0.3373),
                              (1000.0, 10000.0, 0.0, 0.35735),
                              (1000.0, 10000.0, 0.8, 0.2),
                              ])
    def test_resin_fraction(self, density, viscosity, f_other, expected):
        assert np.isclose(resin_fraction(density, viscosity, f_other),
                          expected, rtol=0.0001)

    @pytest.mark.parametrize('density, viscosity, f_other, expected',
                             [(1000.0, 1000.0, 0.0, 0.2730),
                              (1000.0, 10000.0, 0.0, 0.3133),
                              (1000.0, 10000.0, 0.8, 0.2),
                              ])
    def test_asphaltene_fraction(self, density, viscosity, f_other, expected):
        assert np.isclose(asphaltene_fraction(density, viscosity, f_other),
                          expected, rtol=0.0001)

    @pytest.mark.parametrize('density, viscosity, f_other, expected',
                             [(1000.0, 1000.0, 0.0, 0.31865),
                              (1000.0, 10000.0, 0.0, 0.31866),
                              (1000.0, 10000.0, 0.8, 0.2),
                              ])
    def test_saturates_fraction(self, density, viscosity, f_other, expected):
        assert np.isclose(saturates_fraction(density, viscosity, f_other),
                          expected, rtol=0.0001)

    @pytest.mark.parametrize('f_res, f_asph, f_sat, expected',
                             [(0.0, 0.0, 0.0, 1.0),
                              (-1.0, -1.0, -1.0, 1.0),
                              (1.0, 1.0, 1.0, 0.0),
                              (0.3, 0.3, 0.3, 0.1),
                              ])
    def test_aromatics_fraction(self, f_res, f_asph, f_sat, expected):
        assert np.isclose(aromatics_fraction(f_res, f_asph, f_sat),
                          expected, rtol=0.0001)

    @pytest.mark.parametrize('density, expected',
                             [(500.0, 16.487),
                              (1000.0, 27.183),
                              (2000.0, 73.89),
                              ])
    def test_A_coeff(self, density, expected):
        assert np.isclose(_A_coeff(density), expected, rtol=0.0001)

    @pytest.mark.parametrize('density, viscosity, expected',
                             [(1000.0, 1000.0, 207.232),
                              (1000.0, 10000.0, 230.258),
                              ])
    def test_B_coeff(self, density, viscosity, expected):
        assert np.isclose(_B_coeff(density, viscosity), expected, rtol=0.0001)


class TestDistillation(object):
    @pytest.mark.parametrize('api, N, expected',
                             [(10.0, 1, [423.6, ]),
                              (10.0, 2, [423.6, 816.925]),
                              (10.0, 5,
                               [423.6, 580.93, 738.26, 895.59, 1052.92]),
                              ])
    def test_cut_temps_from_api(self, api, N, expected):
        assert np.allclose(cut_temps_from_api(api, N), expected, rtol=0.001)

    @pytest.mark.parametrize('f_evap_i, expected',
                             [([0.2, 0.4, 0.6, 0.8, 1.0],
                               [0.2, 0.2, 0.2, 0.2, 0.2]),
                              ])
    def test_fmasses_from_cuts(self, f_evap_i, expected):
        assert np.allclose(fmasses_from_cuts(f_evap_i), expected, rtol=0.001)

    @pytest.mark.parametrize('f_res, f_asph, N, expected',
                             [(0.2, 0.2, 1, [0.6, ]),
                              (0.2, 0.2, 2, [0.3, 0.3]),
                              (0.2, 0.2, 3, [0.2, 0.2, 0.2]),
                              ])
    def test_fmasses_flat_dist(self, f_res, f_asph, N, expected):
        assert np.allclose(fmasses_flat_dist(f_res, f_asph, N), expected,
                           rtol=0.001)


class TestComponentMolecularWeights(object):
    @pytest.mark.parametrize('boiling_point, expected',
                             [
                              ([300.0, 400.0, 500.0, 600.0, 700.0],
                               [68.352, 114.85, 178.12, 264.84, 387.21]),
                              ([500.0, 600.0, 700.0, 800.0, 900.0],
                               [178.124, 264.844, 387.21, 570.383, 878.967]),
                              ([500.0, 700.0, 900.0, 1100.0, 1300.0],
                               [178.124, 387.21, 878.967, 27851.2, 27851.2]),
                              ([500.0, 700.0, 900.0, 1100.0, 1300.0],
                               [178.124, 387.21, 878.967, 27851.2, 27851.2]),
                              ])
    def test_saturate_mol_wt(self, boiling_point, expected):
        '''
            FIXME: We need to verify the extremely big weights we are getting
                   for saturates at high temperatures.  They are about 100
                   times bigger than the lower temperatures.
        '''
        assert np.allclose(saturate_mol_wt(boiling_point), expected,
                           rtol=0.001)

    @pytest.mark.parametrize('boiling_point, expected',
                             [
                              ([500.0, 600.0, 700.0, 800.0, 900.0],
                               [161.668, 246.226, 370.17, 567.587, 946.47]),
                              ([500.0, 700.0, 900.0, 1100.0, 1300.0],
                               [161.668, 370.17, 946.47, 23478.58, 23478.58]),
                              ])
    def test_aromatic_mol_wt(self, boiling_point, expected):
        '''
            FIXME: We need to verify the extremely big weights we are getting
                   for aromatics at high temperatures.  They are about 100
                   times bigger than the lower temperatures.
        '''
        assert np.allclose(aromatic_mol_wt(boiling_point), expected,
                           rtol=0.001)

    @pytest.mark.parametrize('boiling_point, expected',
                             [
                              ([500.0, 600.0, 700.0, 800.0, 900.0],
                               [800.0, 800.0, 800.0, 800.0, 800.0]),
                              ([500.0, 700.0, 900.0, 1100.0, 1300.0],
                               [800.0, 800.0, 800.0, 800.0, 800.0]),
                              ])
    def test_resin_mol_wt(self, boiling_point, expected):
        assert np.allclose(resin_mol_wt(boiling_point), expected,
                           rtol=0.001)

    @pytest.mark.parametrize('boiling_point, expected',
                             [
                              ([500.0, 600.0, 700.0, 800.0, 900.0],
                               [1000.0, 1000.0, 1000.0, 1000.0, 1000.0]),
                              ([500.0, 700.0, 900.0, 1100.0, 1300.0],
                               [1000.0, 1000.0, 1000.0, 1000.0, 1000.0]),
                              ])
    def test_asphaltene_mol_wt(self, boiling_point, expected):
        assert np.allclose(asphaltene_mol_wt(boiling_point), expected,
                           rtol=0.001)


class TestComponentDensities(object):
    @pytest.mark.parametrize('boiling_points, watson_factor, expected',
                             [
                              ([500.0, 600.0, 700.0, 800.0, 900.0], 10.0,
                               [965.49, 1025.99, 1080.08, 1129.243, 1174.46]),
                              ([500.0, 600.0, 700.0, 800.0, 900.0], 12.0,
                               [804.57, 854.99, 900.069, 941.036, 978.717]),
                              ([500.0, 700.0, 900.0, 1100.0, 1300.0], 10.0,
                               [965.49, 1080.08, 1174.46, 1255.707, 1327.614]),
                              ([500.0, 700.0, 900.0, 1100.0, 1300.0], 12.0,
                               [804.57, 900.07, 978.717, 1046.422, 1106.345]),
                              ])
    def test_trial_densities(self, boiling_points, watson_factor, expected):
        assert np.allclose(trial_densities(boiling_points, watson_factor),
                           expected, rtol=0.001)

    @pytest.mark.parametrize('boiling_points, expected',
                             [
                              ([500.0, 600.0, 700.0, 800.0, 900.0],
                               [804.57, 854.99, 900.069, 941.036, 978.717]),
                              ([500.0, 700.0, 900.0, 1100.0, 1300.0],
                               [804.57, 900.07, 978.717, 1046.422, 1106.345]),
                              ])
    def test_saturate_densities(self, boiling_points, expected):
        assert np.allclose(saturate_densities(boiling_points), expected,
                           rtol=0.001)

    @pytest.mark.parametrize('boiling_points, expected',
                             [
                              ([500.0, 600.0, 700.0, 800.0, 900.0],
                               [965.49, 1025.99, 1080.08, 1129.243, 1174.46]),
                              ([500.0, 700.0, 900.0, 1100.0, 1300.0],
                               [965.49, 1080.08, 1174.46, 1255.707, 1327.614]),
                              ])
    def test_aromatic_densities(self, boiling_points, expected):
        assert np.allclose(aromatic_densities(boiling_points), expected,
                           rtol=0.001)

    @pytest.mark.parametrize('boiling_points, expected',
                             [
                              ([500.0, 600.0, 700.0, 800.0, 900.0],
                               [1100.0, 1100.0, 1100.0, 1100.0, 1100.0]),
                              ([500.0, 700.0, 900.0, 1100.0, 1300.0],
                               [1100.0, 1100.0, 1100.0, 1100.0, 1100.0]),
                              ])
    def test_resin_densities(self, boiling_points, expected):
        assert np.allclose(resin_densities(boiling_points), expected,
                           rtol=0.001)

    @pytest.mark.parametrize('boiling_points, expected',
                             [
                              ([500.0, 600.0, 700.0, 800.0, 900.0],
                               [1100.0, 1100.0, 1100.0, 1100.0, 1100.0]),
                              ([500.0, 700.0, 900.0, 1100.0, 1300.0],
                               [1100.0, 1100.0, 1100.0, 1100.0, 1100.0]),
                              ])
    def test_asphaltene_densities(self, boiling_points, expected):
        assert np.allclose(asphaltene_densities(boiling_points), expected,
                           rtol=0.001)


class TestHydrocarbonCharacterization(object):
    '''
        Note: I have little intuition in regards to whether these numbers
              are reasonable or not.  The inputs for mol_wt, SG, and temp_k
              are intended to be fairly reasonable.
    '''
    @pytest.mark.parametrize('SG, temp_k, expected',
                             [
                              (1.0, [500.0, 600.0, 700.0, 800.0, 900.0],
                               [0.32768, 0.32633, 0.32519,  0.3242, 0.32334]),
                              (1.0, [500.0, 700.0, 900.0, 1100.0, 1300.0],
                               [0.32768, 0.32519, 0.32334, 0.32187, 0.32065]),
                              (0.9, [500.0, 600.0, 700.0, 800.0, 900.0],
                               [0.29746, 0.29623, 0.2952, 0.29431, 0.29352]),
                              (0.9, [500.0, 700.0, 900.0, 1100.0, 1300.0],
                               [0.29746, 0.2952, 0.29352, 0.29219, 0.29108]),
                              ])
    def test_hydrocarbon_characterization_param(self, SG, temp_k, expected):
        assert np.allclose(_hydrocarbon_characterization_param(SG, temp_k),
                           expected, rtol=0.001)

    @pytest.mark.parametrize('hc_char_param, expected',
                             [(1.0, np.inf),
                              (0.5, 2.0),
                              (-0.5, 0.0),
                              ([0.32768, 0.32633, 0.32519,  0.3242, 0.32334],
                               [1.5691, 1.5663, 1.5639, 1.5618, 1.56]),
                              ])
    def test_refractive_index(self, hc_char_param, expected):
        assert np.allclose(refractive_index(hc_char_param), expected,
                           rtol=0.001)

    @pytest.mark.parametrize('mol_wt, SG, temp_k, expected',
                             [
                              ([178.124, 387.21, 878.967, 27851.2, 27851.2],
                               1.0,
                               [500.0, 600.0, 700.0, 800.0, 900.0],
                               [16.766, 35.339, 78.108, 2417.28, 2366.64]),
                              ])
    def test_hydrocarbon_grouping_param(self, mol_wt, SG, temp_k, expected):
        assert np.allclose(_hydrocarbon_grouping_param(mol_wt, SG, temp_k),
                           expected, rtol=0.001)


class TestComponentMassFractions(object):
    @pytest.mark.parametrize('fmass_i, mol_wt, SG, temp_k, expected',
                             [
                              ([0.2, 0.2, 0.2, 0.2, 0.2],
                               [68.352, 114.85, 178.124, 264.84, 387.21],
                               1.0,
                               [300.0, 400.0, 500.0, 600.0, 700.0],
                               [0.038196, 0.030496, 0.020384, 0.0068947, 0.]),
                              ([0.2, 0.2, 0.2, 0.2, 0.2],
                               [178.124, 387.21, 878.967, 27851.2, 27851.2],
                               1.0,
                               [500.0, 600.0, 700.0, 800.0, 900.0],
                               [0.020384, 0., 0., 0., 0.]),
                              ])
    def test_saturate_mass_fraction(self, fmass_i, mol_wt, SG, temp_k,
                                    expected):
        assert np.allclose(saturate_mass_fraction(fmass_i, mol_wt, SG, temp_k),
                           expected, rtol=0.001)


class TestPourPoint(object):
    @pytest.mark.parametrize('ref_kvis, ref_temp_k, expected',
                             [
                              (0.3, 288.15, 269.45),
                              ([0.55, 0.3, 0.17],
                               [278.15, 288.15, 298.15],
                               [269.2, 269.45, 269.66]),
                              ])
    def test_pour_point_from_kvis(self, ref_kvis, ref_temp_k, expected):
        '''
            Fixme: I am not sure if this function is producing good results.
                   To produce a credible pour point temperature, we need to
                   make the KVis pretty small it seems.
        '''
        assert np.allclose(pour_point_from_kvis(ref_kvis, ref_temp_k),
                           expected, rtol=0.001)

    @pytest.mark.parametrize('SG, mol_wt, kvis, expected',
                             [
                              (1.0, 1.0, 1.0, -2.35),  # baseline function args
                              (0.9, 30.352, 100.0, 266.97),
                              ])
    def test_pour_point_from_sg_mw_kvis(self, SG, mol_wt, kvis, expected):
        assert np.allclose(pour_point_from_sg_mw_kvis(SG, mol_wt, kvis),
                           expected, rtol=0.001)


class TestFlashPoint(object):
    @pytest.mark.parametrize('temp_k, expected',
                             [
                              (273.15, 305.47),
                              (288.15, 315.82),
                              (303.15, 326.17),
                              ([273.15, 288.15, 303.15],
                               [305.47, 315.82, 326.17])
                              ])
    def test_flash_point_from_bp(self, temp_k, expected):
        assert np.allclose(flash_point_from_bp(temp_k), expected, rtol=0.001)

    @pytest.mark.parametrize('api, expected',
                             [
                              (8.0, 430.28),
                              (9.0, 426.94),
                              (10.0, 423.6),
                              (11.0, 420.26),
                              (12.0, 416.92),
                              ([8.0, 9.0, 10.0, 11.0, 12.0],
                               [430.28, 426.94, 423.6, 420.26, 416.92])
                              ])
    def test_flash_point_from_api(self, api, expected):
        assert np.allclose(flash_point_from_api(api), expected, rtol=0.001)


class TestBullwinkle(object):
    @pytest.mark.parametrize('f_asph, expected',
                             [
                              (0.01, 0.2841),
                              (0.05, 0.1405),
                              (0.089, 0.00049),
                              (0.09, -0.0031),
                              (0.1, -0.039),
                              (0.15, -0.2185),
                              ])
    def test_bullwinkle_fraction_from_asph(self, f_asph, expected):
        '''
            Fixme: I don't think we should be getting negative fractions here.
        '''
        assert np.allclose(bullwinkle_fraction_from_asph(f_asph), expected,
                           rtol=0.001)

    @pytest.mark.parametrize('api, expected',
                             [
                              (8.0, -0.115),
                              (9.0, -0.08547),
                              (10.0, -0.0591),
                              (11.0, -0.03525),
                              (12.0, -0.01348),
                              ([8.0, 9.0, 10.0, 11.0, 12.0],
                               [-0.115, -0.08547, -0.0591, -0.03525, -0.01348])
                              ])
    def test_bullwinkle_fraction_from_api(self, api, expected):
        '''
            Fixme: I don't think we should be getting negative fractions here.
        '''
        assert np.allclose(bullwinkle_fraction_from_api(api), expected,
                           rtol=0.001)<|MERGE_RESOLUTION|>--- conflicted
+++ resolved
@@ -5,13 +5,8 @@
           vetted by subject matter experts in this section.  But we will try
           to be as complete as we can for now.
 '''
-<<<<<<< HEAD
 import pytest
 
-# pytestmark = pytest.mark.skipif(True, reason="Not using Estimations now")
-
-=======
->>>>>>> 0dcc3289
 import numpy as np
 
 from oil_database.util.estimations import (density_from_api,
@@ -50,8 +45,6 @@
                                            bullwinkle_fraction_from_api
                                            )
 
-import pytest
-pytestmark = pytest.mark.skipif(True, reason="Not using Estimations now")
 
 
 class TestDensity(object):
