--- conflicted
+++ resolved
@@ -50,17 +50,17 @@
   color: $green;
 }
 
-.status-bad {
+.status-warning {
+  color: $orange;
+}
+
+.status-error {
   color: $red;
 }
 
-<<<<<<< HEAD
-$ember-power-select-background-color: transparent;
-@import "ember-power-select";
-
 .footer{
     padding: 15px 0;
-    background: #2F4F4F;
+    //background: #2F4F4F;
     img{
         width: 64px;
         height: 64px;
@@ -90,7 +90,7 @@
         }
     }
 }
-=======
+
+//$ember-power-select-background-color: transparent;
 @import 'ember-power-select/themes/bootstrap';
-@import "ember-power-select";
->>>>>>> 468dd01e
+@import "ember-power-select";