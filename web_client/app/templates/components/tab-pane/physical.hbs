<div class="container">
  <center>
    <h4>{{sampleName}}</h4>
<<<<<<< HEAD
=======

    {{#if (or oil.fraction_weathered oil.boiling_point_range)}}
      <p class="small">
        {{#if oil.fraction_weathered}}
          <strong>Weathered Amount:</strong>
          {{#if oil.fraction_weathered.unit}}
            {{value-unit oil.fraction_weathered 2}}
          {{else}}
            {{oil.fraction_weathered}}
          {{/if}}
        {{/if}}

        {{#if oil.boiling_point_range}}
          {{#if oil.fraction_weathered}}
            <br>
          {{/if}}
          <strong>BP Range:</strong>
          {{value-unit oil.boiling_point_range 2}}
        {{/if}}
      </p>
    {{/if}}
>>>>>>> 5fe58ef4
  </center>

  <div class="row">
    <div class="col-lg-4">
      <TabPourPoint
        @oil={{oil}}
        @editable={{this.editable}}
        @sampleIndex={{this.sampleIndex}}
        class="row"
      />
    </div>

    <div class="col-lg-4">
      <TabFlashPoint
        @oil={{oil}}
        @editable={{this.editable}}
        @sampleIndex={{this.sampleIndex}}
        class="row"/>
    </div>

    <div class="col-lg-4">
      <Table::Adhesion
        @oil={{oil}}
        @editable={{this.editable}}
        class="row"/>
    </div>
  </div>

  <div class="row">
    <div class="col-lg-4">
      <Table::Density
        @oil={{oil}}
        @editable={{this.editable}}
        class="row"/>
    </div>

    <div class="col-lg-4">
      <Table::KinematicViscosity
        @oil={{oil}}
        @editable={{this.editable}}
        class="row"/>
    </div>

    <div class="col-lg-4">
      <Table::DynamicViscosity
        @oil={{oil}}
        @editable={{this.editable}}
        class="row"/>
    </div>

    <div class="col-lg-4">
      <Table::Ift
        @oil={{oil}}
        @editable={{this.editable}}
        class="row"/>
    </div>

    <div class="col-lg-4">
      {{! Placeholder div so that the last container lines up
          with the first column.  Only necessary for an odd number
          of containers }}
    </div>

  </div>
</div><|MERGE_RESOLUTION|>--- conflicted
+++ resolved
@@ -1,8 +1,6 @@
 <div class="container">
   <center>
     <h4>{{sampleName}}</h4>
-<<<<<<< HEAD
-=======
 
     {{#if (or oil.fraction_weathered oil.boiling_point_range)}}
       <p class="small">
@@ -24,7 +22,6 @@
         {{/if}}
       </p>
     {{/if}}
->>>>>>> 5fe58ef4
   </center>
 
   <div class="row">
