<div class="container-fluid">
  <center>
    {{#if editable}}
      <Input 
        @class="edit-sample-name p-1 my-3 flex-fill bg-transparent border"
        @value={{this.oil.name}}
        @placeholder="Enter Sample Name"
        @change={{action this.submit this.oil}} 
      />
    {{else}}
      <h4>{{sampleName}}</h4>
    {{/if}}

    {{#if (or oil.fraction_weathered oil.boiling_point_range)}}
      <p class="small">
        {{#if oil.fraction_weathered}}
          <strong>Weathered Fraction:</strong>
          {{#if editable}}
            <Input 
              @class="edit-fraction-weathered p-1 my-3 flex-fill bg-transparent border"
              @value={{this.oil.fraction_weathered}}
              @placeholder="Enter Weathered Fraction"
              @change={{action this.submit this.oil}} 
            />
          {{else}}
            {{#if oil.fraction_weathered.unit}}
              {{value-unit oil.fraction_weathered 2}}
            {{else}}
              {{oil.fraction_weathered}}
            {{/if}}
          {{/if}}
        {{/if}}

        {{#if oil.boiling_point_range}}
          {{#if oil.fraction_weathered}}
            <br>
          {{/if}}
          <strong>BP Range:</strong>
          {{value-unit oil.boiling_point_range 2}}
        {{/if}}
      </p>
    {{/if}}
  </center>

  <div class="row">
    <div class="col-lg-4">
      <Table::Water 
        @oil={{this.oil}}
        @editable={{this.editable}}
        @submit={{this.submit}}
        @sampleIndex={{this.sampleIndex}}
        class="col-4"
      />
    </div>

    <div class="col-lg-4">
      <Table::Wax
        @oil={{this.oil}}
        @editable={{this.editable}}
        @submit={{this.submit}}
        @sampleIndex={{this.sampleIndex}}
        class="col-4"
      />
    </div>

    <div class="col-lg-4">
      <Table::Sulfur
        @oil={{this.oil}}
        @editable={{this.editable}}
        @submit={{this.submit}}
        @sampleIndex={{this.sampleIndex}}
        class="col-4"
      />
    </div>
  </div>

  <div class="row">
<<<<<<< HEAD
    <Table::Sara 
      @oil={{this.oil}} 
      @editable={{this.editable}}
      @submit={{this.submit}}
      @store={{this.parentView.oil.store}}
      class="col-6"
    />

    <Table::Conradson @oil={{oil}} class="col-6"/>
=======
    <Table::Sara @oil={{oil}} class="col-6"/>
>>>>>>> 4407e85e
  </div>

  <div class="row">
    <Table::Benzene @oil={{oil}} class="col-6"/>
  </div>
  &nbsp;

  <div class="row">
    <Table::BenzeneBtex @oil={{oil}} class="col-6"/>

    <Table::BenzeneC4c6 @oil={{oil}} class="col-6"/>
  </div>
  &nbsp;

  <Table::AlkylatedPah @oil={{oil}} />

  <div class="row">
    <Table::Alkane @oil={{oil}} class="col-12"/>
  </div>

  <div class="row">
  </div>

  <div class="row">
    <Table::Biomarkers @oil={{oil}} class="col-6"/>
  </div>

</div><|MERGE_RESOLUTION|>--- conflicted
+++ resolved
@@ -75,7 +75,6 @@
   </div>
 
   <div class="row">
-<<<<<<< HEAD
     <Table::Sara 
       @oil={{this.oil}} 
       @editable={{this.editable}}
@@ -83,11 +82,6 @@
       @store={{this.parentView.oil.store}}
       class="col-6"
     />
-
-    <Table::Conradson @oil={{oil}} class="col-6"/>
-=======
-    <Table::Sara @oil={{oil}} class="col-6"/>
->>>>>>> 4407e85e
   </div>
 
   <div class="row">
