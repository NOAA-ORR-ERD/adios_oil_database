<div id="addSampleDialog" class="modal fade" role="dialog" tabindex="-1"
     aria-labelledby="addSampleDialogLabel" aria-hidden="true"
     {{did-insert this.setModalEvents}}
     >
  <div class="modal-dialog" role="document">
    <div class="modal-content">
      <div class="modal-header">
        <h5 class="modal-title" id="addSampleDialogLabel">Add Oil Subsample</h5>
        <button type="button" class="close" data-dismiss="modal" aria-label="Close">
          <span aria-hidden="true">&times;</span>
        </button>
      </div>

      <div class="modal-body">
        <div class="form">
          <div class="row">

            <div class="col-6 form-group input-group">
              <select class="form-control overflow-hidden" {{on "change" this.updateSampleType}}>
                <option value={{this.SampleTypes.weathered}}>
                  Weathered Fraction
                </option>
                <option value={{this.SampleTypes.nameOnly}}>
                  Name
                </option>
              </select>
            </div>


<<<<<<< HEAD
            <div class="col-6">
              {{#if (eq this.sampleType this.SampleTypes.weathered)}}
                <div class="form-group">
                  <div class="row">
                    <div class="col-6">
                      <Input type="number" step="0.01"
                             @class="form-control bg-transparent border"
                             @placeholder="Fraction"
                             {{on "change" this.updateFraction}}
                             {{on "keypress" this.updateFraction}}
                             {{on "focusout" this.updateFraction}}
                      />
                    </div>
                  </div>
                </div>
              {{else if (eq this.sampleType this.SampleTypes.distillate)}}
                <div class="form-group">
                  <div class="row">
                    <div class="col">
                      <Input type="number"
                             @class="form-control bg-transparent border"
                             @placeholder="Min"
                             {{on "change" this.updateDistillateMin}}
                             {{on "keypress" this.updateDistillateMin}}
                             {{on "focusout" this.updateDistillateMin}}
                      />
                    </div>
                    <div class="col">
                      <Input type="number"
                             @class="form-control bg-transparent border"
                             @placeholder="Max"
                             {{on "change" this.updateDistillateMax}}
                             {{on "keypress" this.updateDistillateMax}}
                             {{on "focusout" this.updateDistillateMax}}
                      />
                    </div>
                  </div>
                </div>
              {{else}}
                <div class="form-group">
                  <div class="row">
                    <div class="col">
                      <Input type="text" @class="form-control bg-transparent border"
                             @placeholder="Enter Name"
                             {{on "change" this.updateName}}
                             {{on "keypress" this.updateName}}
                             {{on "focusout" this.updateName}}
                      />
                    </div>
                  </div>
                </div>
              {{/if}}
            </div>

=======
            {{#if (eq this.sampleType this.SampleTypes.weathered)}}
              <div class="col-6 form-group input-group">
                <Input type="number" step="0.01"
                          @class="form-control bg-transparent border overflow-hidden"
                          @placeholder="Fraction"
                          {{on "change" this.updateFraction}}
                          {{on "keypress" this.updateFraction}}
                          {{on "focusout" this.updateFraction}}
                  />
              </div>
            {{else if (eq this.sampleType this.SampleTypes.distillate)}}
              <div class="col-3 form-group input-group">
                <Input type="number"
                        @class="form-control bg-transparent border overflow-hidden"
                        @placeholder="Min"
                        {{on "change" this.updateDistillateMin}}
                />
              </div>
              <div class="col-3 form-group input-group">
                <Input type="number"
                        @class="form-control bg-transparent border overflow-hidden"
                        @placeholder="Max"
                        {{on "change" this.updateDistillateMax}}
                />
              </div>
            {{else}}
              <div class="col-6 form-group input-group">
                <Input type="text" @class="form-control bg-transparent border overflow-hidden"
                      @placeholder="Enter Name"
                      {{on "change" this.updateName}}
                      {{on "keypress" this.updateName}}
                      {{on "focusout" this.updateName}}
                />
              </div>
            {{/if}}
 
>>>>>>> b5407336
          </div>
        </div>
      </div>

      <div class="modal-footer">
        <button type="button" class="btn btn-secondary" data-dismiss="modal">
          Cancel
        </button>

        {{#if this.formFilledOut}}
          <button type="button" class="btn btn-primary" data-dismiss="modal"
                  {{ref this "okButton"}}
                  {{on "click" this.submitForm}} >
            OK
          </button>
        {{else}}
          <button type="button" class="btn btn-primary" data-dismiss="modal"
                  disabled>
            OK
          </button>
        {{/if}}
      </div>
    </div>
  </div>
</div><|MERGE_RESOLUTION|>--- conflicted
+++ resolved
@@ -27,62 +27,6 @@
             </div>
 
 
-<<<<<<< HEAD
-            <div class="col-6">
-              {{#if (eq this.sampleType this.SampleTypes.weathered)}}
-                <div class="form-group">
-                  <div class="row">
-                    <div class="col-6">
-                      <Input type="number" step="0.01"
-                             @class="form-control bg-transparent border"
-                             @placeholder="Fraction"
-                             {{on "change" this.updateFraction}}
-                             {{on "keypress" this.updateFraction}}
-                             {{on "focusout" this.updateFraction}}
-                      />
-                    </div>
-                  </div>
-                </div>
-              {{else if (eq this.sampleType this.SampleTypes.distillate)}}
-                <div class="form-group">
-                  <div class="row">
-                    <div class="col">
-                      <Input type="number"
-                             @class="form-control bg-transparent border"
-                             @placeholder="Min"
-                             {{on "change" this.updateDistillateMin}}
-                             {{on "keypress" this.updateDistillateMin}}
-                             {{on "focusout" this.updateDistillateMin}}
-                      />
-                    </div>
-                    <div class="col">
-                      <Input type="number"
-                             @class="form-control bg-transparent border"
-                             @placeholder="Max"
-                             {{on "change" this.updateDistillateMax}}
-                             {{on "keypress" this.updateDistillateMax}}
-                             {{on "focusout" this.updateDistillateMax}}
-                      />
-                    </div>
-                  </div>
-                </div>
-              {{else}}
-                <div class="form-group">
-                  <div class="row">
-                    <div class="col">
-                      <Input type="text" @class="form-control bg-transparent border"
-                             @placeholder="Enter Name"
-                             {{on "change" this.updateName}}
-                             {{on "keypress" this.updateName}}
-                             {{on "focusout" this.updateName}}
-                      />
-                    </div>
-                  </div>
-                </div>
-              {{/if}}
-            </div>
-
-=======
             {{#if (eq this.sampleType this.SampleTypes.weathered)}}
               <div class="col-6 form-group input-group">
                 <Input type="number" step="0.01"
@@ -99,6 +43,8 @@
                         @class="form-control bg-transparent border overflow-hidden"
                         @placeholder="Min"
                         {{on "change" this.updateDistillateMin}}
+                        {{on "keypress" this.updateDistillateMin}}
+                        {{on "focusout" this.updateDistillateMin}}
                 />
               </div>
               <div class="col-3 form-group input-group">
@@ -106,6 +52,8 @@
                         @class="form-control bg-transparent border overflow-hidden"
                         @placeholder="Max"
                         {{on "change" this.updateDistillateMax}}
+                        {{on "keypress" this.updateDistillateMax}}
+                        {{on "focusout" this.updateDistillateMax}}
                 />
               </div>
             {{else}}
@@ -119,7 +67,6 @@
               </div>
             {{/if}}
  
->>>>>>> b5407336
           </div>
         </div>
       </div>
