<div class="container">

  <div class="row pl-0 pr-0">

    <div class="col-5">

      <div class="row pl-0 mb-3">

        {{! Oil ID }}
        <div class="col-4 pl-0 input-group d-flex align-items-center">
          <div class="input-group-prepend">
            <label class="p-1 input-group-text font-weight-bold">ID:</label>
          </div>
          <span class="p-1">{{oil.id}}</span>
        </div>

        {{! Location }}
        <div class="col pl-0 input-group d-flex align-items-center">
          <div class="input-group-prepend">
            <label class="p-1 input-group-text font-weight-bold">Location:</label>
          </div>
          {{#let (if oil.location oil.location "None") as |oilLocation|}}
            {{#if editable}}
              <Input @class="p-1 flex-fill bg-transparent border" @value={{oilLocation}}
                @placeholder="Enter Location" @change={{action "updateLocation"}} />
            {{else}}
              <span class="p-1 flex-fill">{{oilLocation}}</span>
            {{/if}}
          {{/let}}
        </div>

      </div>

      <div class="row pl-0 mb-3">

        {{! API }}
        <div class="col-4 pl-0 input-group d-flex align-items-center">
          <div class="input-group-prepend">
            <label class="p-1 input-group-text font-weight-bold">API:</label>
          </div>
          {{#let (if (not (is-empty oil.samples.[0].apis))
            (round-relative oil.samples.[0].apis.[0].gravity 2) "No Values") as |oilAPI|}}
            {{#if editable}}
              <Input @id="api" @type="text" @class="p-1 bg-transparent border"
                @placeholder="API value" @value={{oilAPI}} @change={{action "updateAPI"}} @size="6" />
            {{else}}
              <span class="p-1">{{oilAPI}}</span>
            {{/if}}
          {{/let}}
        </div>

        {{! Type }}
        <div class="col pl-0 form-inline d-flex align-items-center">
          <div class="input-group-prepend">
            <label class="p-1 input-group-text font-weight-bold">Type:</label>
          </div>
          {{#if editable}}
            <select class="p-1 flex-fill bg-transparent border" onchange={{action "updateType"}}>
              {{#each this.oilTypes as |oilType|}}
                {{#if (eq oil.productType oilType)}}
                  <option class="bg-light" selected>{{oilType}}</option>
                {{else}}
<<<<<<< HEAD
                  <option class="bg-light">{{oilType}}</option>
                {{/if}}  
=======
                  <option>{{oilType}}</option>
                {{/if}}
>>>>>>> 4d0e8f54
              {{/each}}
            </select>
          {{else}}
            <span class="p-1 flex-fill">{{oil.productType}}</span>
          {{/if}}
        </div>

      </div>

      <div class="row pl-0 mb-3">

        {{! Categories }}
        <div class="form-inline">
          <div class="input-group-prepend">
            <label class="p-1 input-group-text font-weight-bold">Labels:</label>
          </div>

          {{#if editable}}
            <PowerSelectMultiple @class="bg-warning border-0"
              @placeholder="Select some categories..."
              @selected={{this.selectedCategories}}
              @options={{this.oilCategories}}
              @onChange={{action "updateCategories"}}
              @onKeydown={{this.handleKeydown}} as |name|>
              <span class="bg-transparent border-0">{{name}}</span>
            </PowerSelectMultiple>
          {{else}}
            {{#each oil.categories as |category|}}
              <span class="p-1 ml-1">
                {{category}}
              </span>
            {{else}}
              <span>None</span>
            {{/each}}
          {{/if}}

        </div>

      </div>

    </div>

    <div class="col-7 pr-0 mb-3">

      {{! Reference }}
      <div class="row mb-3 input-group">
        <label class="p-1 input-group-text font-weight-bold">Reference:</label>
      </div>
      <div class="row mb-3 input-group">
        {{#let (if oil.reference oil.reference "None") as |oilReference|}}
          {{#if editable}}
            <Textarea @class="p-1 flex-fill bg-transparent border" @value={{oilReference}} @rows="3"
              @placeholder="Enter reference"  @change={{action "updateReference"}} />
          {{else}}
            <span class="p-1">{{oilReference}}</span>
          {{/if}}
        {{/let}}
      </div>

      <div class="row">

        {{! Reference Date }}
        <div class="col-5 pl-0 input-group d-flex align-items-center">
          <div class="input-group-prepend">
            <label class="p-1 input-group-text font-weight-bold">Reference Date:</label>
          </div>
          {{! Europe/London is how we lookup GMT in moment.js }}
          {{#let (if oil.referenceDate (moment-format (unix oil.referenceDate) "YYYY-MM-DD" timeZone="Europe/London") "None")
            as |oilReferenceDate|}}
            {{#if editable}}
              <Input @class="p-1 flex-fill bg-transparent border"  @size="7" @value={{oilReferenceDate}}
                @placeholder="Enter Date"  @change={{action "updateReferenceDate"}} />
            {{else}}
              <span class="p-1 flex-fill">{{oilReferenceDate}}</span>
            {{/if}}
          {{/let}}
        </div>

        {{! Sample Received Date }}
        <div class="col pl-0 input-group d-flex align-items-center">
          <div class="input-group-prepend">
            <label class="p-1 input-group-text font-weight-bold">Sample Received Date:</label>
          </div>
          {{! Europe/London is how we lookup GMT in moment.js }}
          {{#let (if oil.sampleDate (moment-format (unix oil.sampleDate) "YYYY-MM-DD" timeZone="Europe/London") "None")
            as |oilSampleDate|}}
            {{#if editable}}
              <Input @class="p-1 flex-fill bg-transparent border"  @size="7" @value={{oilSampleDate}}
                @placeholder="Enter Date"  @change={{action "updateSampleReceivedDate"}} />
            {{else}}
              <span class="p-1 flex-fill">{{oilSampleDate}}</span>
            {{/if}}
          {{/let}}
        </div>
      </div>

    </div>

  </div>

  {{! Comments }}
  <div class="row pl-0 pr-0 mb-3">
    <div class="col-12 pl-0 pr-0">
      <label class="p-1 font-weight-bold">Comments:</label>
    </div>
    <div class="col-12 pl-0 pr-0 input-group">
      {{#let (if oil.comments oil.comments "None") as |oilComments|}}
        {{#if editable}}
          <Textarea @class="p-1 flex-fill bg-transparent border" @value={{oilComments}} @rows="1"
            @placeholder="Enter comments"  @change={{action "updateComments"}} />
        {{else}}
          <span class="p-1 flex-fill bg-transparent no-borders">{{oilComments}}</span>
        {{/if}}
      {{/let}}
    </div>
  </div>

  {{!-- status message --}}
  <div class="row mb-3">
    <div class="col">
      {{#if oil.status}}
        <ul>
          {{#each oil.status as |stat|}}
            <li><i class="status-warning">{{stat}}</i></li>
          {{/each}}
        </ul>
      {{/if}}
    </div>
  </div>

</div><|MERGE_RESOLUTION|>--- conflicted
+++ resolved
@@ -60,13 +60,8 @@
                 {{#if (eq oil.productType oilType)}}
                   <option class="bg-light" selected>{{oilType}}</option>
                 {{else}}
-<<<<<<< HEAD
                   <option class="bg-light">{{oilType}}</option>
-                {{/if}}  
-=======
-                  <option>{{oilType}}</option>
                 {{/if}}
->>>>>>> 4d0e8f54
               {{/each}}
             </select>
           {{else}}
