--- conflicted
+++ resolved
@@ -17,28 +17,6 @@
           <label class="p-1 input-group-text font-weight-bold">Type:</label>
         </div>  
         <select class="p-1 bg-transparent border">
-<<<<<<< HEAD
-          <option selected>Crude</option>
-          <option>Refined</option>
-          <option>Bitumen Product</option>
-          <option>Other</option>
-          <option>Empty (unclassified)</option>
-        </select>
-      </div>
-
-
-      {{!-- <span class="mb-3 input-group">
-        <div class="input-group-prepend">
-          <label class="p-1 input-group-text font-weight-bold">Type:</label>
-        </div>
-        {{#if oil.productType}}
-          <input type="text" class="pl-1 bg-transparent border" size="6" value={{oil.productType}}>
-        {{else}}
-          <input type="text" class="pl-1 bg-transparent border" size="6" value="None">
-        {{/if}}          
-      </span> --}}
-
-=======
           {{#each this.oilTypes as |oilType|}}
             {{#if (eq oil.productType oilType)}}
               <option selected>{{oilType}}</option>
@@ -49,7 +27,6 @@
         </select>
       </div>
 
->>>>>>> 2347c513
       {{! Status }}
       {{#unless oil.status}}
         <span class="mb-3 input-group">
@@ -89,15 +66,9 @@
         </div>
         <ul class="list-group list-group-flush">
           {{#each oil.categories as |category|}}
-<<<<<<< HEAD
-            <li class="p-0 pl-1 list-group-item">{{category}}</li>
-          {{else}}
-            <li class="p-0 pl-1 list-group-item">None</li>
-=======
             <li class="p-0 pl-1 list-group-item bg-transparent">{{category}}</li>
           {{else}}
             <li class="p-0 pl-1 list-group-item bg-transparent">None</li>
->>>>>>> 2347c513
           {{/each}}      
         </ul>
       </div>
