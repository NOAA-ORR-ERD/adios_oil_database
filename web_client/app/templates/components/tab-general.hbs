--- conflicted
+++ resolved
@@ -20,9 +20,9 @@
             <label class="p-1 input-group-text font-weight-bold">Location:</label>
           </div>
           {{#if oil.location}}
-            <Input @class="p-1 flex-fill bg-transparent border" @value={{oil.location}} />
-          {{else}}
-            <Input @class="p-1 flex-fill bg-transparent border" @value="None" />
+            <Input @class="p-1 flex-fill bg-transparent border" @value={{oil.location}} @readonly={{readOnly}} />
+          {{else}}
+            <Input @class="p-1 flex-fill bg-transparent border" @value="None" @readonly={{readOnly}} />
           {{/if}}
         </div>
 
@@ -35,14 +35,14 @@
           <div class="input-group-prepend">
             <label class="p-1 input-group-text font-weight-bold">API:</label>
           </div>
-          {{#if (not (is-empty oil.apis))}}
+          {{#if (not (is-empty oil.samples.[0].apis))}}
             <Input @id="api" @type="text" @class="p-1 flex-fill bg-transparent border" 
-              @placeholder="API value" @value={{round-relative oil.apis.[0].gravity 2}}
-              @change={{action "updateAPI"}} @size="6" />
+              @placeholder="API value" @value={{round-relative oil.samples.[0].apis.[0].gravity 2}}
+              @change={{action "updateAPI"}} @size="6" @readonly={{readOnly}} />
           {{else}}
             <Input @id="api" @type="text" @class="p-1 flex-fill bg-transparent border" 
               @placeholder="API value" @value="No Values"
-              @change={{action "updateAPI"}} @size="6" />
+              @change={{action "updateAPI"}} @size="6" @readonly={{readOnly}} />
           {{/if}}
         </div>
 
@@ -50,16 +50,20 @@
         <div class="col pl-0 form-inline">
           <div class="input-group-prepend">
             <label class="p-1 input-group-text font-weight-bold">Type:</label>
-          </div>  
-          <select class="p-1 flex-fill bg-transparent border">
-            {{#each this.oilTypes as |oilType|}}
-              {{#if (eq oil.productType oilType)}}
-                <option selected>{{oilType}}</option>
-              {{else}}
-                <option>{{oilType}}</option>
-              {{/if}}  
-            {{/each}}
-          </select>
+          </div>
+          {{#if editable}}
+            <select class="p-1 flex-fill bg-transparent border">
+              {{#each this.oilTypes as |oilType|}}
+                {{#if (eq oil.productType oilType)}}
+                  <option selected>{{oilType}}</option>
+                {{else}}
+                  <option>{{oilType}}</option>
+                {{/if}}  
+              {{/each}}
+            </select>
+          {{else}}
+            <span class="p-1 flex-fill bg-transparent border">{{oil.productType}}</span>
+          {{/if}}  
         </div>
 
       </div>
@@ -103,9 +107,9 @@
           <label class="p-1 input-group-text font-weight-bold">Reference:</label>
         </div>
         {{#if oil.reference}}
-          <Textarea @class="p-1 flex-fill bg-transparent border" @value={{oil.reference}} @rows="3" />
+          <Textarea @class="p-1 flex-fill bg-transparent border" @value={{oil.reference}} @rows="3" @readonly={{readOnly}} />
         {{else}}
-          <Textarea @class="p-1 flex-fill bg-transparent border" @value="None" />
+          <Textarea @class="p-1 flex-fill bg-transparent border" @value="None" @readonly={{readOnly}} />
         {{/if}}
       </div>
 
@@ -117,11 +121,11 @@
             <label class="p-1 input-group-text font-weight-bold">Reference Date:</label>
           </div>
           {{#if oil.referenceDate}}
-            <Input @class="p-1 flex-fill bg-transparent border"  @size="7"
+            <Input @class="p-1 flex-fill bg-transparent border"  @size="7" @readonly={{readOnly}}
             {{! Europe/London is how we lookup GMT in moment.js }}
             @value={{moment-format (unix oil.referenceDate) "YYYY-MM-DD" timeZone="Europe/London"}} />
           {{else}}
-            <Input @class="p-1 flex-fill bg-transparent border" @size="7" @value="None" />
+            <Input @class="p-1 flex-fill bg-transparent border" @size="7" @value="None" @readonly={{readOnly}} />
           {{/if}}
         </div>
 
@@ -131,42 +135,15 @@
             <label class="p-1 input-group-text font-weight-bold">Sample Received Date:</label>
           </div>
           {{#if oil.sampleDate}}
-            <Input @class="p-1 flex-fill bg-transparent border" @size="7"
+            <Input @class="p-1 flex-fill bg-transparent border" @size="7" @readonly={{readOnly}}
             {{! Europe/London is how we lookup GMT in moment.js }}
             @value={{moment-format (unix oil.sampleDate) "YYYY-MM-DD" timeZone="Europe/London"}} />
           {{else}}
-            <Input @class="p-1 flex-fill bg-transparent border" @size="7" @value="None" />
-          {{/if}}
-        </div>
-      </div>
-
-<<<<<<< HEAD
-=======
-      {{#if editable}}
-        {{#if (not (is-empty oil.samples.[0].apis ))}}
-          <input type="text" value={{round-relative oil.samples.[0].apis.[0].gravity 2}} >
-        {{else}}
-          <input type="text" value="Enter a value" >
-        {{/if}}
-      {{else}}
-        {{#if (not (is-empty oil.samples.[0].apis ))}}
-          <span>{{round-relative oil.samples.[0].apis.[0].gravity 2}}</span>
-        {{else}}
-          <input type="text" value="No Data" >
-        {{/if}}
-      {{/if}}
-      <br>
-
-      <strong>Categories:</strong>
-
-      {{#each oil.categories as |category|}}
-        <span class="badge badge-dark">
-          {{category}}
-        </span>
-      {{else}}
-        None
-      {{/each}}
->>>>>>> 3b7e1d2a
+            <Input @class="p-1 flex-fill bg-transparent border" @size="7" @value="None" @readonly={{readOnly}} />
+          {{/if}}
+        </div>
+      </div>
+
     </div>
 
   </div>
@@ -191,9 +168,9 @@
         <label class="p-1 input-group-text font-weight-bold">Comments:</label>
       </div>
       {{#if oil.comments}}
-        <Textarea @class="p-1 flex-fill bg-transparent border" @value={{oil.comments}} @rows="1" />
+        <Textarea @class="p-1 flex-fill bg-transparent border" @value={{oil.comments}} @rows="1" @readonly={{readOnly}} />
       {{else}}
-        <Textarea @class="p-1 flex-fill bg-transparent border" @value="None" @rows="1"/>
+        <Textarea @class="p-1 flex-fill bg-transparent border" @value="None" @rows="1" @readonly={{readOnly}} />
       {{/if}}
     </div>
   </div>  
@@ -205,7 +182,7 @@
         <div class="input-group-prepend">
           <label class="p-1 input-group-text font-weight-bold">Status:</label>
         </div>
-        <Input @class="status-good p-1 bg-transparent border-0 font-italic" @size="4" @value="OK" />
+        <Input @class="status-good p-1 bg-transparent border-0 font-italic" @size="4" @value="OK" @readonly />
       </span>
     {{/unless}}
   </div>
