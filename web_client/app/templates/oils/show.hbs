--- conflicted
+++ resolved
@@ -33,9 +33,10 @@
   </div>
 
   <div class="content">
-<<<<<<< HEAD
     <TabGeneral 
-      @oil={{this.model}} 
+      @oil={{this.model}}
+      @editable={{this.editable}}
+      @readOnly={{if this.editable undefined "readonly"}}
       @oilTypes={{array
           "Crude"
           "Refined"
@@ -43,9 +44,6 @@
           "Other"
           "Empty (unclassified)"}}
     />
-=======
-    <TabGeneral @oil={{this.model}} @editable={{this.editable}}/>
->>>>>>> 3b7e1d2a
   </div>
 
   <nav>
