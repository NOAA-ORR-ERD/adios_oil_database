stages:
    - test
    - build1
    - build2

test_develop:
    stage: test
    image: registry.orr.noaa.gov/erd/centos-conda

    script:
        # Install & test the oil_library package
<<<<<<< HEAD
        - cd adios_db
        - conda install -y --file conda_requirements.txt
        - pip install -e ./
=======
        - echo "ip_resolve=4" >> /etc/yum.conf
        - cp platform/centos/mongodb-org-4.2.repo /etc/yum.repos.d
        - yum install mongodb-org -y
        - mongod --config /etc/mongod.conf &
>>>>>>> fa6d32ac

        # mongo should have been installed by conda
        # - cp platform/centos/mongodb-org-4.2.repo /etc/yum.repos.d
        # - yum install mongodb-org -y

        - conda install -y requests lxml
        - cd data/exxon_assays
        - python ./download_exxon_assays.py

        - cd ../../..

        - mongod --config mongo_config_dev.yml &

        - adios_db_init
        - adios_db_import --all

        - pytest --mongo adios_db/adios_db

        # Install & test the oil_library_api package
        - cd web_api
        - conda install -y --file conda_requirements.txt
        - pip install -e ./

        - pytest adios_db_api
    tags:
        - docker

build_api:
    stage: build1

    script:
        - docker login -u $CI_REGISTRY_USER -p $CI_REGISTRY_PASSWORD $CI_REGISTRY
        - docker build -f web_api/dockerfile . -t registry.orr.noaa.gov/gnome/adios_db/adios_db/api
        - docker push registry.orr.noaa.gov/gnome/adios_db/adios_db/api
    tags:
        - shell
        - build

build_client:
    stage: build2

    script:
        - docker login -u $CI_REGISTRY_USER -p $CI_REGISTRY_PASSWORD $CI_REGISTRY
        - docker build -f web_client/dockerfile . -t registry.orr.noaa.gov/gnome/adios_db/adios_db/client
        - docker push registry.orr.noaa.gov/gnome/adios_db/adios_db/client
    tags:
        - shell
        - build<|MERGE_RESOLUTION|>--- conflicted
+++ resolved
@@ -9,17 +9,11 @@
 
     script:
         # Install & test the oil_library package
-<<<<<<< HEAD
         - cd adios_db
         - conda install -y --file conda_requirements.txt
         - pip install -e ./
-=======
+
         - echo "ip_resolve=4" >> /etc/yum.conf
-        - cp platform/centos/mongodb-org-4.2.repo /etc/yum.repos.d
-        - yum install mongodb-org -y
-        - mongod --config /etc/mongod.conf &
->>>>>>> fa6d32ac
-
         # mongo should have been installed by conda
         # - cp platform/centos/mongodb-org-4.2.repo /etc/yum.repos.d
         # - yum install mongodb-org -y
