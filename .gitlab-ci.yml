stages:
    - test
    - build1
    - build2

test_develop:
    stage: test
    image: registry.orr.noaa.gov/erd/centos-conda

    script:
        # Install & test the oil_library package
        - echo "ip_resolve=4" >> /etc/yum.conf
        - yum update -y


        - conda install -y requests lxml

        - cd adios_db
        - conda install -y --file conda_requirements.txt
        - pip install -e ./

        # mongo should have been installed by conda, but conda doesn't reserve
        # places for the logs, the database, and the pidfile
        - mkdir /var/lib/mongo
        - mkdir /var/log/mongodb
        - mkdir /var/run/mongodb

<<<<<<< HEAD
        - mongod --config ../mongo_config_dev.yml &
=======
        - mongod --config ../mongo_config_test.yml &
>>>>>>> 0f0907d1

        - cd data/exxon_assays
        - python ./download_exxon_assays.py
        - cd -

        - adios_db_init
        - adios_db_import --all

        - pytest --mongo adios_db

        # Install & test the oil_library_api package
        - cd ../web_api
        - conda install -y --file conda_requirements.txt
        - pip install -e ./

        - pytest adios_db_api
    tags:
        - docker

build_api:
    stage: build1

    script:
        # URI format: <hostname>/<group>/<subgroup>/<project>/<module-name>
        - docker login -u $CI_REGISTRY_USER -p $CI_REGISTRY_PASSWORD $CI_REGISTRY
        - docker build -f web_api/dockerfile . -t registry.orr.noaa.gov/gnome/oil_database/oil_database/api
        - docker push registry.orr.noaa.gov/gnome/oil_database/oil_database/api
    tags:
        - shell
        - build

build_client:
    stage: build2

    script:
        - docker login -u $CI_REGISTRY_USER -p $CI_REGISTRY_PASSWORD $CI_REGISTRY
        - docker build -f web_client/dockerfile . -t registry.orr.noaa.gov/gnome/oil_database/oil_database/client
        - docker push registry.orr.noaa.gov/gnome/oil_database/oil_database/client
    tags:
        - shell
        - build<|MERGE_RESOLUTION|>--- conflicted
+++ resolved
@@ -25,11 +25,7 @@
         - mkdir /var/log/mongodb
         - mkdir /var/run/mongodb
 
-<<<<<<< HEAD
-        - mongod --config ../mongo_config_dev.yml &
-=======
         - mongod --config ../mongo_config_test.yml &
->>>>>>> 0f0907d1
 
         - cd data/exxon_assays
         - python ./download_exxon_assays.py
