# conda requirements file for the oil_database package.
# These are the core requirements -- not much beyond
# Python and numpy :-)

# see the conda_requirements_optional.txt file for
#   additional packages that might be useful

# These should all be in one of the following channels:
# 1: conda-forge
# 2: defaults

# It would be best to have these channels configured the order of precedence
# outlined above in your conda configuration.

<<<<<<< HEAD
python>=3.8.*,<3.11
numpy>=1.20
# scipy  # used for gnome oil estimation -- for now

# for working with mongodb
mongodb>=4.2.0
pymongo>=4

# this is only needed for some of the importing code.
# awesome-slugify>=1.6.5
=======
python>=3.8,<3.10
numpy>=1.20
pynucos>=2.12
>>>>>>> 5186864d

# scipy  # no longer used

<|MERGE_RESOLUTION|>--- conflicted
+++ resolved
@@ -12,22 +12,9 @@
 # It would be best to have these channels configured the order of precedence
 # outlined above in your conda configuration.
 
-<<<<<<< HEAD
-python>=3.8.*,<3.11
-numpy>=1.20
-# scipy  # used for gnome oil estimation -- for now
-
-# for working with mongodb
-mongodb>=4.2.0
-pymongo>=4
-
-# this is only needed for some of the importing code.
-# awesome-slugify>=1.6.5
-=======
-python>=3.8,<3.10
+python>=3.8.*,<3.10
 numpy>=1.20
 pynucos>=2.12
->>>>>>> 5186864d
 
 # scipy  # no longer used
 
