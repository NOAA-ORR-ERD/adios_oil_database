--- conflicted
+++ resolved
@@ -25,11 +25,7 @@
                 "name": "Fresh Oil Sample",
                 "short_name": "Fresh Oil",
                 "sample_id": "2234.1.1",
-<<<<<<< HEAD
-                "fraction_weathered": {
-=======
                 "fraction_evaporated": {
->>>>>>> 158ba242
                     "value": 0.0,
                     "unit": "%",
                     "unit_type": "massfraction"
@@ -2005,11 +2001,7 @@
                 "name": "8.5% Evaporated",
                 "short_name": "8.5% Evaporated",
                 "sample_id": "2234.1.4.1",
-<<<<<<< HEAD
-                "fraction_weathered": {
-=======
                 "fraction_evaporated": {
->>>>>>> 158ba242
                     "value": 8.5,
                     "unit": "%",
                     "unit_type": "massfraction"
@@ -3977,11 +3969,7 @@
                 "name": "16.9% Evaporated",
                 "short_name": "16.9% Evaporated",
                 "sample_id": "2234.1.3.1",
-<<<<<<< HEAD
-                "fraction_weathered": {
-=======
                 "fraction_evaporated": {
->>>>>>> 158ba242
                     "value": 16.9,
                     "unit": "%",
                     "unit_type": "massfraction"
@@ -5934,11 +5922,7 @@
                 "name": "25.3% Evaporated",
                 "short_name": "25.3% Evaporated",
                 "sample_id": "2234.1.2.1",
-<<<<<<< HEAD
-                "fraction_weathered": {
-=======
                 "fraction_evaporated": {
->>>>>>> 158ba242
                     "value": 25.3,
                     "unit": "%",
                     "unit_type": "massfraction"
@@ -7900,11 +7884,7 @@
                 "name": "26.5% Evaporated",
                 "short_name": "26.5% Evaporated",
                 "sample_id": "2234.1.5.1",
-<<<<<<< HEAD
-                "fraction_weathered": {
-=======
                 "fraction_evaporated": {
->>>>>>> 158ba242
                     "value": 26.5,
                     "unit": "%",
                     "unit_type": "massfraction"
