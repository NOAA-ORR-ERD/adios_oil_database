--- conflicted
+++ resolved
@@ -1693,11 +1693,7 @@
                 "name": "11.4% Evaporated",
                 "short_name": "11.4% Evaporated",
                 "sample_id": "561.2",
-<<<<<<< HEAD
-                "fraction_weathered": {
-=======
                 "fraction_evaporated": {
->>>>>>> 158ba242
                     "value": 11.4,
                     "unit": "%",
                     "unit_type": "massfraction"
@@ -3365,11 +3361,7 @@
                 "name": "25.0% Evaporated",
                 "short_name": "25.0% Evaporated",
                 "sample_id": "561.3",
-<<<<<<< HEAD
-                "fraction_weathered": {
-=======
                 "fraction_evaporated": {
->>>>>>> 158ba242
                     "value": 25.0,
                     "unit": "%",
                     "unit_type": "massfraction"
@@ -5032,11 +5024,7 @@
                 "name": "34.4% Evaporated",
                 "short_name": "34.4% Evaporated",
                 "sample_id": "561.4",
-<<<<<<< HEAD
-                "fraction_weathered": {
-=======
                 "fraction_evaporated": {
->>>>>>> 158ba242
                     "value": 34.4,
                     "unit": "%",
                     "unit_type": "massfraction"
