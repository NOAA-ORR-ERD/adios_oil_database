{
    "oil_id": "EC00561",
    "_id": "EC00561",
    "metadata": {
        "name": "Cook Inlet [2003]",
        "source_id": "561",
        "location": "Alaska, USA",
        "reference": {
            "year": 2020,
            "reference": "Personal communication from Fatemeh Mirnaghi (ESTS), date: April 21, 2020."
        },
        "sample_date": "2003-11-21",
        "product_type": "Crude Oil NOS",
        "API": 34.11,
        "comments": "Via Cook Inlet Regional Advisory Council",
        "labels": [
            "Crude Oil",
            "Light Crude"
        ],
        "model_completeness": 40
    },
    "sub_samples": [
        {
            "metadata": {
                "name": "Fresh Oil Sample",
                "short_name": "Fresh Oil",
                "sample_id": "561.1",
                "fraction_weathered": {
                    "value": 0.0,
                    "unit": "fraction",
                    "unit_type": "massfraction"
                }
            },
            "physical_properties": {
                "densities": [
                    {
                        "density": {
                            "value": 0.862,
                            "unit": "g/mL",
                            "replicates": 3,
                            "unit_type": "density"
                        },
                        "ref_temp": {
                            "value": 5.0,
                            "unit": "C",
                            "unit_type": "temperature"
                        },
                        "method": "ASTM D5002"
                    },
                    {
                        "density": {
                            "value": 0.85442,
                            "unit": "g/mL",
                            "replicates": 3,
                            "unit_type": "density"
                        },
                        "ref_temp": {
                            "value": 15.0,
                            "unit": "C",
                            "unit_type": "temperature"
                        },
                        "method": "ASTM D5002"
                    }
                ],
                "dynamic_viscosities": [
                    {
                        "viscosity": {
                            "value": 12.4,
                            "unit": "mPa.s",
                            "replicates": 3,
                            "unit_type": "dynamicviscosity"
                        },
                        "ref_temp": {
                            "value": 5.0,
                            "unit": "C",
                            "unit_type": "temperature"
                        },
                        "method": "ESTS: 12.05/2.0/M"
                    },
                    {
                        "viscosity": {
                            "value": 8.2277,
                            "unit": "mPa.s",
                            "standard_deviation": 0.25,
                            "replicates": 3,
                            "unit_type": "dynamicviscosity"
                        },
                        "ref_temp": {
                            "value": 15.0,
                            "unit": "C",
                            "unit_type": "temperature"
                        },
                        "method": "ESTS: 12.05/2.0/M"
                    }
                ],
                "interfacial_tension_air": [
                    {
                        "tension": {
                            "value": 24.84,
                            "unit": "mN/m",
                            "standard_deviation": 0.11404,
                            "replicates": 3,
                            "unit_type": "interfacialtension"
                        },
                        "ref_temp": {
                            "value": 15.0,
                            "unit": "C",
                            "unit_type": "temperature"
                        },
                        "method": "ASTM D971 mod."
                    },
                    {
                        "tension": {
                            "value": 24.44,
                            "unit": "mN/m",
                            "standard_deviation": 0.06,
                            "replicates": 3,
                            "unit_type": "interfacialtension"
                        },
                        "ref_temp": {
                            "value": 5.0,
                            "unit": "C",
                            "unit_type": "temperature"
                        },
                        "method": "ASTM D971 mod."
                    }
                ],
                "interfacial_tension_water": [
                    {
                        "tension": {
                            "value": 25.03,
                            "unit": "mN/m",
                            "standard_deviation": 0.73012,
                            "replicates": 3,
                            "unit_type": "interfacialtension"
                        },
                        "ref_temp": {
                            "value": 15.0,
                            "unit": "C",
                            "unit_type": "temperature"
                        },
                        "method": "ASTM D971 mod."
                    },
                    {
                        "tension": {
                            "value": 26.46,
                            "unit": "mN/m",
                            "standard_deviation": 0.25,
                            "replicates": 3,
                            "unit_type": "interfacialtension"
                        },
                        "ref_temp": {
                            "value": 5.0,
                            "unit": "C",
                            "unit_type": "temperature"
                        },
                        "method": "ASTM D971 mod."
                    }
                ],
                "interfacial_tension_seawater": [
                    {
                        "tension": {
                            "value": 23.666,
                            "unit": "mN/m",
                            "standard_deviation": 0.53567,
                            "replicates": 3,
                            "unit_type": "interfacialtension"
                        },
                        "ref_temp": {
                            "value": 15.0,
                            "unit": "C",
                            "unit_type": "temperature"
                        },
                        "method": "ASTM D971 mod."
                    },
                    {
                        "tension": {
                            "value": 24.57,
                            "unit": "mN/m",
                            "standard_deviation": 0.69,
                            "replicates": 3,
                            "unit_type": "interfacialtension"
                        },
                        "ref_temp": {
                            "value": 5.0,
                            "unit": "C",
                            "unit_type": "temperature"
                        },
                        "method": "ASTM D971 mod."
                    }
                ]
            },
            "environmental_behavior": {
                "emulsions": [
                    {
                        "age": {
                            "value": 0,
                            "unit": "day",
                            "unit_type": "time"
                        },
                        "water_content": {
                            "unit": "%",
                            "unit_type": "massfraction"
                        },
                        "ref_temp": {
                            "value": 15.0,
                            "unit": "C",
                            "unit_type": "temperature"
                        },
                        "complex_modulus": {
                            "unit": "Pa",
                            "unit_type": "pressure"
                        },
                        "storage_modulus": {
                            "unit": "Pa",
                            "unit_type": "pressure"
                        },
                        "loss_modulus": {
                            "unit": "Pa",
                            "unit_type": "pressure"
                        },
                        "tan_delta_v_e": {
                            "unit_type": "unitless"
                        },
                        "complex_viscosity": {
                            "unit": "Pa.s",
                            "unit_type": "dynamicviscosity"
                        }
                    },
                    {
                        "age": {
                            "value": 7,
                            "unit": "day",
                            "unit_type": "time"
                        },
                        "water_content": {
                            "unit": "%",
                            "unit_type": "massfraction"
                        },
                        "ref_temp": {
                            "value": 15.0,
                            "unit": "C",
                            "unit_type": "temperature"
                        },
                        "complex_modulus": {
                            "unit": "Pa",
                            "unit_type": "pressure"
                        },
                        "storage_modulus": {
                            "unit": "Pa",
                            "unit_type": "pressure"
                        },
                        "loss_modulus": {
                            "unit": "Pa",
                            "unit_type": "pressure"
                        },
                        "tan_delta_v_e": {
                            "unit_type": "unitless"
                        },
                        "complex_viscosity": {
                            "unit": "Pa.s",
                            "unit_type": "dynamicviscosity"
                        }
                    }
                ],
                "adhesion": {
                    "value": 6.9107,
                    "unit": "g/cm^2",
                    "standard_deviation": 1.2565,
                    "replicates": 3,
                    "unit_type": null
                }
            },
            "SARA": {
                "method": "ESTS: 12.11/1.0/M",
                "saturates": {
                    "value": 66.661,
                    "unit": "%",
                    "standard_deviation": 0.333,
                    "replicates": 3,
                    "unit_type": "massfraction"
                },
                "aromatics": {
                    "value": 25.168,
                    "unit": "%",
                    "standard_deviation": 0.333,
                    "replicates": 3,
                    "unit_type": "massfraction"
                },
                "resins": {
                    "value": 5.0597,
                    "unit": "%",
                    "standard_deviation": 0.333,
                    "replicates": 3,
                    "unit_type": "massfraction"
                },
                "asphaltenes": {
                    "value": 1.1235,
                    "unit": "%",
                    "standard_deviation": 0.065818,
                    "replicates": 3,
                    "unit_type": "massfraction"
                }
            },
            "distillation_data": {
                "type": "mass fraction",
                "end_point": {
                    "unit": "C",
                    "unit_type": "temperature"
                }
            },
            "compounds": [
                {
                    "name": "Benzene",
                    "groups": [
                        "BTEX group"
                    ],
                    "measurement": {
                        "value": 1883.6,
                        "unit": "\u00b5g/g",
                        "unit_type": "massfraction"
                    }
                },
                {
                    "name": "Toluene",
                    "groups": [
                        "BTEX group"
                    ],
                    "measurement": {
                        "value": 4173.3,
                        "unit": "\u00b5g/g",
                        "unit_type": "massfraction"
                    }
                },
                {
                    "name": "Ethylbenzene",
                    "groups": [
                        "BTEX group"
                    ],
                    "measurement": {
                        "value": 1199.7,
                        "unit": "\u00b5g/g",
                        "unit_type": "massfraction"
                    }
                },
                {
                    "name": "m&p-Xylene",
                    "groups": [
                        "BTEX group"
                    ],
                    "measurement": {
                        "value": 3092.5,
                        "unit": "\u00b5g/g",
                        "unit_type": "massfraction"
                    }
                },
                {
                    "name": "o-Xylene",
                    "groups": [
                        "BTEX group"
                    ],
                    "measurement": {
                        "value": 1619.2,
                        "unit": "\u00b5g/g",
                        "unit_type": "massfraction"
                    }
                },
                {
                    "name": "Isopropylbenzene",
                    "groups": [
                        "C4-C6 Alkyl Benzenes"
                    ],
                    "method": "ESTS: 5.02/x.x/M",
                    "measurement": {
                        "value": 11968.0,
                        "unit": "\u00b5g/g",
                        "unit_type": "massfraction"
                    }
                },
                {
                    "name": "Propylebenzene",
                    "groups": [
                        "C4-C6 Alkyl Benzenes"
                    ],
                    "method": "ESTS: 5.02/x.x/M",
                    "measurement": {
                        "value": 711.48,
                        "unit": "\u00b5g/g",
                        "unit_type": "massfraction"
                    }
                },
                {
                    "name": "3&4-Ethyltoluene",
                    "groups": [
                        "C4-C6 Alkyl Benzenes"
                    ],
                    "method": "ESTS: 5.02/x.x/M",
                    "measurement": {
                        "value": 1349.6,
                        "unit": "\u00b5g/g",
                        "unit_type": "massfraction"
                    }
                },
                {
                    "name": "1,3,5-Trimethylbenzene",
                    "groups": [
                        "C4-C6 Alkyl Benzenes"
                    ],
                    "method": "ESTS: 5.02/x.x/M",
                    "measurement": {
                        "value": 675.96,
                        "unit": "\u00b5g/g",
                        "unit_type": "massfraction"
                    }
                },
                {
                    "name": "2-Ethyltoluene",
                    "groups": [
                        "C4-C6 Alkyl Benzenes"
                    ],
                    "method": "ESTS: 5.02/x.x/M",
                    "measurement": {
                        "value": 549.75,
                        "unit": "\u00b5g/g",
                        "unit_type": "massfraction"
                    }
                },
                {
                    "name": "1,2,4-Trimethylbenzene",
                    "groups": [
                        "C4-C6 Alkyl Benzenes"
                    ],
                    "method": "ESTS: 5.02/x.x/M",
                    "measurement": {
                        "value": 1760.5,
                        "unit": "\u00b5g/g",
                        "unit_type": "massfraction"
                    }
                },
                {
                    "name": "1,2,3-Trimethylbenzene",
                    "groups": [
                        "C4-C6 Alkyl Benzenes"
                    ],
                    "method": "ESTS: 5.02/x.x/M",
                    "measurement": {
                        "value": 489.79,
                        "unit": "\u00b5g/g",
                        "unit_type": "massfraction"
                    }
                },
                {
                    "name": "Isobutylbenzene",
                    "groups": [
                        "C4-C6 Alkyl Benzenes"
                    ],
                    "method": "ESTS: 5.02/x.x/M",
                    "measurement": {
                        "value": 73.443,
                        "unit": "\u00b5g/g",
                        "unit_type": "massfraction"
                    }
                },
                {
                    "name": "1-Methyl-2-isopropylbenzene",
                    "groups": [
                        "C4-C6 Alkyl Benzenes"
                    ],
                    "method": "ESTS: 5.02/x.x/M",
                    "measurement": {
                        "value": 52.882,
                        "unit": "\u00b5g/g",
                        "unit_type": "massfraction"
                    }
                },
                {
                    "name": "1,2-Dimethyl-4-ethylbenzene",
                    "groups": [
                        "C4-C6 Alkyl Benzenes"
                    ],
                    "method": "ESTS: 5.02/x.x/M",
                    "measurement": {
                        "value": 458.33,
                        "unit": "\u00b5g/g",
                        "unit_type": "massfraction"
                    }
                },
                {
                    "name": "Amylbenzene",
                    "groups": [
                        "C4-C6 Alkyl Benzenes"
                    ],
                    "method": "ESTS: 5.02/x.x/M",
                    "measurement": {
                        "value": 63.835,
                        "unit": "\u00b5g/g",
                        "unit_type": "massfraction"
                    }
                },
                {
                    "name": "n-Hexylbenzene",
                    "groups": [
                        "C4-C6 Alkyl Benzenes"
                    ],
                    "method": "ESTS: 5.02/x.x/M",
                    "measurement": {
                        "value": 83.745,
                        "unit": "\u00b5g/g",
                        "unit_type": "massfraction"
                    }
                },
                {
                    "name": "C0-N",
                    "groups": [
                        "Alkylated Aromatic Hydrocarbons"
                    ],
                    "measurement": {
                        "value": 578.56,
                        "unit": "\u00b5g/g",
                        "unit_type": "massfraction"
                    }
                },
                {
                    "name": "C1-N",
                    "groups": [
                        "Alkylated Aromatic Hydrocarbons"
                    ],
                    "measurement": {
                        "value": 1944.1,
                        "unit": "\u00b5g/g",
                        "unit_type": "massfraction"
                    }
                },
                {
                    "name": "C2-N",
                    "groups": [
                        "Alkylated Aromatic Hydrocarbons"
                    ],
                    "measurement": {
                        "value": 2869.2,
                        "unit": "\u00b5g/g",
                        "unit_type": "massfraction"
                    }
                },
                {
                    "name": "C3-N",
                    "groups": [
                        "Alkylated Aromatic Hydrocarbons"
                    ],
                    "measurement": {
                        "value": 2151.4,
                        "unit": "\u00b5g/g",
                        "unit_type": "massfraction"
                    }
                },
                {
                    "name": "C4-N",
                    "groups": [
                        "Alkylated Aromatic Hydrocarbons"
                    ],
                    "measurement": {
                        "value": 1066.4,
                        "unit": "\u00b5g/g",
                        "unit_type": "massfraction"
                    }
                },
                {
                    "name": "C0-P",
                    "groups": [
                        "Alkylated Aromatic Hydrocarbons"
                    ],
                    "measurement": {
                        "value": 295.9,
                        "unit": "\u00b5g/g",
                        "unit_type": "massfraction"
                    }
                },
                {
                    "name": "C1-P",
                    "groups": [
                        "Alkylated Aromatic Hydrocarbons"
                    ],
                    "measurement": {
                        "value": 618.06,
                        "unit": "\u00b5g/g",
                        "unit_type": "massfraction"
                    }
                },
                {
                    "name": "C2-P",
                    "groups": [
                        "Alkylated Aromatic Hydrocarbons"
                    ],
                    "measurement": {
                        "value": 603.98,
                        "unit": "\u00b5g/g",
                        "unit_type": "massfraction"
                    }
                },
                {
                    "name": "C3-P",
                    "groups": [
                        "Alkylated Aromatic Hydrocarbons"
                    ],
                    "measurement": {
                        "value": 342.77,
                        "unit": "\u00b5g/g",
                        "unit_type": "massfraction"
                    }
                },
                {
                    "name": "C4-P",
                    "groups": [
                        "Alkylated Aromatic Hydrocarbons"
                    ],
                    "measurement": {
                        "value": 208.03,
                        "unit": "\u00b5g/g",
                        "unit_type": "massfraction"
                    }
                },
                {
                    "name": "C0-D",
                    "groups": [
                        "Alkylated Aromatic Hydrocarbons"
                    ],
                    "measurement": {
                        "value": 14.064,
                        "unit": "\u00b5g/g",
                        "unit_type": "massfraction"
                    }
                },
                {
                    "name": "C1-D",
                    "groups": [
                        "Alkylated Aromatic Hydrocarbons"
                    ],
                    "measurement": {
                        "value": 46.453,
                        "unit": "\u00b5g/g",
                        "unit_type": "massfraction"
                    }
                },
                {
                    "name": "C2-D",
                    "groups": [
                        "Alkylated Aromatic Hydrocarbons"
                    ],
                    "measurement": {
                        "value": 63.05,
                        "unit": "\u00b5g/g",
                        "unit_type": "massfraction"
                    }
                },
                {
                    "name": "C3-D",
                    "groups": [
                        "Alkylated Aromatic Hydrocarbons"
                    ],
                    "measurement": {
                        "value": 45.702,
                        "unit": "\u00b5g/g",
                        "unit_type": "massfraction"
                    }
                },
                {
                    "name": "C0-F",
                    "groups": [
                        "Alkylated Aromatic Hydrocarbons"
                    ],
                    "measurement": {
                        "value": 106.36,
                        "unit": "\u00b5g/g",
                        "unit_type": "massfraction"
                    }
                },
                {
                    "name": "C1-F",
                    "groups": [
                        "Alkylated Aromatic Hydrocarbons"
                    ],
                    "measurement": {
                        "value": 244.64,
                        "unit": "\u00b5g/g",
                        "unit_type": "massfraction"
                    }
                },
                {
                    "name": "C2-F",
                    "groups": [
                        "Alkylated Aromatic Hydrocarbons"
                    ],
                    "measurement": {
                        "value": 266.32,
                        "unit": "\u00b5g/g",
                        "unit_type": "massfraction"
                    }
                },
                {
                    "name": "C3-F",
                    "groups": [
                        "Alkylated Aromatic Hydrocarbons"
                    ],
                    "measurement": {
                        "value": 201.69,
                        "unit": "\u00b5g/g",
                        "unit_type": "massfraction"
                    }
                },
                {
                    "name": "C0-C",
                    "groups": [
                        "Alkylated Aromatic Hydrocarbons"
                    ],
                    "measurement": {
                        "value": 55.698,
                        "unit": "\u00b5g/g",
                        "unit_type": "massfraction"
                    }
                },
                {
                    "name": "C1-C",
                    "groups": [
                        "Alkylated Aromatic Hydrocarbons"
                    ],
                    "measurement": {
                        "value": 132.88,
                        "unit": "\u00b5g/g",
                        "unit_type": "massfraction"
                    }
                },
                {
                    "name": "C2-C",
                    "groups": [
                        "Alkylated Aromatic Hydrocarbons"
                    ],
                    "measurement": {
                        "value": 135.17,
                        "unit": "\u00b5g/g",
                        "unit_type": "massfraction"
                    }
                },
                {
                    "name": "C3-C",
                    "groups": [
                        "Alkylated Aromatic Hydrocarbons"
                    ],
                    "measurement": {
                        "value": 97.173,
                        "unit": "\u00b5g/g",
                        "unit_type": "massfraction"
                    }
                },
                {
                    "name": "Biphenyl (Bph)",
                    "groups": [
                        "Alkylated Aromatic Hydrocarbons"
                    ],
                    "method": "ESTS: 5.03/x.x/M",
                    "measurement": {
                        "value": 60.667,
                        "unit": "\u00b5g/g",
                        "unit_type": "massfraction"
                    }
                },
                {
                    "name": "Acenaphthylene (Acl)",
                    "groups": [
                        "Alkylated Aromatic Hydrocarbons"
                    ],
                    "method": "ESTS: 5.03/x.x/M",
                    "measurement": {
                        "value": 12.499,
                        "unit": "\u00b5g/g",
                        "unit_type": "massfraction"
                    }
                },
                {
                    "name": "Acenaphthene (Ace)",
                    "groups": [
                        "Alkylated Aromatic Hydrocarbons"
                    ],
                    "method": "ESTS: 5.03/x.x/M",
                    "measurement": {
                        "value": 18.6,
                        "unit": "\u00b5g/g",
                        "unit_type": "massfraction"
                    }
                },
                {
                    "name": "Anthracene (An)",
                    "groups": [
                        "Alkylated Aromatic Hydrocarbons"
                    ],
                    "method": "ESTS: 5.03/x.x/M",
                    "measurement": {
                        "value": 10.592,
                        "unit": "\u00b5g/g",
                        "unit_type": "massfraction"
                    }
                },
                {
                    "name": "Fluoranthene (Fl)",
                    "groups": [
                        "Alkylated Aromatic Hydrocarbons"
                    ],
                    "method": "ESTS: 5.03/x.x/M",
                    "measurement": {
                        "value": 4.9339,
                        "unit": "\u00b5g/g",
                        "unit_type": "massfraction"
                    }
                },
                {
                    "name": "Pyrene (Py)",
                    "groups": [
                        "Alkylated Aromatic Hydrocarbons"
                    ],
                    "method": "ESTS: 5.03/x.x/M",
                    "measurement": {
                        "value": 13.894,
                        "unit": "\u00b5g/g",
                        "unit_type": "massfraction"
                    }
                },
                {
                    "name": "Benz(a)anthracene (BaA)",
                    "groups": [
                        "Alkylated Aromatic Hydrocarbons"
                    ],
                    "method": "ESTS: 5.03/x.x/M",
                    "measurement": {
                        "value": 13.733,
                        "unit": "\u00b5g/g",
                        "unit_type": "massfraction"
                    }
                },
                {
                    "name": "Benzo(b)fluoranthene (BbF)",
                    "groups": [
                        "Alkylated Aromatic Hydrocarbons"
                    ],
                    "method": "ESTS: 5.03/x.x/M",
                    "measurement": {
                        "value": 8.0499,
                        "unit": "\u00b5g/g",
                        "unit_type": "massfraction"
                    }
                },
                {
                    "name": "Benzo(k)fluoranthene (BkF)",
                    "groups": [
                        "Alkylated Aromatic Hydrocarbons"
                    ],
                    "method": "ESTS: 5.03/x.x/M",
                    "measurement": {
                        "value": 0.63358,
                        "unit": "\u00b5g/g",
                        "unit_type": "massfraction"
                    }
                },
                {
                    "name": "Benzo(e)pyrene (BeP)",
                    "groups": [
                        "Alkylated Aromatic Hydrocarbons"
                    ],
                    "method": "ESTS: 5.03/x.x/M",
                    "measurement": {
                        "value": 14.32,
                        "unit": "\u00b5g/g",
                        "unit_type": "massfraction"
                    }
                },
                {
                    "name": "Benzo(a)pyrene (BaP)",
                    "groups": [
                        "Alkylated Aromatic Hydrocarbons"
                    ],
                    "method": "ESTS: 5.03/x.x/M",
                    "measurement": {
                        "value": 3.7062,
                        "unit": "\u00b5g/g",
                        "unit_type": "massfraction"
                    }
                },
                {
                    "name": "Perylene (Pe)",
                    "groups": [
                        "Alkylated Aromatic Hydrocarbons"
                    ],
                    "method": "ESTS: 5.03/x.x/M",
                    "measurement": {
                        "value": 2.9319,
                        "unit": "\u00b5g/g",
                        "unit_type": "massfraction"
                    }
                },
                {
                    "name": "Indeno(1,2,3-cd)pyrene (IP)",
                    "groups": [
                        "Alkylated Aromatic Hydrocarbons"
                    ],
                    "method": "ESTS: 5.03/x.x/M",
                    "measurement": {
                        "value": 0.63347,
                        "unit": "\u00b5g/g",
                        "unit_type": "massfraction"
                    }
                },
                {
                    "name": "Dibenzo(ah)anthracene (DA)",
                    "groups": [
                        "Alkylated Aromatic Hydrocarbons"
                    ],
                    "method": "ESTS: 5.03/x.x/M",
                    "measurement": {
                        "value": 2.4623,
                        "unit": "\u00b5g/g",
                        "unit_type": "massfraction"
                    }
                },
                {
                    "name": "Benzo(ghi)perylene (BgP)",
                    "groups": [
                        "Alkylated Aromatic Hydrocarbons"
                    ],
                    "method": "ESTS: 5.03/x.x/M",
                    "measurement": {
                        "value": 4.2714,
                        "unit": "\u00b5g/g",
                        "unit_type": "massfraction"
                    }
                },
                {
                    "name": "C8",
                    "groups": [
                        "n-Alkanes"
                    ],
                    "method": "ESTS: 5.03/x.x/M",
                    "measurement": {
                        "value": 5430.0,
                        "unit": "\u00b5g/g",
                        "unit_type": "massfraction"
                    }
                },
                {
                    "name": "C9",
                    "groups": [
                        "n-Alkanes"
                    ],
                    "method": "ESTS: 5.03/x.x/M",
                    "measurement": {
                        "value": 5935.2,
                        "unit": "\u00b5g/g",
                        "unit_type": "massfraction"
                    }
                },
                {
                    "name": "C10",
                    "groups": [
                        "n-Alkanes"
                    ],
                    "method": "ESTS: 5.03/x.x/M",
                    "measurement": {
                        "value": 5334.3,
                        "unit": "\u00b5g/g",
                        "unit_type": "massfraction"
                    }
                },
                {
                    "name": "C11",
                    "groups": [
                        "n-Alkanes"
                    ],
                    "method": "ESTS: 5.03/x.x/M",
                    "measurement": {
                        "value": 5126.1,
                        "unit": "\u00b5g/g",
                        "unit_type": "massfraction"
                    }
                },
                {
                    "name": "C12",
                    "groups": [
                        "n-Alkanes"
                    ],
                    "method": "ESTS: 5.03/x.x/M",
                    "measurement": {
                        "value": 5071.3,
                        "unit": "\u00b5g/g",
                        "unit_type": "massfraction"
                    }
                },
                {
                    "name": "C13",
                    "groups": [
                        "n-Alkanes"
                    ],
                    "method": "ESTS: 5.03/x.x/M",
                    "measurement": {
                        "value": 4963.9,
                        "unit": "\u00b5g/g",
                        "unit_type": "massfraction"
                    }
                },
                {
                    "name": "C14",
                    "groups": [
                        "n-Alkanes"
                    ],
                    "method": "ESTS: 5.03/x.x/M",
                    "measurement": {
                        "value": 4758.8,
                        "unit": "\u00b5g/g",
                        "unit_type": "massfraction"
                    }
                },
                {
                    "name": "C15",
                    "groups": [
                        "n-Alkanes"
                    ],
                    "method": "ESTS: 5.03/x.x/M",
                    "measurement": {
                        "value": 4480.5,
                        "unit": "\u00b5g/g",
                        "unit_type": "massfraction"
                    }
                },
                {
                    "name": "C16",
                    "groups": [
                        "n-Alkanes"
                    ],
                    "method": "ESTS: 5.03/x.x/M",
                    "measurement": {
                        "value": 4066.9,
                        "unit": "\u00b5g/g",
                        "unit_type": "massfraction"
                    }
                },
                {
                    "name": "C17",
                    "groups": [
                        "n-Alkanes"
                    ],
                    "method": "ESTS: 5.03/x.x/M",
                    "measurement": {
                        "value": 3998.7,
                        "unit": "\u00b5g/g",
                        "unit_type": "massfraction"
                    }
                },
                {
                    "name": "Pristane",
                    "groups": [
                        "n-Alkanes"
                    ],
                    "method": "ESTS: 5.03/x.x/M",
                    "measurement": {
                        "value": 2624.9,
                        "unit": "\u00b5g/g",
                        "unit_type": "massfraction"
                    }
                },
                {
                    "name": "C18",
                    "groups": [
                        "n-Alkanes"
                    ],
                    "method": "ESTS: 5.03/x.x/M",
                    "measurement": {
                        "value": 3114.4,
                        "unit": "\u00b5g/g",
                        "unit_type": "massfraction"
                    }
                },
                {
                    "name": "Phytane",
                    "groups": [
                        "n-Alkanes"
                    ],
                    "method": "ESTS: 5.03/x.x/M",
                    "measurement": {
                        "value": 1179.9,
                        "unit": "\u00b5g/g",
                        "unit_type": "massfraction"
                    }
                },
                {
                    "name": "C19",
                    "groups": [
                        "n-Alkanes"
                    ],
                    "method": "ESTS: 5.03/x.x/M",
                    "measurement": {
                        "value": 2680.1,
                        "unit": "\u00b5g/g",
                        "unit_type": "massfraction"
                    }
                },
                {
                    "name": "C20",
                    "groups": [
                        "n-Alkanes"
                    ],
                    "method": "ESTS: 5.03/x.x/M",
                    "measurement": {
                        "value": 2508.1,
                        "unit": "\u00b5g/g",
                        "unit_type": "massfraction"
                    }
                },
                {
                    "name": "C21",
                    "groups": [
                        "n-Alkanes"
                    ],
                    "method": "ESTS: 5.03/x.x/M",
                    "measurement": {
                        "value": 2177.1,
                        "unit": "\u00b5g/g",
                        "unit_type": "massfraction"
                    }
                },
                {
                    "name": "C22",
                    "groups": [
                        "n-Alkanes"
                    ],
                    "method": "ESTS: 5.03/x.x/M",
                    "measurement": {
                        "value": 2099.2,
                        "unit": "\u00b5g/g",
                        "unit_type": "massfraction"
                    }
                },
                {
                    "name": "C23",
                    "groups": [
                        "n-Alkanes"
                    ],
                    "method": "ESTS: 5.03/x.x/M",
                    "measurement": {
                        "value": 1932.4,
                        "unit": "\u00b5g/g",
                        "unit_type": "massfraction"
                    }
                },
                {
                    "name": "C24",
                    "groups": [
                        "n-Alkanes"
                    ],
                    "method": "ESTS: 5.03/x.x/M",
                    "measurement": {
                        "value": 1930.6,
                        "unit": "\u00b5g/g",
                        "unit_type": "massfraction"
                    }
                },
                {
                    "name": "C25",
                    "groups": [
                        "n-Alkanes"
                    ],
                    "method": "ESTS: 5.03/x.x/M",
                    "measurement": {
                        "value": 1708.4,
                        "unit": "\u00b5g/g",
                        "unit_type": "massfraction"
                    }
                },
                {
                    "name": "C26",
                    "groups": [
                        "n-Alkanes"
                    ],
                    "method": "ESTS: 5.03/x.x/M",
                    "measurement": {
                        "value": 1480.8,
                        "unit": "\u00b5g/g",
                        "unit_type": "massfraction"
                    }
                },
                {
                    "name": "C27",
                    "groups": [
                        "n-Alkanes"
                    ],
                    "method": "ESTS: 5.03/x.x/M",
                    "measurement": {
                        "value": 1210.7,
                        "unit": "\u00b5g/g",
                        "unit_type": "massfraction"
                    }
                },
                {
                    "name": "C28",
                    "groups": [
                        "n-Alkanes"
                    ],
                    "method": "ESTS: 5.03/x.x/M",
                    "measurement": {
                        "value": 1056.4,
                        "unit": "\u00b5g/g",
                        "unit_type": "massfraction"
                    }
                },
                {
                    "name": "C29",
                    "groups": [
                        "n-Alkanes"
                    ],
                    "method": "ESTS: 5.03/x.x/M",
                    "measurement": {
                        "value": 950.67,
                        "unit": "\u00b5g/g",
                        "unit_type": "massfraction"
                    }
                },
                {
                    "name": "C30",
                    "groups": [
                        "n-Alkanes"
                    ],
                    "method": "ESTS: 5.03/x.x/M",
                    "measurement": {
                        "value": 716.62,
                        "unit": "\u00b5g/g",
                        "unit_type": "massfraction"
                    }
                },
                {
                    "name": "C31",
                    "groups": [
                        "n-Alkanes"
                    ],
                    "method": "ESTS: 5.03/x.x/M",
                    "measurement": {
                        "value": 644.03,
                        "unit": "\u00b5g/g",
                        "unit_type": "massfraction"
                    }
                },
                {
                    "name": "C32",
                    "groups": [
                        "n-Alkanes"
                    ],
                    "method": "ESTS: 5.03/x.x/M",
                    "measurement": {
                        "value": 416.48,
                        "unit": "\u00b5g/g",
                        "unit_type": "massfraction"
                    }
                },
                {
                    "name": "C33",
                    "groups": [
                        "n-Alkanes"
                    ],
                    "method": "ESTS: 5.03/x.x/M",
                    "measurement": {
                        "value": 342.05,
                        "unit": "\u00b5g/g",
                        "unit_type": "massfraction"
                    }
                },
                {
                    "name": "C34",
                    "groups": [
                        "n-Alkanes"
                    ],
                    "method": "ESTS: 5.03/x.x/M",
                    "measurement": {
                        "value": 319.87,
                        "unit": "\u00b5g/g",
                        "unit_type": "massfraction"
                    }
                },
                {
                    "name": "C35",
                    "groups": [
                        "n-Alkanes"
                    ],
                    "method": "ESTS: 5.03/x.x/M",
                    "measurement": {
                        "value": 252.11,
                        "unit": "\u00b5g/g",
                        "unit_type": "massfraction"
                    }
                },
                {
                    "name": "C36",
                    "groups": [
                        "n-Alkanes"
                    ],
                    "method": "ESTS: 5.03/x.x/M",
                    "measurement": {
                        "value": 113.9,
                        "unit": "\u00b5g/g",
                        "unit_type": "massfraction"
                    }
                },
                {
                    "name": "C37",
                    "groups": [
                        "n-Alkanes"
                    ],
                    "method": "ESTS: 5.03/x.x/M",
                    "measurement": {
                        "value": 102.33,
                        "unit": "\u00b5g/g",
                        "unit_type": "massfraction"
                    }
                },
                {
                    "name": "C38",
                    "groups": [
                        "n-Alkanes"
                    ],
                    "method": "ESTS: 5.03/x.x/M",
                    "measurement": {
                        "value": 86.719,
                        "unit": "\u00b5g/g",
                        "unit_type": "massfraction"
                    }
                },
                {
                    "name": "C39",
                    "groups": [
                        "n-Alkanes"
                    ],
                    "method": "ESTS: 5.03/x.x/M",
                    "measurement": {
                        "value": 44.152,
                        "unit": "\u00b5g/g",
                        "unit_type": "massfraction"
                    }
                },
                {
                    "name": "C40",
                    "groups": [
                        "n-Alkanes"
                    ],
                    "method": "ESTS: 5.03/x.x/M",
                    "measurement": {
                        "value": 43.88,
                        "unit": "\u00b5g/g",
                        "unit_type": "massfraction"
                    }
                },
                {
                    "name": "C41",
                    "groups": [
                        "n-Alkanes"
                    ],
                    "method": "ESTS: 5.03/x.x/M",
                    "measurement": {
                        "value": 40.287,
                        "unit": "\u00b5g/g",
                        "unit_type": "massfraction"
                    }
                },
                {
                    "name": "C42",
                    "groups": [
                        "n-Alkanes"
                    ],
                    "method": "ESTS: 5.03/x.x/M",
                    "measurement": {
                        "value": 40.956,
                        "unit": "\u00b5g/g",
                        "unit_type": "massfraction"
                    }
                },
                {
                    "name": "C43",
                    "groups": [
                        "n-Alkanes"
                    ],
                    "method": "ESTS: 5.03/x.x/M",
                    "measurement": {
                        "value": 28.33,
                        "unit": "\u00b5g/g",
                        "unit_type": "massfraction"
                    }
                },
                {
                    "name": "C44",
                    "groups": [
                        "n-Alkanes"
                    ],
                    "method": "ESTS: 5.03/x.x/M",
                    "measurement": {
                        "value": 28.005,
                        "unit": "\u00b5g/g",
                        "unit_type": "massfraction"
                    }
                },
                {
                    "name": "C21 tricyclic terpane (C21T)",
                    "groups": [
                        "Biomarkers"
                    ],
                    "method": "ESTS: 5.03/x.x/M",
                    "measurement": {
                        "value": 7.1229,
                        "unit": "\u00b5g/g",
                        "unit_type": "massfraction"
                    }
                },
                {
                    "name": "C22 tricyclic terpane (C22T)",
                    "groups": [
                        "Biomarkers"
                    ],
                    "method": "ESTS: 5.03/x.x/M",
                    "measurement": {
                        "value": 3.0102,
                        "unit": "\u00b5g/g",
                        "unit_type": "massfraction"
                    }
                },
                {
                    "name": "C23 tricyclic terpane (C23T)",
                    "groups": [
                        "Biomarkers"
                    ],
                    "method": "ESTS: 5.03/x.x/M",
                    "measurement": {
                        "value": 9.2205,
                        "unit": "\u00b5g/g",
                        "unit_type": "massfraction"
                    }
                },
                {
                    "name": "C24 tricyclic terpane (C24T)",
                    "groups": [
                        "Biomarkers"
                    ],
                    "method": "ESTS: 5.03/x.x/M",
                    "measurement": {
                        "value": 6.0401,
                        "unit": "\u00b5g/g",
                        "unit_type": "massfraction"
                    }
                },
                {
                    "name": "30-Norhopane (H29)",
                    "groups": [
                        "Biomarkers"
                    ],
                    "method": "ESTS: 5.03/x.x/M",
                    "measurement": {
                        "value": 44.951,
                        "unit": "\u00b5g/g",
                        "unit_type": "massfraction"
                    }
                },
                {
                    "name": "Hopane (H30)",
                    "groups": [
                        "Biomarkers"
                    ],
                    "method": "ESTS: 5.03/x.x/M",
                    "measurement": {
                        "value": 119.3,
                        "unit": "\u00b5g/g",
                        "unit_type": "massfraction"
                    }
                },
                {
                    "name": "30-Homohopane-22S (H31S)",
                    "groups": [
                        "Biomarkers"
                    ],
                    "method": "ESTS: 5.03/x.x/M",
                    "measurement": {
                        "value": 45.033,
                        "unit": "\u00b5g/g",
                        "unit_type": "massfraction"
                    }
                },
                {
                    "name": "30-Homohopane-22R (H31R)",
                    "groups": [
                        "Biomarkers"
                    ],
                    "method": "ESTS: 5.03/x.x/M",
                    "measurement": {
                        "value": 35.634,
                        "unit": "\u00b5g/g",
                        "unit_type": "massfraction"
                    }
                },
                {
                    "name": "30,31-Bishomohopane-22S (H32S)",
                    "groups": [
                        "Biomarkers"
                    ],
                    "method": "ESTS: 5.03/x.x/M",
                    "measurement": {
                        "value": 27.994,
                        "unit": "\u00b5g/g",
                        "unit_type": "massfraction"
                    }
                },
                {
                    "name": "30,31-Bishomohopane-22R (H32R)",
                    "groups": [
                        "Biomarkers"
                    ],
                    "method": "ESTS: 5.03/x.x/M",
                    "measurement": {
                        "value": 20.303,
                        "unit": "\u00b5g/g",
                        "unit_type": "massfraction"
                    }
                },
                {
                    "name": "30,31-Trishomohopane-22S (H33S)",
                    "groups": [
                        "Biomarkers"
                    ],
                    "method": "ESTS: 5.03/x.x/M",
                    "measurement": {
                        "value": 16.56,
                        "unit": "\u00b5g/g",
                        "unit_type": "massfraction"
                    }
                },
                {
                    "name": "30,31-Trishomohopane-22R (H33R)",
                    "groups": [
                        "Biomarkers"
                    ],
                    "method": "ESTS: 5.03/x.x/M",
                    "measurement": {
                        "value": 12.32,
                        "unit": "\u00b5g/g",
                        "unit_type": "massfraction"
                    }
                },
                {
                    "name": "Tetrakishomohopane-22S (H34S)",
                    "groups": [
                        "Biomarkers"
                    ],
                    "method": "ESTS: 5.03/x.x/M",
                    "measurement": {
                        "value": 10.482,
                        "unit": "\u00b5g/g",
                        "unit_type": "massfraction"
                    }
                },
                {
                    "name": "Tetrakishomohopane-22R (H34R)",
                    "groups": [
                        "Biomarkers"
                    ],
                    "method": "ESTS: 5.03/x.x/M",
                    "measurement": {
                        "value": 7.1603,
                        "unit": "\u00b5g/g",
                        "unit_type": "massfraction"
                    }
                },
                {
                    "name": "Pentakishomohopane-22S (H35S)",
                    "groups": [
                        "Biomarkers"
                    ],
                    "method": "ESTS: 5.03/x.x/M",
                    "measurement": {
                        "value": 5.9764,
                        "unit": "\u00b5g/g",
                        "unit_type": "massfraction"
                    }
                },
                {
                    "name": "Pentakishomohopane-22R (H35R)",
                    "groups": [
                        "Biomarkers"
                    ],
                    "method": "ESTS: 5.03/x.x/M",
                    "measurement": {
                        "value": 4.44,
                        "unit": "\u00b5g/g",
                        "unit_type": "massfraction"
                    }
                },
                {
                    "name": "18\u03b1,22,29,30-trisnorneohopane (C27Ts)",
                    "groups": [
                        "Biomarkers"
                    ],
                    "method": "ESTS: 5.03/x.x/M",
                    "measurement": {
                        "value": 22.689,
                        "unit": "\u00b5g/g",
                        "unit_type": "massfraction"
                    }
                },
                {
                    "name": "17\u03b1(H)-22,29,30-Trisnorhopane (C27Tm)",
                    "groups": [
                        "Biomarkers"
                    ],
                    "method": "ESTS: 5.03/x.x/M",
                    "measurement": {
                        "value": 23.352,
                        "unit": "\u00b5g/g",
                        "unit_type": "massfraction"
                    }
                },
                {
                    "name": "14\u00df(H),17\u00df(H)-20-Cholestane (C27\u03b1\u00df\u00df)",
                    "groups": [
                        "Biomarkers"
                    ],
                    "method": "ESTS: 5.03/x.x/M",
                    "measurement": {
                        "value": 183.27,
                        "unit": "\u00b5g/g",
                        "unit_type": "massfraction"
                    }
                },
                {
                    "name": "14\u00df(H),17\u00df(H)-20-Methylcholestane (C28\u03b1\u00df\u00df)",
                    "groups": [
                        "Biomarkers"
                    ],
                    "method": "ESTS: 5.03/x.x/M",
                    "measurement": {
                        "value": 115.81,
                        "unit": "\u00b5g/g",
                        "unit_type": "massfraction"
                    }
                },
                {
                    "name": "14\u00df(H),17\u00df(H)-20-Ethylcholestane (C29\u03b1\u00df\u00df)",
                    "groups": [
                        "Biomarkers"
                    ],
                    "method": "ESTS: 5.03/x.x/M",
                    "measurement": {
                        "value": 228.57,
                        "unit": "\u00b5g/g",
                        "unit_type": "massfraction"
                    }
                }
            ],
            "bulk_composition": [
                {
                    "name": "Wax Content",
                    "measurement": {
                        "unit": "%",
                        "unit_type": "massfraction"
                    }
                },
                {
                    "name": "Water Content",
                    "measurement": {
                        "unit": "%",
                        "unit_type": "massfraction"
                    }
                },
                {
                    "name": "Sulfur Content",
                    "measurement": {
                        "unit": "%",
                        "unit_type": "massfraction"
                    }
                },
                {
                    "name": "GC-TPH",
                    "method": "ESTS: 5.03/x.x/M",
                    "measurement": {
                        "value": 600.61,
                        "unit": "mg/g",
                        "unit_type": "massfraction"
                    }
                },
                {
                    "name": "GC-TSH",
                    "method": "ESTS: 5.03/x.x/M",
                    "measurement": {
                        "value": 438.45,
                        "unit": "mg/g",
                        "unit_type": "massfraction"
                    }
                },
                {
                    "name": "GC-TAH",
                    "method": "ESTS: 5.03/x.x/M",
                    "measurement": {
                        "value": 162.16,
                        "unit": "mg/g",
                        "unit_type": "massfraction"
                    }
                },
                {
                    "name": "GC-TSH/GC-TPH",
                    "groups": [
                        "Hydrocarbon Content Ratio"
                    ],
                    "method": "ESTS: 5.03/x.x/M",
                    "measurement": {
                        "value": 73.457,
                        "unit": "%",
                        "unit_type": "massfraction"
                    }
                },
                {
                    "name": "GC-TAH/GC-TPH",
                    "groups": [
                        "Hydrocarbon Content Ratio"
                    ],
                    "method": "ESTS: 5.03/x.x/M",
                    "measurement": {
                        "value": 26.543,
                        "unit": "%",
                        "unit_type": "massfraction"
                    }
                },
                {
                    "name": "Resolved Peaks/TPH",
                    "groups": [
                        "Hydrocarbon Content Ratio"
                    ],
                    "method": "ESTS: 5.03/x.x/M",
                    "measurement": {
                        "value": 24.751,
                        "unit": "%",
                        "unit_type": "massfraction"
                    }
                }
            ],
            "CCME": {
                "F1": {
                    "value": 67.75,
                    "unit": "mg/g",
                    "unit_type": "massfraction"
                },
                "F2": {
                    "value": 170.81,
                    "unit": "mg/g",
                    "unit_type": "massfraction"
                },
                "F3": {
                    "value": 302.21,
                    "unit": "mg/g",
                    "unit_type": "massfraction"
                },
                "F4": {
                    "value": 59.841,
                    "unit": "mg/g",
                    "unit_type": "massfraction"
                },
                "method": "ESTS 5.03/x.x/M"
<<<<<<< HEAD
=======
            },
            "ESTS_hydrocarbon_fractions": {
                "method": "Hollebone, Bruce (2020) Personal communication"
>>>>>>> b593d765
            }
        },
        {
            "metadata": {
                "name": "11.39% Weathered",
                "short_name": "11.39% Weathered",
                "sample_id": "561.2",
                "fraction_weathered": {
                    "value": 0.1139,
                    "unit": "fraction",
                    "unit_type": "massfraction"
                }
            },
            "physical_properties": {
                "densities": [
                    {
                        "density": {
                            "value": 0.8848,
                            "unit": "g/mL",
                            "replicates": 3,
                            "unit_type": "density"
                        },
                        "ref_temp": {
                            "value": 5.0,
                            "unit": "C",
                            "unit_type": "temperature"
                        },
                        "method": "ASTM D5002"
                    },
                    {
                        "density": {
                            "value": 0.87937,
                            "unit": "g/mL",
                            "replicates": 3,
                            "unit_type": "density"
                        },
                        "ref_temp": {
                            "value": 15.0,
                            "unit": "C",
                            "unit_type": "temperature"
                        },
                        "method": "ASTM D5002"
                    }
                ],
                "dynamic_viscosities": [
                    {
                        "viscosity": {
                            "value": 29.3,
                            "unit": "mPa.s",
                            "replicates": 3,
                            "unit_type": "dynamicviscosity"
                        },
                        "ref_temp": {
                            "value": 5.0,
                            "unit": "C",
                            "unit_type": "temperature"
                        },
                        "method": "ESTS: 12.05/2.0/M"
                    },
                    {
                        "viscosity": {
                            "value": 16.793,
                            "unit": "mPa.s",
                            "standard_deviation": 0.078,
                            "replicates": 3,
                            "unit_type": "dynamicviscosity"
                        },
                        "ref_temp": {
                            "value": 15.0,
                            "unit": "C",
                            "unit_type": "temperature"
                        },
                        "method": "ESTS: 12.05/2.0/M"
                    }
                ],
                "interfacial_tension_air": [
                    {
                        "tension": {
                            "value": 27.777,
                            "unit": "mN/m",
                            "standard_deviation": 0.15175,
                            "replicates": 3,
                            "unit_type": "interfacialtension"
                        },
                        "ref_temp": {
                            "value": 15.0,
                            "unit": "C",
                            "unit_type": "temperature"
                        },
                        "method": "ASTM D971 mod."
                    },
                    {
                        "tension": {
                            "value": 28.1,
                            "unit": "mN/m",
                            "standard_deviation": 0,
                            "replicates": 3,
                            "unit_type": "interfacialtension"
                        },
                        "ref_temp": {
                            "value": 5.0,
                            "unit": "C",
                            "unit_type": "temperature"
                        },
                        "method": "ASTM D971 mod."
                    }
                ],
                "interfacial_tension_water": [
                    {
                        "tension": {
                            "value": 26.109,
                            "unit": "mN/m",
                            "standard_deviation": 1.2419,
                            "replicates": 3,
                            "unit_type": "interfacialtension"
                        },
                        "ref_temp": {
                            "value": 15.0,
                            "unit": "C",
                            "unit_type": "temperature"
                        },
                        "method": "ASTM D971 mod."
                    },
                    {
                        "tension": {
                            "value": 28.04,
                            "unit": "mN/m",
                            "standard_deviation": 0.74,
                            "replicates": 3,
                            "unit_type": "interfacialtension"
                        },
                        "ref_temp": {
                            "value": 5.0,
                            "unit": "C",
                            "unit_type": "temperature"
                        },
                        "method": "ASTM D971 mod."
                    }
                ],
                "interfacial_tension_seawater": [
                    {
                        "tension": {
                            "value": 23.759,
                            "unit": "mN/m",
                            "standard_deviation": 0.18136,
                            "replicates": 3,
                            "unit_type": "interfacialtension"
                        },
                        "ref_temp": {
                            "value": 15.0,
                            "unit": "C",
                            "unit_type": "temperature"
                        },
                        "method": "ASTM D971 mod."
                    },
                    {
                        "tension": {
                            "value": 23.27,
                            "unit": "mN/m",
                            "standard_deviation": 0.24,
                            "replicates": 3,
                            "unit_type": "interfacialtension"
                        },
                        "ref_temp": {
                            "value": 5.0,
                            "unit": "C",
                            "unit_type": "temperature"
                        },
                        "method": "ASTM D971 mod."
                    }
                ]
            },
            "environmental_behavior": {
                "emulsions": [
                    {
                        "age": {
                            "value": 0,
                            "unit": "day",
                            "unit_type": "time"
                        },
                        "water_content": {
                            "unit": "%",
                            "unit_type": "massfraction"
                        },
                        "ref_temp": {
                            "value": 15.0,
                            "unit": "C",
                            "unit_type": "temperature"
                        },
                        "complex_modulus": {
                            "unit": "Pa",
                            "unit_type": "pressure"
                        },
                        "storage_modulus": {
                            "unit": "Pa",
                            "unit_type": "pressure"
                        },
                        "loss_modulus": {
                            "unit": "Pa",
                            "unit_type": "pressure"
                        },
                        "tan_delta_v_e": {
                            "unit_type": "unitless"
                        },
                        "complex_viscosity": {
                            "unit": "Pa.s",
                            "unit_type": "dynamicviscosity"
                        }
                    },
                    {
                        "age": {
                            "value": 7,
                            "unit": "day",
                            "unit_type": "time"
                        },
                        "water_content": {
                            "unit": "%",
                            "unit_type": "massfraction"
                        },
                        "ref_temp": {
                            "value": 15.0,
                            "unit": "C",
                            "unit_type": "temperature"
                        },
                        "complex_modulus": {
                            "unit": "Pa",
                            "unit_type": "pressure"
                        },
                        "storage_modulus": {
                            "unit": "Pa",
                            "unit_type": "pressure"
                        },
                        "loss_modulus": {
                            "unit": "Pa",
                            "unit_type": "pressure"
                        },
                        "tan_delta_v_e": {
                            "unit_type": "unitless"
                        },
                        "complex_viscosity": {
                            "unit": "Pa.s",
                            "unit_type": "dynamicviscosity"
                        }
                    }
                ],
                "adhesion": {
                    "value": 12.356,
                    "unit": "g/cm^2",
                    "standard_deviation": 4.2918,
                    "replicates": 3,
                    "unit_type": null
                }
            },
            "SARA": {
                "method": "ESTS: 12.11/1.0/M",
                "saturates": {
                    "value": 66.062,
                    "unit": "%",
                    "standard_deviation": 1.1893,
                    "replicates": 3,
                    "unit_type": "massfraction"
                },
                "aromatics": {
                    "value": 24.151,
                    "unit": "%",
                    "standard_deviation": 1.1893,
                    "replicates": 3,
                    "unit_type": "massfraction"
                },
                "resins": {
                    "value": 6.2611,
                    "unit": "%",
                    "standard_deviation": 1.1893,
                    "replicates": 3,
                    "unit_type": "massfraction"
                },
                "asphaltenes": {
                    "value": 1.5827,
                    "unit": "%",
                    "standard_deviation": 0.13168,
                    "replicates": 3,
                    "unit_type": "massfraction"
                }
            },
            "distillation_data": {
                "type": "mass fraction",
                "end_point": {
                    "unit": "C",
                    "unit_type": "temperature"
                }
            },
            "compounds": [
                {
                    "name": "Benzene",
                    "groups": [
                        "BTEX group"
                    ],
                    "measurement": {
                        "value": 772.63,
                        "unit": "\u00b5g/g",
                        "unit_type": "massfraction"
                    }
                },
                {
                    "name": "Toluene",
                    "groups": [
                        "BTEX group"
                    ],
                    "measurement": {
                        "value": 3333.2,
                        "unit": "\u00b5g/g",
                        "unit_type": "massfraction"
                    }
                },
                {
                    "name": "Ethylbenzene",
                    "groups": [
                        "BTEX group"
                    ],
                    "measurement": {
                        "value": 1207.6,
                        "unit": "\u00b5g/g",
                        "unit_type": "massfraction"
                    }
                },
                {
                    "name": "m&p-Xylene",
                    "groups": [
                        "BTEX group"
                    ],
                    "measurement": {
                        "value": 3088.4,
                        "unit": "\u00b5g/g",
                        "unit_type": "massfraction"
                    }
                },
                {
                    "name": "o-Xylene",
                    "groups": [
                        "BTEX group"
                    ],
                    "measurement": {
                        "value": 1638.1,
                        "unit": "\u00b5g/g",
                        "unit_type": "massfraction"
                    }
                },
                {
                    "name": "Isopropylbenzene",
                    "groups": [
                        "C4-C6 Alkyl Benzenes"
                    ],
                    "method": "ESTS: 5.02/x.x/M",
                    "measurement": {
                        "value": 10040.0,
                        "unit": "\u00b5g/g",
                        "unit_type": "massfraction"
                    }
                },
                {
                    "name": "Propylebenzene",
                    "groups": [
                        "C4-C6 Alkyl Benzenes"
                    ],
                    "method": "ESTS: 5.02/x.x/M",
                    "measurement": {
                        "value": 801.78,
                        "unit": "\u00b5g/g",
                        "unit_type": "massfraction"
                    }
                },
                {
                    "name": "3&4-Ethyltoluene",
                    "groups": [
                        "C4-C6 Alkyl Benzenes"
                    ],
                    "method": "ESTS: 5.02/x.x/M",
                    "measurement": {
                        "value": 1473.4,
                        "unit": "\u00b5g/g",
                        "unit_type": "massfraction"
                    }
                },
                {
                    "name": "1,3,5-Trimethylbenzene",
                    "groups": [
                        "C4-C6 Alkyl Benzenes"
                    ],
                    "method": "ESTS: 5.02/x.x/M",
                    "measurement": {
                        "value": 710.36,
                        "unit": "\u00b5g/g",
                        "unit_type": "massfraction"
                    }
                },
                {
                    "name": "2-Ethyltoluene",
                    "groups": [
                        "C4-C6 Alkyl Benzenes"
                    ],
                    "method": "ESTS: 5.02/x.x/M",
                    "measurement": {
                        "value": 589.86,
                        "unit": "\u00b5g/g",
                        "unit_type": "massfraction"
                    }
                },
                {
                    "name": "1,2,4-Trimethylbenzene",
                    "groups": [
                        "C4-C6 Alkyl Benzenes"
                    ],
                    "method": "ESTS: 5.02/x.x/M",
                    "measurement": {
                        "value": 1893.4,
                        "unit": "\u00b5g/g",
                        "unit_type": "massfraction"
                    }
                },
                {
                    "name": "1,2,3-Trimethylbenzene",
                    "groups": [
                        "C4-C6 Alkyl Benzenes"
                    ],
                    "method": "ESTS: 5.02/x.x/M",
                    "measurement": {
                        "value": 532.73,
                        "unit": "\u00b5g/g",
                        "unit_type": "massfraction"
                    }
                },
                {
                    "name": "Isobutylbenzene",
                    "groups": [
                        "C4-C6 Alkyl Benzenes"
                    ],
                    "method": "ESTS: 5.02/x.x/M",
                    "measurement": {
                        "value": 83.321,
                        "unit": "\u00b5g/g",
                        "unit_type": "massfraction"
                    }
                },
                {
                    "name": "1-Methyl-2-isopropylbenzene",
                    "groups": [
                        "C4-C6 Alkyl Benzenes"
                    ],
                    "method": "ESTS: 5.02/x.x/M",
                    "measurement": {
                        "value": 54.592,
                        "unit": "\u00b5g/g",
                        "unit_type": "massfraction"
                    }
                },
                {
                    "name": "1,2-Dimethyl-4-ethylbenzene",
                    "groups": [
                        "C4-C6 Alkyl Benzenes"
                    ],
                    "method": "ESTS: 5.02/x.x/M",
                    "measurement": {
                        "value": 492.67,
                        "unit": "\u00b5g/g",
                        "unit_type": "massfraction"
                    }
                },
                {
                    "name": "Amylbenzene",
                    "groups": [
                        "C4-C6 Alkyl Benzenes"
                    ],
                    "method": "ESTS: 5.02/x.x/M",
                    "measurement": {
                        "value": 75.168,
                        "unit": "\u00b5g/g",
                        "unit_type": "massfraction"
                    }
                },
                {
                    "name": "n-Hexylbenzene",
                    "groups": [
                        "C4-C6 Alkyl Benzenes"
                    ],
                    "method": "ESTS: 5.02/x.x/M",
                    "measurement": {
                        "value": 97.915,
                        "unit": "\u00b5g/g",
                        "unit_type": "massfraction"
                    }
                },
                {
                    "name": "C0-N",
                    "groups": [
                        "Alkylated Aromatic Hydrocarbons"
                    ],
                    "measurement": {
                        "value": 634.07,
                        "unit": "\u00b5g/g",
                        "unit_type": "massfraction"
                    }
                },
                {
                    "name": "C1-N",
                    "groups": [
                        "Alkylated Aromatic Hydrocarbons"
                    ],
                    "measurement": {
                        "value": 2180.4,
                        "unit": "\u00b5g/g",
                        "unit_type": "massfraction"
                    }
                },
                {
                    "name": "C2-N",
                    "groups": [
                        "Alkylated Aromatic Hydrocarbons"
                    ],
                    "measurement": {
                        "value": 3240.8,
                        "unit": "\u00b5g/g",
                        "unit_type": "massfraction"
                    }
                },
                {
                    "name": "C3-N",
                    "groups": [
                        "Alkylated Aromatic Hydrocarbons"
                    ],
                    "measurement": {
                        "value": 2499.3,
                        "unit": "\u00b5g/g",
                        "unit_type": "massfraction"
                    }
                },
                {
                    "name": "C4-N",
                    "groups": [
                        "Alkylated Aromatic Hydrocarbons"
                    ],
                    "measurement": {
                        "value": 1235.0,
                        "unit": "\u00b5g/g",
                        "unit_type": "massfraction"
                    }
                },
                {
                    "name": "C0-P",
                    "groups": [
                        "Alkylated Aromatic Hydrocarbons"
                    ],
                    "measurement": {
                        "value": 310.15,
                        "unit": "\u00b5g/g",
                        "unit_type": "massfraction"
                    }
                },
                {
                    "name": "C1-P",
                    "groups": [
                        "Alkylated Aromatic Hydrocarbons"
                    ],
                    "measurement": {
                        "value": 667.66,
                        "unit": "\u00b5g/g",
                        "unit_type": "massfraction"
                    }
                },
                {
                    "name": "C2-P",
                    "groups": [
                        "Alkylated Aromatic Hydrocarbons"
                    ],
                    "measurement": {
                        "value": 699.7,
                        "unit": "\u00b5g/g",
                        "unit_type": "massfraction"
                    }
                },
                {
                    "name": "C3-P",
                    "groups": [
                        "Alkylated Aromatic Hydrocarbons"
                    ],
                    "measurement": {
                        "value": 415.08,
                        "unit": "\u00b5g/g",
                        "unit_type": "massfraction"
                    }
                },
                {
                    "name": "C4-P",
                    "groups": [
                        "Alkylated Aromatic Hydrocarbons"
                    ],
                    "measurement": {
                        "value": 230.23,
                        "unit": "\u00b5g/g",
                        "unit_type": "massfraction"
                    }
                },
                {
                    "name": "C0-D",
                    "groups": [
                        "Alkylated Aromatic Hydrocarbons"
                    ],
                    "measurement": {
                        "value": 16.871,
                        "unit": "\u00b5g/g",
                        "unit_type": "massfraction"
                    }
                },
                {
                    "name": "C1-D",
                    "groups": [
                        "Alkylated Aromatic Hydrocarbons"
                    ],
                    "measurement": {
                        "value": 49.933,
                        "unit": "\u00b5g/g",
                        "unit_type": "massfraction"
                    }
                },
                {
                    "name": "C2-D",
                    "groups": [
                        "Alkylated Aromatic Hydrocarbons"
                    ],
                    "measurement": {
                        "value": 75.49,
                        "unit": "\u00b5g/g",
                        "unit_type": "massfraction"
                    }
                },
                {
                    "name": "C3-D",
                    "groups": [
                        "Alkylated Aromatic Hydrocarbons"
                    ],
                    "measurement": {
                        "value": 49.608,
                        "unit": "\u00b5g/g",
                        "unit_type": "massfraction"
                    }
                },
                {
                    "name": "C0-F",
                    "groups": [
                        "Alkylated Aromatic Hydrocarbons"
                    ],
                    "measurement": {
                        "value": 118.5,
                        "unit": "\u00b5g/g",
                        "unit_type": "massfraction"
                    }
                },
                {
                    "name": "C1-F",
                    "groups": [
                        "Alkylated Aromatic Hydrocarbons"
                    ],
                    "measurement": {
                        "value": 266.94,
                        "unit": "\u00b5g/g",
                        "unit_type": "massfraction"
                    }
                },
                {
                    "name": "C2-F",
                    "groups": [
                        "Alkylated Aromatic Hydrocarbons"
                    ],
                    "measurement": {
                        "value": 301.94,
                        "unit": "\u00b5g/g",
                        "unit_type": "massfraction"
                    }
                },
                {
                    "name": "C3-F",
                    "groups": [
                        "Alkylated Aromatic Hydrocarbons"
                    ],
                    "measurement": {
                        "value": 226.28,
                        "unit": "\u00b5g/g",
                        "unit_type": "massfraction"
                    }
                },
                {
                    "name": "C0-C",
                    "groups": [
                        "Alkylated Aromatic Hydrocarbons"
                    ],
                    "measurement": {
                        "value": 62.672,
                        "unit": "\u00b5g/g",
                        "unit_type": "massfraction"
                    }
                },
                {
                    "name": "C1-C",
                    "groups": [
                        "Alkylated Aromatic Hydrocarbons"
                    ],
                    "measurement": {
                        "value": 148.8,
                        "unit": "\u00b5g/g",
                        "unit_type": "massfraction"
                    }
                },
                {
                    "name": "C2-C",
                    "groups": [
                        "Alkylated Aromatic Hydrocarbons"
                    ],
                    "measurement": {
                        "value": 164.73,
                        "unit": "\u00b5g/g",
                        "unit_type": "massfraction"
                    }
                },
                {
                    "name": "C3-C",
                    "groups": [
                        "Alkylated Aromatic Hydrocarbons"
                    ],
                    "measurement": {
                        "value": 96.603,
                        "unit": "\u00b5g/g",
                        "unit_type": "massfraction"
                    }
                },
                {
                    "name": "Biphenyl (Bph)",
                    "groups": [
                        "Alkylated Aromatic Hydrocarbons"
                    ],
                    "method": "ESTS: 5.03/x.x/M",
                    "measurement": {
                        "value": 75.762,
                        "unit": "\u00b5g/g",
                        "unit_type": "massfraction"
                    }
                },
                {
                    "name": "Acenaphthylene (Acl)",
                    "groups": [
                        "Alkylated Aromatic Hydrocarbons"
                    ],
                    "method": "ESTS: 5.03/x.x/M",
                    "measurement": {
                        "value": 21.767,
                        "unit": "\u00b5g/g",
                        "unit_type": "massfraction"
                    }
                },
                {
                    "name": "Acenaphthene (Ace)",
                    "groups": [
                        "Alkylated Aromatic Hydrocarbons"
                    ],
                    "method": "ESTS: 5.03/x.x/M",
                    "measurement": {
                        "value": 18.384,
                        "unit": "\u00b5g/g",
                        "unit_type": "massfraction"
                    }
                },
                {
                    "name": "Anthracene (An)",
                    "groups": [
                        "Alkylated Aromatic Hydrocarbons"
                    ],
                    "method": "ESTS: 5.03/x.x/M",
                    "measurement": {
                        "value": 15.498,
                        "unit": "\u00b5g/g",
                        "unit_type": "massfraction"
                    }
                },
                {
                    "name": "Fluoranthene (Fl)",
                    "groups": [
                        "Alkylated Aromatic Hydrocarbons"
                    ],
                    "method": "ESTS: 5.03/x.x/M",
                    "measurement": {
                        "value": 6.7034,
                        "unit": "\u00b5g/g",
                        "unit_type": "massfraction"
                    }
                },
                {
                    "name": "Pyrene (Py)",
                    "groups": [
                        "Alkylated Aromatic Hydrocarbons"
                    ],
                    "method": "ESTS: 5.03/x.x/M",
                    "measurement": {
                        "value": 18.747,
                        "unit": "\u00b5g/g",
                        "unit_type": "massfraction"
                    }
                },
                {
                    "name": "Benz(a)anthracene (BaA)",
                    "groups": [
                        "Alkylated Aromatic Hydrocarbons"
                    ],
                    "method": "ESTS: 5.03/x.x/M",
                    "measurement": {
                        "value": 20.228,
                        "unit": "\u00b5g/g",
                        "unit_type": "massfraction"
                    }
                },
                {
                    "name": "Benzo(b)fluoranthene (BbF)",
                    "groups": [
                        "Alkylated Aromatic Hydrocarbons"
                    ],
                    "method": "ESTS: 5.03/x.x/M",
                    "measurement": {
                        "value": 9.5082,
                        "unit": "\u00b5g/g",
                        "unit_type": "massfraction"
                    }
                },
                {
                    "name": "Benzo(k)fluoranthene (BkF)",
                    "groups": [
                        "Alkylated Aromatic Hydrocarbons"
                    ],
                    "method": "ESTS: 5.03/x.x/M",
                    "measurement": {
                        "value": 0.72014,
                        "unit": "\u00b5g/g",
                        "unit_type": "massfraction"
                    }
                },
                {
                    "name": "Benzo(e)pyrene (BeP)",
                    "groups": [
                        "Alkylated Aromatic Hydrocarbons"
                    ],
                    "method": "ESTS: 5.03/x.x/M",
                    "measurement": {
                        "value": 17.35,
                        "unit": "\u00b5g/g",
                        "unit_type": "massfraction"
                    }
                },
                {
                    "name": "Benzo(a)pyrene (BaP)",
                    "groups": [
                        "Alkylated Aromatic Hydrocarbons"
                    ],
                    "method": "ESTS: 5.03/x.x/M",
                    "measurement": {
                        "value": 3.8952,
                        "unit": "\u00b5g/g",
                        "unit_type": "massfraction"
                    }
                },
                {
                    "name": "Perylene (Pe)",
                    "groups": [
                        "Alkylated Aromatic Hydrocarbons"
                    ],
                    "method": "ESTS: 5.03/x.x/M",
                    "measurement": {
                        "value": 3.8456,
                        "unit": "\u00b5g/g",
                        "unit_type": "massfraction"
                    }
                },
                {
                    "name": "Indeno(1,2,3-cd)pyrene (IP)",
                    "groups": [
                        "Alkylated Aromatic Hydrocarbons"
                    ],
                    "method": "ESTS: 5.03/x.x/M",
                    "measurement": {
                        "value": 0.7262,
                        "unit": "\u00b5g/g",
                        "unit_type": "massfraction"
                    }
                },
                {
                    "name": "Dibenzo(ah)anthracene (DA)",
                    "groups": [
                        "Alkylated Aromatic Hydrocarbons"
                    ],
                    "method": "ESTS: 5.03/x.x/M",
                    "measurement": {
                        "value": 3.1052,
                        "unit": "\u00b5g/g",
                        "unit_type": "massfraction"
                    }
                },
                {
                    "name": "Benzo(ghi)perylene (BgP)",
                    "groups": [
                        "Alkylated Aromatic Hydrocarbons"
                    ],
                    "method": "ESTS: 5.03/x.x/M",
                    "measurement": {
                        "value": 5.7899,
                        "unit": "\u00b5g/g",
                        "unit_type": "massfraction"
                    }
                },
                {
                    "name": "C8",
                    "groups": [
                        "n-Alkanes"
                    ],
                    "method": "ESTS: 5.03/x.x/M",
                    "measurement": {
                        "value": 4946.2,
                        "unit": "\u00b5g/g",
                        "unit_type": "massfraction"
                    }
                },
                {
                    "name": "C9",
                    "groups": [
                        "n-Alkanes"
                    ],
                    "method": "ESTS: 5.03/x.x/M",
                    "measurement": {
                        "value": 6310.3,
                        "unit": "\u00b5g/g",
                        "unit_type": "massfraction"
                    }
                },
                {
                    "name": "C10",
                    "groups": [
                        "n-Alkanes"
                    ],
                    "method": "ESTS: 5.03/x.x/M",
                    "measurement": {
                        "value": 5963.3,
                        "unit": "\u00b5g/g",
                        "unit_type": "massfraction"
                    }
                },
                {
                    "name": "C11",
                    "groups": [
                        "n-Alkanes"
                    ],
                    "method": "ESTS: 5.03/x.x/M",
                    "measurement": {
                        "value": 5784.2,
                        "unit": "\u00b5g/g",
                        "unit_type": "massfraction"
                    }
                },
                {
                    "name": "C12",
                    "groups": [
                        "n-Alkanes"
                    ],
                    "method": "ESTS: 5.03/x.x/M",
                    "measurement": {
                        "value": 5559.6,
                        "unit": "\u00b5g/g",
                        "unit_type": "massfraction"
                    }
                },
                {
                    "name": "C13",
                    "groups": [
                        "n-Alkanes"
                    ],
                    "method": "ESTS: 5.03/x.x/M",
                    "measurement": {
                        "value": 5521.5,
                        "unit": "\u00b5g/g",
                        "unit_type": "massfraction"
                    }
                },
                {
                    "name": "C14",
                    "groups": [
                        "n-Alkanes"
                    ],
                    "method": "ESTS: 5.03/x.x/M",
                    "measurement": {
                        "value": 5379.8,
                        "unit": "\u00b5g/g",
                        "unit_type": "massfraction"
                    }
                },
                {
                    "name": "C15",
                    "groups": [
                        "n-Alkanes"
                    ],
                    "method": "ESTS: 5.03/x.x/M",
                    "measurement": {
                        "value": 5242.6,
                        "unit": "\u00b5g/g",
                        "unit_type": "massfraction"
                    }
                },
                {
                    "name": "C16",
                    "groups": [
                        "n-Alkanes"
                    ],
                    "method": "ESTS: 5.03/x.x/M",
                    "measurement": {
                        "value": 4891.2,
                        "unit": "\u00b5g/g",
                        "unit_type": "massfraction"
                    }
                },
                {
                    "name": "C17",
                    "groups": [
                        "n-Alkanes"
                    ],
                    "method": "ESTS: 5.03/x.x/M",
                    "measurement": {
                        "value": 4678.5,
                        "unit": "\u00b5g/g",
                        "unit_type": "massfraction"
                    }
                },
                {
                    "name": "Pristane",
                    "groups": [
                        "n-Alkanes"
                    ],
                    "method": "ESTS: 5.03/x.x/M",
                    "measurement": {
                        "value": 3083.6,
                        "unit": "\u00b5g/g",
                        "unit_type": "massfraction"
                    }
                },
                {
                    "name": "C18",
                    "groups": [
                        "n-Alkanes"
                    ],
                    "method": "ESTS: 5.03/x.x/M",
                    "measurement": {
                        "value": 3721.7,
                        "unit": "\u00b5g/g",
                        "unit_type": "massfraction"
                    }
                },
                {
                    "name": "Phytane",
                    "groups": [
                        "n-Alkanes"
                    ],
                    "method": "ESTS: 5.03/x.x/M",
                    "measurement": {
                        "value": 1386.4,
                        "unit": "\u00b5g/g",
                        "unit_type": "massfraction"
                    }
                },
                {
                    "name": "C19",
                    "groups": [
                        "n-Alkanes"
                    ],
                    "method": "ESTS: 5.03/x.x/M",
                    "measurement": {
                        "value": 3244.6,
                        "unit": "\u00b5g/g",
                        "unit_type": "massfraction"
                    }
                },
                {
                    "name": "C20",
                    "groups": [
                        "n-Alkanes"
                    ],
                    "method": "ESTS: 5.03/x.x/M",
                    "measurement": {
                        "value": 3095.0,
                        "unit": "\u00b5g/g",
                        "unit_type": "massfraction"
                    }
                },
                {
                    "name": "C21",
                    "groups": [
                        "n-Alkanes"
                    ],
                    "method": "ESTS: 5.03/x.x/M",
                    "measurement": {
                        "value": 2698.8,
                        "unit": "\u00b5g/g",
                        "unit_type": "massfraction"
                    }
                },
                {
                    "name": "C22",
                    "groups": [
                        "n-Alkanes"
                    ],
                    "method": "ESTS: 5.03/x.x/M",
                    "measurement": {
                        "value": 2502.1,
                        "unit": "\u00b5g/g",
                        "unit_type": "massfraction"
                    }
                },
                {
                    "name": "C23",
                    "groups": [
                        "n-Alkanes"
                    ],
                    "method": "ESTS: 5.03/x.x/M",
                    "measurement": {
                        "value": 2402.2,
                        "unit": "\u00b5g/g",
                        "unit_type": "massfraction"
                    }
                },
                {
                    "name": "C24",
                    "groups": [
                        "n-Alkanes"
                    ],
                    "method": "ESTS: 5.03/x.x/M",
                    "measurement": {
                        "value": 2297.6,
                        "unit": "\u00b5g/g",
                        "unit_type": "massfraction"
                    }
                },
                {
                    "name": "C25",
                    "groups": [
                        "n-Alkanes"
                    ],
                    "method": "ESTS: 5.03/x.x/M",
                    "measurement": {
                        "value": 2033.6,
                        "unit": "\u00b5g/g",
                        "unit_type": "massfraction"
                    }
                },
                {
                    "name": "C26",
                    "groups": [
                        "n-Alkanes"
                    ],
                    "method": "ESTS: 5.03/x.x/M",
                    "measurement": {
                        "value": 1755.6,
                        "unit": "\u00b5g/g",
                        "unit_type": "massfraction"
                    }
                },
                {
                    "name": "C27",
                    "groups": [
                        "n-Alkanes"
                    ],
                    "method": "ESTS: 5.03/x.x/M",
                    "measurement": {
                        "value": 1401.8,
                        "unit": "\u00b5g/g",
                        "unit_type": "massfraction"
                    }
                },
                {
                    "name": "C28",
                    "groups": [
                        "n-Alkanes"
                    ],
                    "method": "ESTS: 5.03/x.x/M",
                    "measurement": {
                        "value": 1200.5,
                        "unit": "\u00b5g/g",
                        "unit_type": "massfraction"
                    }
                },
                {
                    "name": "C29",
                    "groups": [
                        "n-Alkanes"
                    ],
                    "method": "ESTS: 5.03/x.x/M",
                    "measurement": {
                        "value": 1077.5,
                        "unit": "\u00b5g/g",
                        "unit_type": "massfraction"
                    }
                },
                {
                    "name": "C30",
                    "groups": [
                        "n-Alkanes"
                    ],
                    "method": "ESTS: 5.03/x.x/M",
                    "measurement": {
                        "value": 853.33,
                        "unit": "\u00b5g/g",
                        "unit_type": "massfraction"
                    }
                },
                {
                    "name": "C31",
                    "groups": [
                        "n-Alkanes"
                    ],
                    "method": "ESTS: 5.03/x.x/M",
                    "measurement": {
                        "value": 652.79,
                        "unit": "\u00b5g/g",
                        "unit_type": "massfraction"
                    }
                },
                {
                    "name": "C32",
                    "groups": [
                        "n-Alkanes"
                    ],
                    "method": "ESTS: 5.03/x.x/M",
                    "measurement": {
                        "value": 454.54,
                        "unit": "\u00b5g/g",
                        "unit_type": "massfraction"
                    }
                },
                {
                    "name": "C33",
                    "groups": [
                        "n-Alkanes"
                    ],
                    "method": "ESTS: 5.03/x.x/M",
                    "measurement": {
                        "value": 367.28,
                        "unit": "\u00b5g/g",
                        "unit_type": "massfraction"
                    }
                },
                {
                    "name": "C34",
                    "groups": [
                        "n-Alkanes"
                    ],
                    "method": "ESTS: 5.03/x.x/M",
                    "measurement": {
                        "value": 355.06,
                        "unit": "\u00b5g/g",
                        "unit_type": "massfraction"
                    }
                },
                {
                    "name": "C35",
                    "groups": [
                        "n-Alkanes"
                    ],
                    "method": "ESTS: 5.03/x.x/M",
                    "measurement": {
                        "value": 279.76,
                        "unit": "\u00b5g/g",
                        "unit_type": "massfraction"
                    }
                },
                {
                    "name": "C36",
                    "groups": [
                        "n-Alkanes"
                    ],
                    "method": "ESTS: 5.03/x.x/M",
                    "measurement": {
                        "value": 122.92,
                        "unit": "\u00b5g/g",
                        "unit_type": "massfraction"
                    }
                },
                {
                    "name": "C37",
                    "groups": [
                        "n-Alkanes"
                    ],
                    "method": "ESTS: 5.03/x.x/M",
                    "measurement": {
                        "value": 95.094,
                        "unit": "\u00b5g/g",
                        "unit_type": "massfraction"
                    }
                },
                {
                    "name": "C38",
                    "groups": [
                        "n-Alkanes"
                    ],
                    "method": "ESTS: 5.03/x.x/M",
                    "measurement": {
                        "value": 85.963,
                        "unit": "\u00b5g/g",
                        "unit_type": "massfraction"
                    }
                },
                {
                    "name": "C39",
                    "groups": [
                        "n-Alkanes"
                    ],
                    "method": "ESTS: 5.03/x.x/M",
                    "measurement": {
                        "value": 47.372,
                        "unit": "\u00b5g/g",
                        "unit_type": "massfraction"
                    }
                },
                {
                    "name": "C40",
                    "groups": [
                        "n-Alkanes"
                    ],
                    "method": "ESTS: 5.03/x.x/M",
                    "measurement": {
                        "value": 42.619,
                        "unit": "\u00b5g/g",
                        "unit_type": "massfraction"
                    }
                },
                {
                    "name": "C41",
                    "groups": [
                        "n-Alkanes"
                    ],
                    "method": "ESTS: 5.03/x.x/M",
                    "measurement": {
                        "value": 36.727,
                        "unit": "\u00b5g/g",
                        "unit_type": "massfraction"
                    }
                },
                {
                    "name": "C42",
                    "groups": [
                        "n-Alkanes"
                    ],
                    "method": "ESTS: 5.03/x.x/M",
                    "measurement": {
                        "value": 37.931,
                        "unit": "\u00b5g/g",
                        "unit_type": "massfraction"
                    }
                },
                {
                    "name": "C43",
                    "groups": [
                        "n-Alkanes"
                    ],
                    "method": "ESTS: 5.03/x.x/M",
                    "measurement": {
                        "value": 25.958,
                        "unit": "\u00b5g/g",
                        "unit_type": "massfraction"
                    }
                },
                {
                    "name": "C44",
                    "groups": [
                        "n-Alkanes"
                    ],
                    "method": "ESTS: 5.03/x.x/M",
                    "measurement": {
                        "value": 25.951,
                        "unit": "\u00b5g/g",
                        "unit_type": "massfraction"
                    }
                },
                {
                    "name": "C21 tricyclic terpane (C21T)",
                    "groups": [
                        "Biomarkers"
                    ],
                    "method": "ESTS: 5.03/x.x/M",
                    "measurement": {
                        "value": 8.4899,
                        "unit": "\u00b5g/g",
                        "unit_type": "massfraction"
                    }
                },
                {
                    "name": "C22 tricyclic terpane (C22T)",
                    "groups": [
                        "Biomarkers"
                    ],
                    "method": "ESTS: 5.03/x.x/M",
                    "measurement": {
                        "value": 3.56,
                        "unit": "\u00b5g/g",
                        "unit_type": "massfraction"
                    }
                },
                {
                    "name": "C23 tricyclic terpane (C23T)",
                    "groups": [
                        "Biomarkers"
                    ],
                    "method": "ESTS: 5.03/x.x/M",
                    "measurement": {
                        "value": 9.6498,
                        "unit": "\u00b5g/g",
                        "unit_type": "massfraction"
                    }
                },
                {
                    "name": "C24 tricyclic terpane (C24T)",
                    "groups": [
                        "Biomarkers"
                    ],
                    "method": "ESTS: 5.03/x.x/M",
                    "measurement": {
                        "value": 6.2997,
                        "unit": "\u00b5g/g",
                        "unit_type": "massfraction"
                    }
                },
                {
                    "name": "30-Norhopane (H29)",
                    "groups": [
                        "Biomarkers"
                    ],
                    "method": "ESTS: 5.03/x.x/M",
                    "measurement": {
                        "value": 49.567,
                        "unit": "\u00b5g/g",
                        "unit_type": "massfraction"
                    }
                },
                {
                    "name": "Hopane (H30)",
                    "groups": [
                        "Biomarkers"
                    ],
                    "method": "ESTS: 5.03/x.x/M",
                    "measurement": {
                        "value": 133.91,
                        "unit": "\u00b5g/g",
                        "unit_type": "massfraction"
                    }
                },
                {
                    "name": "30-Homohopane-22S (H31S)",
                    "groups": [
                        "Biomarkers"
                    ],
                    "method": "ESTS: 5.03/x.x/M",
                    "measurement": {
                        "value": 51.526,
                        "unit": "\u00b5g/g",
                        "unit_type": "massfraction"
                    }
                },
                {
                    "name": "30-Homohopane-22R (H31R)",
                    "groups": [
                        "Biomarkers"
                    ],
                    "method": "ESTS: 5.03/x.x/M",
                    "measurement": {
                        "value": 39.695,
                        "unit": "\u00b5g/g",
                        "unit_type": "massfraction"
                    }
                },
                {
                    "name": "30,31-Bishomohopane-22S (H32S)",
                    "groups": [
                        "Biomarkers"
                    ],
                    "method": "ESTS: 5.03/x.x/M",
                    "measurement": {
                        "value": 32.474,
                        "unit": "\u00b5g/g",
                        "unit_type": "massfraction"
                    }
                },
                {
                    "name": "30,31-Bishomohopane-22R (H32R)",
                    "groups": [
                        "Biomarkers"
                    ],
                    "method": "ESTS: 5.03/x.x/M",
                    "measurement": {
                        "value": 23.644,
                        "unit": "\u00b5g/g",
                        "unit_type": "massfraction"
                    }
                },
                {
                    "name": "30,31-Trishomohopane-22S (H33S)",
                    "groups": [
                        "Biomarkers"
                    ],
                    "method": "ESTS: 5.03/x.x/M",
                    "measurement": {
                        "value": 18.966,
                        "unit": "\u00b5g/g",
                        "unit_type": "massfraction"
                    }
                },
                {
                    "name": "30,31-Trishomohopane-22R (H33R)",
                    "groups": [
                        "Biomarkers"
                    ],
                    "method": "ESTS: 5.03/x.x/M",
                    "measurement": {
                        "value": 14.13,
                        "unit": "\u00b5g/g",
                        "unit_type": "massfraction"
                    }
                },
                {
                    "name": "Tetrakishomohopane-22S (H34S)",
                    "groups": [
                        "Biomarkers"
                    ],
                    "method": "ESTS: 5.03/x.x/M",
                    "measurement": {
                        "value": 13.096,
                        "unit": "\u00b5g/g",
                        "unit_type": "massfraction"
                    }
                },
                {
                    "name": "Tetrakishomohopane-22R (H34R)",
                    "groups": [
                        "Biomarkers"
                    ],
                    "method": "ESTS: 5.03/x.x/M",
                    "measurement": {
                        "value": 8.0001,
                        "unit": "\u00b5g/g",
                        "unit_type": "massfraction"
                    }
                },
                {
                    "name": "Pentakishomohopane-22S (H35S)",
                    "groups": [
                        "Biomarkers"
                    ],
                    "method": "ESTS: 5.03/x.x/M",
                    "measurement": {
                        "value": 6.4811,
                        "unit": "\u00b5g/g",
                        "unit_type": "massfraction"
                    }
                },
                {
                    "name": "Pentakishomohopane-22R (H35R)",
                    "groups": [
                        "Biomarkers"
                    ],
                    "method": "ESTS: 5.03/x.x/M",
                    "measurement": {
                        "value": 4.94,
                        "unit": "\u00b5g/g",
                        "unit_type": "massfraction"
                    }
                },
                {
                    "name": "18\u03b1,22,29,30-trisnorneohopane (C27Ts)",
                    "groups": [
                        "Biomarkers"
                    ],
                    "method": "ESTS: 5.03/x.x/M",
                    "measurement": {
                        "value": 24.902,
                        "unit": "\u00b5g/g",
                        "unit_type": "massfraction"
                    }
                },
                {
                    "name": "17\u03b1(H)-22,29,30-Trisnorhopane (C27Tm)",
                    "groups": [
                        "Biomarkers"
                    ],
                    "method": "ESTS: 5.03/x.x/M",
                    "measurement": {
                        "value": 25.553,
                        "unit": "\u00b5g/g",
                        "unit_type": "massfraction"
                    }
                },
                {
                    "name": "14\u00df(H),17\u00df(H)-20-Cholestane (C27\u03b1\u00df\u00df)",
                    "groups": [
                        "Biomarkers"
                    ],
                    "method": "ESTS: 5.03/x.x/M",
                    "measurement": {
                        "value": 200.24,
                        "unit": "\u00b5g/g",
                        "unit_type": "massfraction"
                    }
                },
                {
                    "name": "14\u00df(H),17\u00df(H)-20-Methylcholestane (C28\u03b1\u00df\u00df)",
                    "groups": [
                        "Biomarkers"
                    ],
                    "method": "ESTS: 5.03/x.x/M",
                    "measurement": {
                        "value": 131.57,
                        "unit": "\u00b5g/g",
                        "unit_type": "massfraction"
                    }
                },
                {
                    "name": "14\u00df(H),17\u00df(H)-20-Ethylcholestane (C29\u03b1\u00df\u00df)",
                    "groups": [
                        "Biomarkers"
                    ],
                    "method": "ESTS: 5.03/x.x/M",
                    "measurement": {
                        "value": 247.99,
                        "unit": "\u00b5g/g",
                        "unit_type": "massfraction"
                    }
                }
            ],
            "bulk_composition": [
                {
                    "name": "Wax Content",
                    "measurement": {
                        "unit": "%",
                        "unit_type": "massfraction"
                    }
                },
                {
                    "name": "Water Content",
                    "measurement": {
                        "unit": "%",
                        "unit_type": "massfraction"
                    }
                },
                {
                    "name": "Sulfur Content",
                    "measurement": {
                        "unit": "%",
                        "unit_type": "massfraction"
                    }
                },
                {
                    "name": "GC-TPH",
                    "method": "ESTS: 5.03/x.x/M",
                    "measurement": {
                        "value": 629.88,
                        "unit": "mg/g",
                        "unit_type": "massfraction"
                    }
                },
                {
                    "name": "GC-TSH",
                    "method": "ESTS: 5.03/x.x/M",
                    "measurement": {
                        "value": 447.21,
                        "unit": "mg/g",
                        "unit_type": "massfraction"
                    }
                },
                {
                    "name": "GC-TAH",
                    "method": "ESTS: 5.03/x.x/M",
                    "measurement": {
                        "value": 182.66,
                        "unit": "mg/g",
                        "unit_type": "massfraction"
                    }
                },
                {
                    "name": "GC-TSH/GC-TPH",
                    "groups": [
                        "Hydrocarbon Content Ratio"
                    ],
                    "method": "ESTS: 5.03/x.x/M",
                    "measurement": {
                        "value": 71.482,
                        "unit": "%",
                        "unit_type": "massfraction"
                    }
                },
                {
                    "name": "GC-TAH/GC-TPH",
                    "groups": [
                        "Hydrocarbon Content Ratio"
                    ],
                    "method": "ESTS: 5.03/x.x/M",
                    "measurement": {
                        "value": 28.518,
                        "unit": "%",
                        "unit_type": "massfraction"
                    }
                },
                {
                    "name": "Resolved Peaks/TPH",
                    "groups": [
                        "Hydrocarbon Content Ratio"
                    ],
                    "method": "ESTS: 5.03/x.x/M",
                    "measurement": {
                        "value": 25.234,
                        "unit": "%",
                        "unit_type": "massfraction"
                    }
                }
            ],
            "CCME": {
                "F1": {
                    "value": 69.877,
                    "unit": "mg/g",
                    "unit_type": "massfraction"
                },
                "F2": {
                    "value": 183.77,
                    "unit": "mg/g",
                    "unit_type": "massfraction"
                },
                "F3": {
                    "value": 315.06,
                    "unit": "mg/g",
                    "unit_type": "massfraction"
                },
                "F4": {
                    "value": 61.168,
                    "unit": "mg/g",
                    "unit_type": "massfraction"
                }
            },
            "ESTS_hydrocarbon_fractions": {
                "method": "Hollebone, Bruce (2020) Personal communication"
            }
        },
        {
            "metadata": {
                "name": "24.96% Weathered",
                "short_name": "24.96% Weathered",
                "sample_id": "561.3",
                "fraction_weathered": {
                    "value": 0.2496,
                    "unit": "fraction",
                    "unit_type": "massfraction"
                }
            },
            "physical_properties": {
                "flash_point": {
                    "measurement": {
                        "value": 77.667,
                        "unit": "C",
                        "standard_deviation": 1.5275,
                        "replicates": 3,
                        "unit_type": "temperature"
                    },
                    "method": "ASTM D7094"
                },
                "densities": [
                    {
                        "density": {
                            "value": 0.9092,
                            "unit": "g/mL",
                            "replicates": 3,
                            "unit_type": "density"
                        },
                        "ref_temp": {
                            "value": 5.0,
                            "unit": "C",
                            "unit_type": "temperature"
                        },
                        "method": "ASTM D5002"
                    },
                    {
                        "density": {
                            "value": 0.9028,
                            "unit": "g/mL",
                            "replicates": 3,
                            "unit_type": "density"
                        },
                        "ref_temp": {
                            "value": 15.0,
                            "unit": "C",
                            "unit_type": "temperature"
                        },
                        "method": "ASTM D5002"
                    }
                ],
                "dynamic_viscosities": [
                    {
                        "viscosity": {
                            "value": 249.5,
                            "unit": "mPa.s",
                            "replicates": 3,
                            "unit_type": "dynamicviscosity"
                        },
                        "ref_temp": {
                            "value": 5.0,
                            "unit": "C",
                            "unit_type": "temperature"
                        },
                        "method": "ESTS: 12.05/2.0/M"
                    },
                    {
                        "viscosity": {
                            "value": 56.403,
                            "unit": "mPa.s",
                            "standard_deviation": 0.85,
                            "replicates": 3,
                            "unit_type": "dynamicviscosity"
                        },
                        "ref_temp": {
                            "value": 15.0,
                            "unit": "C",
                            "unit_type": "temperature"
                        },
                        "method": "ESTS: 12.05/2.0/M"
                    }
                ],
                "interfacial_tension_air": [
                    {
                        "tension": {
                            "value": 29.865,
                            "unit": "mN/m",
                            "standard_deviation": 4.3512e-15,
                            "replicates": 3,
                            "unit_type": "interfacialtension"
                        },
                        "ref_temp": {
                            "value": 15.0,
                            "unit": "C",
                            "unit_type": "temperature"
                        },
                        "method": "ASTM D971 mod."
                    },
                    {
                        "tension": {
                            "value": 30.42,
                            "unit": "mN/m",
                            "standard_deviation": 0.057609,
                            "replicates": 3,
                            "unit_type": "interfacialtension"
                        },
                        "ref_temp": {
                            "value": 5.0,
                            "unit": "C",
                            "unit_type": "temperature"
                        },
                        "method": "ASTM D971 mod."
                    }
                ],
                "interfacial_tension_water": [
                    {
                        "tension": {
                            "value": 27.655,
                            "unit": "mN/m",
                            "standard_deviation": 0.3435,
                            "replicates": 3,
                            "unit_type": "interfacialtension"
                        },
                        "ref_temp": {
                            "value": 15.0,
                            "unit": "C",
                            "unit_type": "temperature"
                        },
                        "method": "ASTM D971 mod."
                    },
                    {
                        "tension": {
                            "value": 30.36,
                            "unit": "mN/m",
                            "standard_deviation": 0.63071,
                            "replicates": 3,
                            "unit_type": "interfacialtension"
                        },
                        "ref_temp": {
                            "value": 5.0,
                            "unit": "C",
                            "unit_type": "temperature"
                        },
                        "method": "ASTM D971 mod."
                    }
                ],
                "interfacial_tension_seawater": [
                    {
                        "tension": {
                            "value": 27.42,
                            "unit": "mN/m",
                            "standard_deviation": 0.84904,
                            "replicates": 3,
                            "unit_type": "interfacialtension"
                        },
                        "ref_temp": {
                            "value": 15.0,
                            "unit": "C",
                            "unit_type": "temperature"
                        },
                        "method": "ASTM D971 mod."
                    },
                    {
                        "tension": {
                            "value": 31.32,
                            "unit": "mN/m",
                            "standard_deviation": 0.46212,
                            "replicates": 3,
                            "unit_type": "interfacialtension"
                        },
                        "ref_temp": {
                            "value": 5.0,
                            "unit": "C",
                            "unit_type": "temperature"
                        },
                        "method": "ASTM D971 mod."
                    }
                ]
            },
            "environmental_behavior": {
                "emulsions": [
                    {
                        "age": {
                            "value": 0,
                            "unit": "day",
                            "unit_type": "time"
                        },
                        "water_content": {
                            "unit": "%",
                            "unit_type": "massfraction"
                        },
                        "ref_temp": {
                            "value": 15.0,
                            "unit": "C",
                            "unit_type": "temperature"
                        },
                        "complex_modulus": {
                            "unit": "Pa",
                            "unit_type": "pressure"
                        },
                        "storage_modulus": {
                            "unit": "Pa",
                            "unit_type": "pressure"
                        },
                        "loss_modulus": {
                            "unit": "Pa",
                            "unit_type": "pressure"
                        },
                        "tan_delta_v_e": {
                            "unit_type": "unitless"
                        },
                        "complex_viscosity": {
                            "unit": "Pa.s",
                            "unit_type": "dynamicviscosity"
                        }
                    },
                    {
                        "age": {
                            "value": 7,
                            "unit": "day",
                            "unit_type": "time"
                        },
                        "water_content": {
                            "unit": "%",
                            "unit_type": "massfraction"
                        },
                        "ref_temp": {
                            "value": 15.0,
                            "unit": "C",
                            "unit_type": "temperature"
                        },
                        "complex_modulus": {
                            "unit": "Pa",
                            "unit_type": "pressure"
                        },
                        "storage_modulus": {
                            "unit": "Pa",
                            "unit_type": "pressure"
                        },
                        "loss_modulus": {
                            "unit": "Pa",
                            "unit_type": "pressure"
                        },
                        "tan_delta_v_e": {
                            "unit_type": "unitless"
                        },
                        "complex_viscosity": {
                            "unit": "Pa.s",
                            "unit_type": "dynamicviscosity"
                        }
                    }
                ],
                "adhesion": {
                    "value": 33.297,
                    "unit": "g/cm^2",
                    "standard_deviation": 2.5013,
                    "replicates": 3,
                    "unit_type": null
                }
            },
            "SARA": {
                "method": "ESTS: 12.11/1.0/M",
                "saturates": {
                    "value": 63.45,
                    "unit": "%",
                    "standard_deviation": 1.581,
                    "replicates": 3,
                    "unit_type": "massfraction"
                },
                "aromatics": {
                    "value": 24.833,
                    "unit": "%",
                    "standard_deviation": 1.581,
                    "replicates": 3,
                    "unit_type": "massfraction"
                },
                "resins": {
                    "value": 7.252,
                    "unit": "%",
                    "standard_deviation": 1.581,
                    "replicates": 3,
                    "unit_type": "massfraction"
                },
                "asphaltenes": {
                    "value": 3.111,
                    "unit": "%",
                    "standard_deviation": 0.12648,
                    "replicates": 3,
                    "unit_type": "massfraction"
                }
            },
            "distillation_data": {
                "type": "mass fraction",
                "end_point": {
                    "unit": "C",
                    "unit_type": "temperature"
                }
            },
            "compounds": [
                {
                    "name": "Benzene",
                    "groups": [
                        "BTEX group"
                    ],
                    "measurement": {
                        "value": 3.726,
                        "unit": "\u00b5g/g",
                        "unit_type": "massfraction"
                    }
                },
                {
                    "name": "Toluene",
                    "groups": [
                        "BTEX group"
                    ],
                    "measurement": {
                        "value": 34.16,
                        "unit": "\u00b5g/g",
                        "unit_type": "massfraction"
                    }
                },
                {
                    "name": "Ethylbenzene",
                    "groups": [
                        "BTEX group"
                    ],
                    "measurement": {
                        "value": 178.51,
                        "unit": "\u00b5g/g",
                        "unit_type": "massfraction"
                    }
                },
                {
                    "name": "m&p-Xylene",
                    "groups": [
                        "BTEX group"
                    ],
                    "measurement": {
                        "value": 603.38,
                        "unit": "\u00b5g/g",
                        "unit_type": "massfraction"
                    }
                },
                {
                    "name": "o-Xylene",
                    "groups": [
                        "BTEX group"
                    ],
                    "measurement": {
                        "value": 455.27,
                        "unit": "\u00b5g/g",
                        "unit_type": "massfraction"
                    }
                },
                {
                    "name": "Isopropylbenzene",
                    "groups": [
                        "C4-C6 Alkyl Benzenes"
                    ],
                    "method": "ESTS: 5.02/x.x/M",
                    "measurement": {
                        "value": 1275.0,
                        "unit": "\u00b5g/g",
                        "unit_type": "massfraction"
                    }
                },
                {
                    "name": "Propylebenzene",
                    "groups": [
                        "C4-C6 Alkyl Benzenes"
                    ],
                    "method": "ESTS: 5.02/x.x/M",
                    "measurement": {
                        "value": 368.0,
                        "unit": "\u00b5g/g",
                        "unit_type": "massfraction"
                    }
                },
                {
                    "name": "3&4-Ethyltoluene",
                    "groups": [
                        "C4-C6 Alkyl Benzenes"
                    ],
                    "method": "ESTS: 5.02/x.x/M",
                    "measurement": {
                        "value": 800.84,
                        "unit": "\u00b5g/g",
                        "unit_type": "massfraction"
                    }
                },
                {
                    "name": "1,3,5-Trimethylbenzene",
                    "groups": [
                        "C4-C6 Alkyl Benzenes"
                    ],
                    "method": "ESTS: 5.02/x.x/M",
                    "measurement": {
                        "value": 433.88,
                        "unit": "\u00b5g/g",
                        "unit_type": "massfraction"
                    }
                },
                {
                    "name": "2-Ethyltoluene",
                    "groups": [
                        "C4-C6 Alkyl Benzenes"
                    ],
                    "method": "ESTS: 5.02/x.x/M",
                    "measurement": {
                        "value": 358.2,
                        "unit": "\u00b5g/g",
                        "unit_type": "massfraction"
                    }
                },
                {
                    "name": "1,2,4-Trimethylbenzene",
                    "groups": [
                        "C4-C6 Alkyl Benzenes"
                    ],
                    "method": "ESTS: 5.02/x.x/M",
                    "measurement": {
                        "value": 1308.9,
                        "unit": "\u00b5g/g",
                        "unit_type": "massfraction"
                    }
                },
                {
                    "name": "1,2,3-Trimethylbenzene",
                    "groups": [
                        "C4-C6 Alkyl Benzenes"
                    ],
                    "method": "ESTS: 5.02/x.x/M",
                    "measurement": {
                        "value": 370.27,
                        "unit": "\u00b5g/g",
                        "unit_type": "massfraction"
                    }
                },
                {
                    "name": "Isobutylbenzene",
                    "groups": [
                        "C4-C6 Alkyl Benzenes"
                    ],
                    "method": "ESTS: 5.02/x.x/M",
                    "measurement": {
                        "value": 56.311,
                        "unit": "\u00b5g/g",
                        "unit_type": "massfraction"
                    }
                },
                {
                    "name": "1-Methyl-2-isopropylbenzene",
                    "groups": [
                        "C4-C6 Alkyl Benzenes"
                    ],
                    "method": "ESTS: 5.02/x.x/M",
                    "measurement": {
                        "value": 44.8,
                        "unit": "\u00b5g/g",
                        "unit_type": "massfraction"
                    }
                },
                {
                    "name": "1,2-Dimethyl-4-ethylbenzene",
                    "groups": [
                        "C4-C6 Alkyl Benzenes"
                    ],
                    "method": "ESTS: 5.02/x.x/M",
                    "measurement": {
                        "value": 451.84,
                        "unit": "\u00b5g/g",
                        "unit_type": "massfraction"
                    }
                },
                {
                    "name": "Amylbenzene",
                    "groups": [
                        "C4-C6 Alkyl Benzenes"
                    ],
                    "method": "ESTS: 5.02/x.x/M",
                    "measurement": {
                        "value": 82.27,
                        "unit": "\u00b5g/g",
                        "unit_type": "massfraction"
                    }
                },
                {
                    "name": "n-Hexylbenzene",
                    "groups": [
                        "C4-C6 Alkyl Benzenes"
                    ],
                    "method": "ESTS: 5.02/x.x/M",
                    "measurement": {
                        "value": 106.53,
                        "unit": "\u00b5g/g",
                        "unit_type": "massfraction"
                    }
                },
                {
                    "name": "C0-N",
                    "groups": [
                        "Alkylated Aromatic Hydrocarbons"
                    ],
                    "measurement": {
                        "value": 638.34,
                        "unit": "\u00b5g/g",
                        "unit_type": "massfraction"
                    }
                },
                {
                    "name": "C1-N",
                    "groups": [
                        "Alkylated Aromatic Hydrocarbons"
                    ],
                    "measurement": {
                        "value": 2367.3,
                        "unit": "\u00b5g/g",
                        "unit_type": "massfraction"
                    }
                },
                {
                    "name": "C2-N",
                    "groups": [
                        "Alkylated Aromatic Hydrocarbons"
                    ],
                    "measurement": {
                        "value": 3643.0,
                        "unit": "\u00b5g/g",
                        "unit_type": "massfraction"
                    }
                },
                {
                    "name": "C3-N",
                    "groups": [
                        "Alkylated Aromatic Hydrocarbons"
                    ],
                    "measurement": {
                        "value": 2894.0,
                        "unit": "\u00b5g/g",
                        "unit_type": "massfraction"
                    }
                },
                {
                    "name": "C4-N",
                    "groups": [
                        "Alkylated Aromatic Hydrocarbons"
                    ],
                    "measurement": {
                        "value": 1433.9,
                        "unit": "\u00b5g/g",
                        "unit_type": "massfraction"
                    }
                },
                {
                    "name": "C0-P",
                    "groups": [
                        "Alkylated Aromatic Hydrocarbons"
                    ],
                    "measurement": {
                        "value": 369.03,
                        "unit": "\u00b5g/g",
                        "unit_type": "massfraction"
                    }
                },
                {
                    "name": "C1-P",
                    "groups": [
                        "Alkylated Aromatic Hydrocarbons"
                    ],
                    "measurement": {
                        "value": 806.42,
                        "unit": "\u00b5g/g",
                        "unit_type": "massfraction"
                    }
                },
                {
                    "name": "C2-P",
                    "groups": [
                        "Alkylated Aromatic Hydrocarbons"
                    ],
                    "measurement": {
                        "value": 868.9,
                        "unit": "\u00b5g/g",
                        "unit_type": "massfraction"
                    }
                },
                {
                    "name": "C3-P",
                    "groups": [
                        "Alkylated Aromatic Hydrocarbons"
                    ],
                    "measurement": {
                        "value": 545.47,
                        "unit": "\u00b5g/g",
                        "unit_type": "massfraction"
                    }
                },
                {
                    "name": "C4-P",
                    "groups": [
                        "Alkylated Aromatic Hydrocarbons"
                    ],
                    "measurement": {
                        "value": 284.36,
                        "unit": "\u00b5g/g",
                        "unit_type": "massfraction"
                    }
                },
                {
                    "name": "C0-D",
                    "groups": [
                        "Alkylated Aromatic Hydrocarbons"
                    ],
                    "measurement": {
                        "value": 19.811,
                        "unit": "\u00b5g/g",
                        "unit_type": "massfraction"
                    }
                },
                {
                    "name": "C1-D",
                    "groups": [
                        "Alkylated Aromatic Hydrocarbons"
                    ],
                    "measurement": {
                        "value": 60.905,
                        "unit": "\u00b5g/g",
                        "unit_type": "massfraction"
                    }
                },
                {
                    "name": "C2-D",
                    "groups": [
                        "Alkylated Aromatic Hydrocarbons"
                    ],
                    "measurement": {
                        "value": 90.619,
                        "unit": "\u00b5g/g",
                        "unit_type": "massfraction"
                    }
                },
                {
                    "name": "C3-D",
                    "groups": [
                        "Alkylated Aromatic Hydrocarbons"
                    ],
                    "measurement": {
                        "value": 67.06,
                        "unit": "\u00b5g/g",
                        "unit_type": "massfraction"
                    }
                },
                {
                    "name": "C0-F",
                    "groups": [
                        "Alkylated Aromatic Hydrocarbons"
                    ],
                    "measurement": {
                        "value": 140.31,
                        "unit": "\u00b5g/g",
                        "unit_type": "massfraction"
                    }
                },
                {
                    "name": "C1-F",
                    "groups": [
                        "Alkylated Aromatic Hydrocarbons"
                    ],
                    "measurement": {
                        "value": 312.05,
                        "unit": "\u00b5g/g",
                        "unit_type": "massfraction"
                    }
                },
                {
                    "name": "C2-F",
                    "groups": [
                        "Alkylated Aromatic Hydrocarbons"
                    ],
                    "measurement": {
                        "value": 382.12,
                        "unit": "\u00b5g/g",
                        "unit_type": "massfraction"
                    }
                },
                {
                    "name": "C3-F",
                    "groups": [
                        "Alkylated Aromatic Hydrocarbons"
                    ],
                    "measurement": {
                        "value": 292.59,
                        "unit": "\u00b5g/g",
                        "unit_type": "massfraction"
                    }
                },
                {
                    "name": "C0-C",
                    "groups": [
                        "Alkylated Aromatic Hydrocarbons"
                    ],
                    "measurement": {
                        "value": 74.845,
                        "unit": "\u00b5g/g",
                        "unit_type": "massfraction"
                    }
                },
                {
                    "name": "C1-C",
                    "groups": [
                        "Alkylated Aromatic Hydrocarbons"
                    ],
                    "measurement": {
                        "value": 184.77,
                        "unit": "\u00b5g/g",
                        "unit_type": "massfraction"
                    }
                },
                {
                    "name": "C2-C",
                    "groups": [
                        "Alkylated Aromatic Hydrocarbons"
                    ],
                    "measurement": {
                        "value": 235.2,
                        "unit": "\u00b5g/g",
                        "unit_type": "massfraction"
                    }
                },
                {
                    "name": "C3-C",
                    "groups": [
                        "Alkylated Aromatic Hydrocarbons"
                    ],
                    "measurement": {
                        "value": 147.07,
                        "unit": "\u00b5g/g",
                        "unit_type": "massfraction"
                    }
                },
                {
                    "name": "Biphenyl (Bph)",
                    "groups": [
                        "Alkylated Aromatic Hydrocarbons"
                    ],
                    "method": "ESTS: 5.03/x.x/M",
                    "measurement": {
                        "value": 89.098,
                        "unit": "\u00b5g/g",
                        "unit_type": "massfraction"
                    }
                },
                {
                    "name": "Acenaphthylene (Acl)",
                    "groups": [
                        "Alkylated Aromatic Hydrocarbons"
                    ],
                    "method": "ESTS: 5.03/x.x/M",
                    "measurement": {
                        "value": 27.168,
                        "unit": "\u00b5g/g",
                        "unit_type": "massfraction"
                    }
                },
                {
                    "name": "Acenaphthene (Ace)",
                    "groups": [
                        "Alkylated Aromatic Hydrocarbons"
                    ],
                    "method": "ESTS: 5.03/x.x/M",
                    "measurement": {
                        "value": 17.504,
                        "unit": "\u00b5g/g",
                        "unit_type": "massfraction"
                    }
                },
                {
                    "name": "Anthracene (An)",
                    "groups": [
                        "Alkylated Aromatic Hydrocarbons"
                    ],
                    "method": "ESTS: 5.03/x.x/M",
                    "measurement": {
                        "value": 19.506,
                        "unit": "\u00b5g/g",
                        "unit_type": "massfraction"
                    }
                },
                {
                    "name": "Fluoranthene (Fl)",
                    "groups": [
                        "Alkylated Aromatic Hydrocarbons"
                    ],
                    "method": "ESTS: 5.03/x.x/M",
                    "measurement": {
                        "value": 7.4199,
                        "unit": "\u00b5g/g",
                        "unit_type": "massfraction"
                    }
                },
                {
                    "name": "Pyrene (Py)",
                    "groups": [
                        "Alkylated Aromatic Hydrocarbons"
                    ],
                    "method": "ESTS: 5.03/x.x/M",
                    "measurement": {
                        "value": 21.626,
                        "unit": "\u00b5g/g",
                        "unit_type": "massfraction"
                    }
                },
                {
                    "name": "Benz(a)anthracene (BaA)",
                    "groups": [
                        "Alkylated Aromatic Hydrocarbons"
                    ],
                    "method": "ESTS: 5.03/x.x/M",
                    "measurement": {
                        "value": 25.092,
                        "unit": "\u00b5g/g",
                        "unit_type": "massfraction"
                    }
                },
                {
                    "name": "Benzo(b)fluoranthene (BbF)",
                    "groups": [
                        "Alkylated Aromatic Hydrocarbons"
                    ],
                    "method": "ESTS: 5.03/x.x/M",
                    "measurement": {
                        "value": 11.205,
                        "unit": "\u00b5g/g",
                        "unit_type": "massfraction"
                    }
                },
                {
                    "name": "Benzo(k)fluoranthene (BkF)",
                    "groups": [
                        "Alkylated Aromatic Hydrocarbons"
                    ],
                    "method": "ESTS: 5.03/x.x/M",
                    "measurement": {
                        "value": 0.97075,
                        "unit": "\u00b5g/g",
                        "unit_type": "massfraction"
                    }
                },
                {
                    "name": "Benzo(e)pyrene (BeP)",
                    "groups": [
                        "Alkylated Aromatic Hydrocarbons"
                    ],
                    "method": "ESTS: 5.03/x.x/M",
                    "measurement": {
                        "value": 19.871,
                        "unit": "\u00b5g/g",
                        "unit_type": "massfraction"
                    }
                },
                {
                    "name": "Benzo(a)pyrene (BaP)",
                    "groups": [
                        "Alkylated Aromatic Hydrocarbons"
                    ],
                    "method": "ESTS: 5.03/x.x/M",
                    "measurement": {
                        "value": 5.5906,
                        "unit": "\u00b5g/g",
                        "unit_type": "massfraction"
                    }
                },
                {
                    "name": "Perylene (Pe)",
                    "groups": [
                        "Alkylated Aromatic Hydrocarbons"
                    ],
                    "method": "ESTS: 5.03/x.x/M",
                    "measurement": {
                        "value": 4.5923,
                        "unit": "\u00b5g/g",
                        "unit_type": "massfraction"
                    }
                },
                {
                    "name": "Indeno(1,2,3-cd)pyrene (IP)",
                    "groups": [
                        "Alkylated Aromatic Hydrocarbons"
                    ],
                    "method": "ESTS: 5.03/x.x/M",
                    "measurement": {
                        "value": 0.90975,
                        "unit": "\u00b5g/g",
                        "unit_type": "massfraction"
                    }
                },
                {
                    "name": "Dibenzo(ah)anthracene (DA)",
                    "groups": [
                        "Alkylated Aromatic Hydrocarbons"
                    ],
                    "method": "ESTS: 5.03/x.x/M",
                    "measurement": {
                        "value": 3.2134,
                        "unit": "\u00b5g/g",
                        "unit_type": "massfraction"
                    }
                },
                {
                    "name": "Benzo(ghi)perylene (BgP)",
                    "groups": [
                        "Alkylated Aromatic Hydrocarbons"
                    ],
                    "method": "ESTS: 5.03/x.x/M",
                    "measurement": {
                        "value": 6.203,
                        "unit": "\u00b5g/g",
                        "unit_type": "massfraction"
                    }
                },
                {
                    "name": "C8",
                    "groups": [
                        "n-Alkanes"
                    ],
                    "method": "ESTS: 5.03/x.x/M",
                    "measurement": {
                        "value": 266.13,
                        "unit": "\u00b5g/g",
                        "unit_type": "massfraction"
                    }
                },
                {
                    "name": "C9",
                    "groups": [
                        "n-Alkanes"
                    ],
                    "method": "ESTS: 5.03/x.x/M",
                    "measurement": {
                        "value": 2219.9,
                        "unit": "\u00b5g/g",
                        "unit_type": "massfraction"
                    }
                },
                {
                    "name": "C10",
                    "groups": [
                        "n-Alkanes"
                    ],
                    "method": "ESTS: 5.03/x.x/M",
                    "measurement": {
                        "value": 4974.9,
                        "unit": "\u00b5g/g",
                        "unit_type": "massfraction"
                    }
                },
                {
                    "name": "C11",
                    "groups": [
                        "n-Alkanes"
                    ],
                    "method": "ESTS: 5.03/x.x/M",
                    "measurement": {
                        "value": 5899.3,
                        "unit": "\u00b5g/g",
                        "unit_type": "massfraction"
                    }
                },
                {
                    "name": "C12",
                    "groups": [
                        "n-Alkanes"
                    ],
                    "method": "ESTS: 5.03/x.x/M",
                    "measurement": {
                        "value": 6173.6,
                        "unit": "\u00b5g/g",
                        "unit_type": "massfraction"
                    }
                },
                {
                    "name": "C13",
                    "groups": [
                        "n-Alkanes"
                    ],
                    "method": "ESTS: 5.03/x.x/M",
                    "measurement": {
                        "value": 6725.9,
                        "unit": "\u00b5g/g",
                        "unit_type": "massfraction"
                    }
                },
                {
                    "name": "C14",
                    "groups": [
                        "n-Alkanes"
                    ],
                    "method": "ESTS: 5.03/x.x/M",
                    "measurement": {
                        "value": 6310.5,
                        "unit": "\u00b5g/g",
                        "unit_type": "massfraction"
                    }
                },
                {
                    "name": "C15",
                    "groups": [
                        "n-Alkanes"
                    ],
                    "method": "ESTS: 5.03/x.x/M",
                    "measurement": {
                        "value": 6076.0,
                        "unit": "\u00b5g/g",
                        "unit_type": "massfraction"
                    }
                },
                {
                    "name": "C16",
                    "groups": [
                        "n-Alkanes"
                    ],
                    "method": "ESTS: 5.03/x.x/M",
                    "measurement": {
                        "value": 5733.6,
                        "unit": "\u00b5g/g",
                        "unit_type": "massfraction"
                    }
                },
                {
                    "name": "C17",
                    "groups": [
                        "n-Alkanes"
                    ],
                    "method": "ESTS: 5.03/x.x/M",
                    "measurement": {
                        "value": 5368.8,
                        "unit": "\u00b5g/g",
                        "unit_type": "massfraction"
                    }
                },
                {
                    "name": "Pristane",
                    "groups": [
                        "n-Alkanes"
                    ],
                    "method": "ESTS: 5.03/x.x/M",
                    "measurement": {
                        "value": 3524.8,
                        "unit": "\u00b5g/g",
                        "unit_type": "massfraction"
                    }
                },
                {
                    "name": "C18",
                    "groups": [
                        "n-Alkanes"
                    ],
                    "method": "ESTS: 5.03/x.x/M",
                    "measurement": {
                        "value": 4349.3,
                        "unit": "\u00b5g/g",
                        "unit_type": "massfraction"
                    }
                },
                {
                    "name": "Phytane",
                    "groups": [
                        "n-Alkanes"
                    ],
                    "method": "ESTS: 5.03/x.x/M",
                    "measurement": {
                        "value": 1635.6,
                        "unit": "\u00b5g/g",
                        "unit_type": "massfraction"
                    }
                },
                {
                    "name": "C19",
                    "groups": [
                        "n-Alkanes"
                    ],
                    "method": "ESTS: 5.03/x.x/M",
                    "measurement": {
                        "value": 4060.6,
                        "unit": "\u00b5g/g",
                        "unit_type": "massfraction"
                    }
                },
                {
                    "name": "C20",
                    "groups": [
                        "n-Alkanes"
                    ],
                    "method": "ESTS: 5.03/x.x/M",
                    "measurement": {
                        "value": 3646.3,
                        "unit": "\u00b5g/g",
                        "unit_type": "massfraction"
                    }
                },
                {
                    "name": "C21",
                    "groups": [
                        "n-Alkanes"
                    ],
                    "method": "ESTS: 5.03/x.x/M",
                    "measurement": {
                        "value": 3104.0,
                        "unit": "\u00b5g/g",
                        "unit_type": "massfraction"
                    }
                },
                {
                    "name": "C22",
                    "groups": [
                        "n-Alkanes"
                    ],
                    "method": "ESTS: 5.03/x.x/M",
                    "measurement": {
                        "value": 2866.7,
                        "unit": "\u00b5g/g",
                        "unit_type": "massfraction"
                    }
                },
                {
                    "name": "C23",
                    "groups": [
                        "n-Alkanes"
                    ],
                    "method": "ESTS: 5.03/x.x/M",
                    "measurement": {
                        "value": 2745.5,
                        "unit": "\u00b5g/g",
                        "unit_type": "massfraction"
                    }
                },
                {
                    "name": "C24",
                    "groups": [
                        "n-Alkanes"
                    ],
                    "method": "ESTS: 5.03/x.x/M",
                    "measurement": {
                        "value": 2708.7,
                        "unit": "\u00b5g/g",
                        "unit_type": "massfraction"
                    }
                },
                {
                    "name": "C25",
                    "groups": [
                        "n-Alkanes"
                    ],
                    "method": "ESTS: 5.03/x.x/M",
                    "measurement": {
                        "value": 2400.8,
                        "unit": "\u00b5g/g",
                        "unit_type": "massfraction"
                    }
                },
                {
                    "name": "C26",
                    "groups": [
                        "n-Alkanes"
                    ],
                    "method": "ESTS: 5.03/x.x/M",
                    "measurement": {
                        "value": 1999.5,
                        "unit": "\u00b5g/g",
                        "unit_type": "massfraction"
                    }
                },
                {
                    "name": "C27",
                    "groups": [
                        "n-Alkanes"
                    ],
                    "method": "ESTS: 5.03/x.x/M",
                    "measurement": {
                        "value": 1777.2,
                        "unit": "\u00b5g/g",
                        "unit_type": "massfraction"
                    }
                },
                {
                    "name": "C28",
                    "groups": [
                        "n-Alkanes"
                    ],
                    "method": "ESTS: 5.03/x.x/M",
                    "measurement": {
                        "value": 1412.0,
                        "unit": "\u00b5g/g",
                        "unit_type": "massfraction"
                    }
                },
                {
                    "name": "C29",
                    "groups": [
                        "n-Alkanes"
                    ],
                    "method": "ESTS: 5.03/x.x/M",
                    "measurement": {
                        "value": 1368.7,
                        "unit": "\u00b5g/g",
                        "unit_type": "massfraction"
                    }
                },
                {
                    "name": "C30",
                    "groups": [
                        "n-Alkanes"
                    ],
                    "method": "ESTS: 5.03/x.x/M",
                    "measurement": {
                        "value": 1095.8,
                        "unit": "\u00b5g/g",
                        "unit_type": "massfraction"
                    }
                },
                {
                    "name": "C31",
                    "groups": [
                        "n-Alkanes"
                    ],
                    "method": "ESTS: 5.03/x.x/M",
                    "measurement": {
                        "value": 939.46,
                        "unit": "\u00b5g/g",
                        "unit_type": "massfraction"
                    }
                },
                {
                    "name": "C32",
                    "groups": [
                        "n-Alkanes"
                    ],
                    "method": "ESTS: 5.03/x.x/M",
                    "measurement": {
                        "value": 556.39,
                        "unit": "\u00b5g/g",
                        "unit_type": "massfraction"
                    }
                },
                {
                    "name": "C33",
                    "groups": [
                        "n-Alkanes"
                    ],
                    "method": "ESTS: 5.03/x.x/M",
                    "measurement": {
                        "value": 487.68,
                        "unit": "\u00b5g/g",
                        "unit_type": "massfraction"
                    }
                },
                {
                    "name": "C34",
                    "groups": [
                        "n-Alkanes"
                    ],
                    "method": "ESTS: 5.03/x.x/M",
                    "measurement": {
                        "value": 465.19,
                        "unit": "\u00b5g/g",
                        "unit_type": "massfraction"
                    }
                },
                {
                    "name": "C35",
                    "groups": [
                        "n-Alkanes"
                    ],
                    "method": "ESTS: 5.03/x.x/M",
                    "measurement": {
                        "value": 322.02,
                        "unit": "\u00b5g/g",
                        "unit_type": "massfraction"
                    }
                },
                {
                    "name": "C36",
                    "groups": [
                        "n-Alkanes"
                    ],
                    "method": "ESTS: 5.03/x.x/M",
                    "measurement": {
                        "value": 127.78,
                        "unit": "\u00b5g/g",
                        "unit_type": "massfraction"
                    }
                },
                {
                    "name": "C37",
                    "groups": [
                        "n-Alkanes"
                    ],
                    "method": "ESTS: 5.03/x.x/M",
                    "measurement": {
                        "value": 113.79,
                        "unit": "\u00b5g/g",
                        "unit_type": "massfraction"
                    }
                },
                {
                    "name": "C38",
                    "groups": [
                        "n-Alkanes"
                    ],
                    "method": "ESTS: 5.03/x.x/M",
                    "measurement": {
                        "value": 100.05,
                        "unit": "\u00b5g/g",
                        "unit_type": "massfraction"
                    }
                },
                {
                    "name": "C39",
                    "groups": [
                        "n-Alkanes"
                    ],
                    "method": "ESTS: 5.03/x.x/M",
                    "measurement": {
                        "value": 59.338,
                        "unit": "\u00b5g/g",
                        "unit_type": "massfraction"
                    }
                },
                {
                    "name": "C40",
                    "groups": [
                        "n-Alkanes"
                    ],
                    "method": "ESTS: 5.03/x.x/M",
                    "measurement": {
                        "value": 64.026,
                        "unit": "\u00b5g/g",
                        "unit_type": "massfraction"
                    }
                },
                {
                    "name": "C41",
                    "groups": [
                        "n-Alkanes"
                    ],
                    "method": "ESTS: 5.03/x.x/M",
                    "measurement": {
                        "value": 52.968,
                        "unit": "\u00b5g/g",
                        "unit_type": "massfraction"
                    }
                },
                {
                    "name": "C42",
                    "groups": [
                        "n-Alkanes"
                    ],
                    "method": "ESTS: 5.03/x.x/M",
                    "measurement": {
                        "value": 47.37,
                        "unit": "\u00b5g/g",
                        "unit_type": "massfraction"
                    }
                },
                {
                    "name": "C43",
                    "groups": [
                        "n-Alkanes"
                    ],
                    "method": "ESTS: 5.03/x.x/M",
                    "measurement": {
                        "value": 37.42,
                        "unit": "\u00b5g/g",
                        "unit_type": "massfraction"
                    }
                },
                {
                    "name": "C44",
                    "groups": [
                        "n-Alkanes"
                    ],
                    "method": "ESTS: 5.03/x.x/M",
                    "measurement": {
                        "value": 29.225,
                        "unit": "\u00b5g/g",
                        "unit_type": "massfraction"
                    }
                },
                {
                    "name": "C21 tricyclic terpane (C21T)",
                    "groups": [
                        "Biomarkers"
                    ],
                    "method": "ESTS: 5.03/x.x/M",
                    "measurement": {
                        "value": 9.3174,
                        "unit": "\u00b5g/g",
                        "unit_type": "massfraction"
                    }
                },
                {
                    "name": "C22 tricyclic terpane (C22T)",
                    "groups": [
                        "Biomarkers"
                    ],
                    "method": "ESTS: 5.03/x.x/M",
                    "measurement": {
                        "value": 4.0498,
                        "unit": "\u00b5g/g",
                        "unit_type": "massfraction"
                    }
                },
                {
                    "name": "C23 tricyclic terpane (C23T)",
                    "groups": [
                        "Biomarkers"
                    ],
                    "method": "ESTS: 5.03/x.x/M",
                    "measurement": {
                        "value": 10.73,
                        "unit": "\u00b5g/g",
                        "unit_type": "massfraction"
                    }
                },
                {
                    "name": "C24 tricyclic terpane (C24T)",
                    "groups": [
                        "Biomarkers"
                    ],
                    "method": "ESTS: 5.03/x.x/M",
                    "measurement": {
                        "value": 7.0403,
                        "unit": "\u00b5g/g",
                        "unit_type": "massfraction"
                    }
                },
                {
                    "name": "30-Norhopane (H29)",
                    "groups": [
                        "Biomarkers"
                    ],
                    "method": "ESTS: 5.03/x.x/M",
                    "measurement": {
                        "value": 56.088,
                        "unit": "\u00b5g/g",
                        "unit_type": "massfraction"
                    }
                },
                {
                    "name": "Hopane (H30)",
                    "groups": [
                        "Biomarkers"
                    ],
                    "method": "ESTS: 5.03/x.x/M",
                    "measurement": {
                        "value": 155.2,
                        "unit": "\u00b5g/g",
                        "unit_type": "massfraction"
                    }
                },
                {
                    "name": "30-Homohopane-22S (H31S)",
                    "groups": [
                        "Biomarkers"
                    ],
                    "method": "ESTS: 5.03/x.x/M",
                    "measurement": {
                        "value": 59.383,
                        "unit": "\u00b5g/g",
                        "unit_type": "massfraction"
                    }
                },
                {
                    "name": "30-Homohopane-22R (H31R)",
                    "groups": [
                        "Biomarkers"
                    ],
                    "method": "ESTS: 5.03/x.x/M",
                    "measurement": {
                        "value": 47.621,
                        "unit": "\u00b5g/g",
                        "unit_type": "massfraction"
                    }
                },
                {
                    "name": "30,31-Bishomohopane-22S (H32S)",
                    "groups": [
                        "Biomarkers"
                    ],
                    "method": "ESTS: 5.03/x.x/M",
                    "measurement": {
                        "value": 36.801,
                        "unit": "\u00b5g/g",
                        "unit_type": "massfraction"
                    }
                },
                {
                    "name": "30,31-Bishomohopane-22R (H32R)",
                    "groups": [
                        "Biomarkers"
                    ],
                    "method": "ESTS: 5.03/x.x/M",
                    "measurement": {
                        "value": 26.436,
                        "unit": "\u00b5g/g",
                        "unit_type": "massfraction"
                    }
                },
                {
                    "name": "30,31-Trishomohopane-22S (H33S)",
                    "groups": [
                        "Biomarkers"
                    ],
                    "method": "ESTS: 5.03/x.x/M",
                    "measurement": {
                        "value": 22.682,
                        "unit": "\u00b5g/g",
                        "unit_type": "massfraction"
                    }
                },
                {
                    "name": "30,31-Trishomohopane-22R (H33R)",
                    "groups": [
                        "Biomarkers"
                    ],
                    "method": "ESTS: 5.03/x.x/M",
                    "measurement": {
                        "value": 16.121,
                        "unit": "\u00b5g/g",
                        "unit_type": "massfraction"
                    }
                },
                {
                    "name": "Tetrakishomohopane-22S (H34S)",
                    "groups": [
                        "Biomarkers"
                    ],
                    "method": "ESTS: 5.03/x.x/M",
                    "measurement": {
                        "value": 15.439,
                        "unit": "\u00b5g/g",
                        "unit_type": "massfraction"
                    }
                },
                {
                    "name": "Tetrakishomohopane-22R (H34R)",
                    "groups": [
                        "Biomarkers"
                    ],
                    "method": "ESTS: 5.03/x.x/M",
                    "measurement": {
                        "value": 9.2723,
                        "unit": "\u00b5g/g",
                        "unit_type": "massfraction"
                    }
                },
                {
                    "name": "Pentakishomohopane-22S (H35S)",
                    "groups": [
                        "Biomarkers"
                    ],
                    "method": "ESTS: 5.03/x.x/M",
                    "measurement": {
                        "value": 8.4481,
                        "unit": "\u00b5g/g",
                        "unit_type": "massfraction"
                    }
                },
                {
                    "name": "Pentakishomohopane-22R (H35R)",
                    "groups": [
                        "Biomarkers"
                    ],
                    "method": "ESTS: 5.03/x.x/M",
                    "measurement": {
                        "value": 5.3099,
                        "unit": "\u00b5g/g",
                        "unit_type": "massfraction"
                    }
                },
                {
                    "name": "18\u03b1,22,29,30-trisnorneohopane (C27Ts)",
                    "groups": [
                        "Biomarkers"
                    ],
                    "method": "ESTS: 5.03/x.x/M",
                    "measurement": {
                        "value": 27.0,
                        "unit": "\u00b5g/g",
                        "unit_type": "massfraction"
                    }
                },
                {
                    "name": "17\u03b1(H)-22,29,30-Trisnorhopane (C27Tm)",
                    "groups": [
                        "Biomarkers"
                    ],
                    "method": "ESTS: 5.03/x.x/M",
                    "measurement": {
                        "value": 27.8,
                        "unit": "\u00b5g/g",
                        "unit_type": "massfraction"
                    }
                },
                {
                    "name": "14\u00df(H),17\u00df(H)-20-Cholestane (C27\u03b1\u00df\u00df)",
                    "groups": [
                        "Biomarkers"
                    ],
                    "method": "ESTS: 5.03/x.x/M",
                    "measurement": {
                        "value": 229.91,
                        "unit": "\u00b5g/g",
                        "unit_type": "massfraction"
                    }
                },
                {
                    "name": "14\u00df(H),17\u00df(H)-20-Methylcholestane (C28\u03b1\u00df\u00df)",
                    "groups": [
                        "Biomarkers"
                    ],
                    "method": "ESTS: 5.03/x.x/M",
                    "measurement": {
                        "value": 143.79,
                        "unit": "\u00b5g/g",
                        "unit_type": "massfraction"
                    }
                },
                {
                    "name": "14\u00df(H),17\u00df(H)-20-Ethylcholestane (C29\u03b1\u00df\u00df)",
                    "groups": [
                        "Biomarkers"
                    ],
                    "method": "ESTS: 5.03/x.x/M",
                    "measurement": {
                        "value": 284.48,
                        "unit": "\u00b5g/g",
                        "unit_type": "massfraction"
                    }
                }
            ],
            "bulk_composition": [
                {
                    "name": "Wax Content",
                    "measurement": {
                        "unit": "%",
                        "unit_type": "massfraction"
                    }
                },
                {
                    "name": "Water Content",
                    "measurement": {
                        "unit": "%",
                        "unit_type": "massfraction"
                    }
                },
                {
                    "name": "Sulfur Content",
                    "measurement": {
                        "unit": "%",
                        "unit_type": "massfraction"
                    }
                },
                {
                    "name": "GC-TPH",
                    "method": "ESTS: 5.03/x.x/M",
                    "measurement": {
                        "value": 678.05,
                        "unit": "mg/g",
                        "unit_type": "massfraction"
                    }
                },
                {
                    "name": "GC-TSH",
                    "method": "ESTS: 5.03/x.x/M",
                    "measurement": {
                        "value": 474.64,
                        "unit": "mg/g",
                        "unit_type": "massfraction"
                    }
                },
                {
                    "name": "GC-TAH",
                    "method": "ESTS: 5.03/x.x/M",
                    "measurement": {
                        "value": 203.42,
                        "unit": "mg/g",
                        "unit_type": "massfraction"
                    }
                },
                {
                    "name": "GC-TSH/GC-TPH",
                    "groups": [
                        "Hydrocarbon Content Ratio"
                    ],
                    "method": "ESTS: 5.03/x.x/M",
                    "measurement": {
                        "value": 69.74,
                        "unit": "%",
                        "unit_type": "massfraction"
                    }
                },
                {
                    "name": "GC-TAH/GC-TPH",
                    "groups": [
                        "Hydrocarbon Content Ratio"
                    ],
                    "method": "ESTS: 5.03/x.x/M",
                    "measurement": {
                        "value": 30.26,
                        "unit": "%",
                        "unit_type": "massfraction"
                    }
                },
                {
                    "name": "Resolved Peaks/TPH",
                    "groups": [
                        "Hydrocarbon Content Ratio"
                    ],
                    "method": "ESTS: 5.03/x.x/M",
                    "measurement": {
                        "value": 21.218,
                        "unit": "%",
                        "unit_type": "massfraction"
                    }
                }
            ],
            "CCME": {
                "F1": {
                    "value": 24.262,
                    "unit": "mg/g",
                    "unit_type": "massfraction"
                },
                "F2": {
                    "value": 188.53,
                    "unit": "mg/g",
                    "unit_type": "massfraction"
                },
                "F3": {
                    "value": 385.4,
                    "unit": "mg/g",
                    "unit_type": "massfraction"
                },
                "F4": {
                    "value": 79.853,
                    "unit": "mg/g",
                    "unit_type": "massfraction"
                }
            },
            "ESTS_hydrocarbon_fractions": {
                "method": "Hollebone, Bruce (2020) Personal communication"
            }
        },
        {
            "metadata": {
                "name": "34.43% Weathered",
                "short_name": "34.43% Weathered",
                "sample_id": "561.4",
                "fraction_weathered": {
                    "value": 0.3443,
                    "unit": "fraction",
                    "unit_type": "massfraction"
                }
            },
            "physical_properties": {
                "flash_point": {
                    "measurement": {
                        "value": 116.67,
                        "unit": "C",
                        "standard_deviation": 0.57735,
                        "replicates": 3,
                        "unit_type": "temperature"
                    },
                    "method": "ASTM D7094"
                },
                "densities": [
                    {
                        "density": {
                            "value": 0.9262,
                            "unit": "g/mL",
                            "replicates": 3,
                            "unit_type": "density"
                        },
                        "ref_temp": {
                            "value": 5.0,
                            "unit": "C",
                            "unit_type": "temperature"
                        },
                        "method": "ASTM D5002"
                    },
                    {
                        "density": {
                            "value": 0.91939,
                            "unit": "g/mL",
                            "replicates": 3,
                            "unit_type": "density"
                        },
                        "ref_temp": {
                            "value": 15.0,
                            "unit": "C",
                            "unit_type": "temperature"
                        },
                        "method": "ASTM D5002"
                    }
                ],
                "dynamic_viscosities": [
                    {
                        "viscosity": {
                            "value": 872.1,
                            "unit": "mPa.s",
                            "replicates": 3,
                            "unit_type": "dynamicviscosity"
                        },
                        "ref_temp": {
                            "value": 5.0,
                            "unit": "C",
                            "unit_type": "temperature"
                        },
                        "method": "ESTS: 12.05/2.0/M"
                    },
                    {
                        "viscosity": {
                            "value": 240,
                            "unit": "mPa.s",
                            "standard_deviation": 13,
                            "replicates": 3,
                            "unit_type": "dynamicviscosity"
                        },
                        "ref_temp": {
                            "value": 15.0,
                            "unit": "C",
                            "unit_type": "temperature"
                        },
                        "method": "ESTS: 12.05/2.0/M"
                    }
                ],
                "interfacial_tension_air": [
                    {
                        "tension": {
                            "value": 30.602,
                            "unit": "mN/m",
                            "standard_deviation": 0.057586,
                            "replicates": 3,
                            "unit_type": "interfacialtension"
                        },
                        "ref_temp": {
                            "value": 15.0,
                            "unit": "C",
                            "unit_type": "temperature"
                        },
                        "method": "ASTM D971 mod."
                    },
                    {
                        "tension": {
                            "value": 30.92,
                            "unit": "mN/m",
                            "standard_deviation": 0,
                            "replicates": 3,
                            "unit_type": "interfacialtension"
                        },
                        "ref_temp": {
                            "value": 5.0,
                            "unit": "C",
                            "unit_type": "temperature"
                        },
                        "method": "ASTM D971 mod."
                    }
                ],
                "interfacial_tension_water": [
                    {
                        "tension": {
                            "value": 29.992,
                            "unit": "mN/m",
                            "standard_deviation": 0.28885,
                            "replicates": 2,
                            "unit_type": "interfacialtension"
                        },
                        "ref_temp": {
                            "value": 15.0,
                            "unit": "C",
                            "unit_type": "temperature"
                        },
                        "method": "ASTM D971 mod."
                    },
                    {
                        "tension": {
                            "value": 32.66,
                            "unit": "mN/m",
                            "standard_deviation": 1.2448,
                            "replicates": 3,
                            "unit_type": "interfacialtension"
                        },
                        "ref_temp": {
                            "value": 5.0,
                            "unit": "C",
                            "unit_type": "temperature"
                        },
                        "method": "ASTM D971 mod."
                    }
                ],
                "interfacial_tension_seawater": [
                    {
                        "tension": {
                            "value": 29.105,
                            "unit": "mN/m",
                            "standard_deviation": 0.58091,
                            "replicates": 3,
                            "unit_type": "interfacialtension"
                        },
                        "ref_temp": {
                            "value": 15.0,
                            "unit": "C",
                            "unit_type": "temperature"
                        },
                        "method": "ASTM D971 mod."
                    },
                    {
                        "tension": {
                            "value": 32.61,
                            "unit": "mN/m",
                            "standard_deviation": 0.46815,
                            "replicates": 2,
                            "unit_type": "interfacialtension"
                        },
                        "ref_temp": {
                            "value": 5.0,
                            "unit": "C",
                            "unit_type": "temperature"
                        },
                        "method": "ASTM D971 mod."
                    }
                ]
            },
            "environmental_behavior": {
                "emulsions": [
                    {
                        "age": {
                            "value": 0,
                            "unit": "day",
                            "unit_type": "time"
                        },
                        "water_content": {
                            "unit": "%",
                            "unit_type": "massfraction"
                        },
                        "ref_temp": {
                            "value": 15.0,
                            "unit": "C",
                            "unit_type": "temperature"
                        },
                        "complex_modulus": {
                            "unit": "Pa",
                            "unit_type": "pressure"
                        },
                        "storage_modulus": {
                            "unit": "Pa",
                            "unit_type": "pressure"
                        },
                        "loss_modulus": {
                            "unit": "Pa",
                            "unit_type": "pressure"
                        },
                        "tan_delta_v_e": {
                            "unit_type": "unitless"
                        },
                        "complex_viscosity": {
                            "unit": "Pa.s",
                            "unit_type": "dynamicviscosity"
                        }
                    },
                    {
                        "age": {
                            "value": 7,
                            "unit": "day",
                            "unit_type": "time"
                        },
                        "water_content": {
                            "unit": "%",
                            "unit_type": "massfraction"
                        },
                        "ref_temp": {
                            "value": 15.0,
                            "unit": "C",
                            "unit_type": "temperature"
                        },
                        "complex_modulus": {
                            "unit": "Pa",
                            "unit_type": "pressure"
                        },
                        "storage_modulus": {
                            "unit": "Pa",
                            "unit_type": "pressure"
                        },
                        "loss_modulus": {
                            "unit": "Pa",
                            "unit_type": "pressure"
                        },
                        "tan_delta_v_e": {
                            "unit_type": "unitless"
                        },
                        "complex_viscosity": {
                            "unit": "Pa.s",
                            "unit_type": "dynamicviscosity"
                        }
                    }
                ],
                "adhesion": {
                    "value": 21.989,
                    "unit": "g/cm^2",
                    "standard_deviation": 3.1621,
                    "replicates": 3,
                    "unit_type": null
                }
            },
            "SARA": {
                "method": "ESTS: 12.11/1.0/M",
                "saturates": {
                    "value": 61.625,
                    "unit": "%",
                    "standard_deviation": 0.35116,
                    "replicates": 3,
                    "unit_type": "massfraction"
                },
                "aromatics": {
                    "value": 25.06,
                    "unit": "%",
                    "standard_deviation": 0.35116,
                    "replicates": 3,
                    "unit_type": "massfraction"
                },
                "resins": {
                    "value": 7.3097,
                    "unit": "%",
                    "standard_deviation": 0.35116,
                    "replicates": 3,
                    "unit_type": "massfraction"
                },
                "asphaltenes": {
                    "value": 3.5252,
                    "unit": "%",
                    "standard_deviation": 0.2087,
                    "replicates": 3,
                    "unit_type": "massfraction"
                }
            },
            "distillation_data": {
                "type": "mass fraction",
                "end_point": {
                    "unit": "C",
                    "unit_type": "temperature"
                }
            },
            "compounds": [
                {
                    "name": "Benzene",
                    "groups": [
                        "BTEX group"
                    ],
                    "measurement": {
                        "value": 0,
                        "unit": "\u00b5g/g",
                        "unit_type": "massfraction"
                    }
                },
                {
                    "name": "Toluene",
                    "groups": [
                        "BTEX group"
                    ],
                    "measurement": {
                        "value": 0,
                        "unit": "\u00b5g/g",
                        "unit_type": "massfraction"
                    }
                },
                {
                    "name": "Ethylbenzene",
                    "groups": [
                        "BTEX group"
                    ],
                    "measurement": {
                        "value": 0,
                        "unit": "\u00b5g/g",
                        "unit_type": "massfraction"
                    }
                },
                {
                    "name": "m&p-Xylene",
                    "groups": [
                        "BTEX group"
                    ],
                    "measurement": {
                        "value": 0,
                        "unit": "\u00b5g/g",
                        "unit_type": "massfraction"
                    }
                },
                {
                    "name": "o-Xylene",
                    "groups": [
                        "BTEX group"
                    ],
                    "measurement": {
                        "value": 0,
                        "unit": "\u00b5g/g",
                        "unit_type": "massfraction"
                    }
                },
                {
                    "name": "Isopropylbenzene",
                    "groups": [
                        "C4-C6 Alkyl Benzenes"
                    ],
                    "method": "ESTS: 5.02/x.x/M",
                    "measurement": {
                        "value": 0,
                        "unit": "\u00b5g/g",
                        "unit_type": "massfraction"
                    }
                },
                {
                    "name": "Propylebenzene",
                    "groups": [
                        "C4-C6 Alkyl Benzenes"
                    ],
                    "method": "ESTS: 5.02/x.x/M",
                    "measurement": {
                        "value": 0.35799,
                        "unit": "\u00b5g/g",
                        "unit_type": "massfraction"
                    }
                },
                {
                    "name": "3&4-Ethyltoluene",
                    "groups": [
                        "C4-C6 Alkyl Benzenes"
                    ],
                    "method": "ESTS: 5.02/x.x/M",
                    "measurement": {
                        "value": 1.8529,
                        "unit": "\u00b5g/g",
                        "unit_type": "massfraction"
                    }
                },
                {
                    "name": "1,3,5-Trimethylbenzene",
                    "groups": [
                        "C4-C6 Alkyl Benzenes"
                    ],
                    "method": "ESTS: 5.02/x.x/M",
                    "measurement": {
                        "value": 2.1617,
                        "unit": "\u00b5g/g",
                        "unit_type": "massfraction"
                    }
                },
                {
                    "name": "2-Ethyltoluene",
                    "groups": [
                        "C4-C6 Alkyl Benzenes"
                    ],
                    "method": "ESTS: 5.02/x.x/M",
                    "measurement": {
                        "value": 1.2805,
                        "unit": "\u00b5g/g",
                        "unit_type": "massfraction"
                    }
                },
                {
                    "name": "1,2,4-Trimethylbenzene",
                    "groups": [
                        "C4-C6 Alkyl Benzenes"
                    ],
                    "method": "ESTS: 5.02/x.x/M",
                    "measurement": {
                        "value": 13.611,
                        "unit": "\u00b5g/g",
                        "unit_type": "massfraction"
                    }
                },
                {
                    "name": "1,2,3-Trimethylbenzene",
                    "groups": [
                        "C4-C6 Alkyl Benzenes"
                    ],
                    "method": "ESTS: 5.02/x.x/M",
                    "measurement": {
                        "value": 4.6633,
                        "unit": "\u00b5g/g",
                        "unit_type": "massfraction"
                    }
                },
                {
                    "name": "Isobutylbenzene",
                    "groups": [
                        "C4-C6 Alkyl Benzenes"
                    ],
                    "method": "ESTS: 5.02/x.x/M",
                    "measurement": {
                        "value": 0.85681,
                        "unit": "\u00b5g/g",
                        "unit_type": "massfraction"
                    }
                },
                {
                    "name": "1-Methyl-2-isopropylbenzene",
                    "groups": [
                        "C4-C6 Alkyl Benzenes"
                    ],
                    "method": "ESTS: 5.02/x.x/M",
                    "measurement": {
                        "value": 1.4086,
                        "unit": "\u00b5g/g",
                        "unit_type": "massfraction"
                    }
                },
                {
                    "name": "1,2-Dimethyl-4-ethylbenzene",
                    "groups": [
                        "C4-C6 Alkyl Benzenes"
                    ],
                    "method": "ESTS: 5.02/x.x/M",
                    "measurement": {
                        "value": 58.853,
                        "unit": "\u00b5g/g",
                        "unit_type": "massfraction"
                    }
                },
                {
                    "name": "Amylbenzene",
                    "groups": [
                        "C4-C6 Alkyl Benzenes"
                    ],
                    "method": "ESTS: 5.02/x.x/M",
                    "measurement": {
                        "value": 25.917,
                        "unit": "\u00b5g/g",
                        "unit_type": "massfraction"
                    }
                },
                {
                    "name": "n-Hexylbenzene",
                    "groups": [
                        "C4-C6 Alkyl Benzenes"
                    ],
                    "method": "ESTS: 5.02/x.x/M",
                    "measurement": {
                        "value": 75.861,
                        "unit": "\u00b5g/g",
                        "unit_type": "massfraction"
                    }
                },
                {
                    "name": "C0-N",
                    "groups": [
                        "Alkylated Aromatic Hydrocarbons"
                    ],
                    "measurement": {
                        "value": 299.81,
                        "unit": "\u00b5g/g",
                        "unit_type": "massfraction"
                    }
                },
                {
                    "name": "C1-N",
                    "groups": [
                        "Alkylated Aromatic Hydrocarbons"
                    ],
                    "measurement": {
                        "value": 2068.8,
                        "unit": "\u00b5g/g",
                        "unit_type": "massfraction"
                    }
                },
                {
                    "name": "C2-N",
                    "groups": [
                        "Alkylated Aromatic Hydrocarbons"
                    ],
                    "measurement": {
                        "value": 4036.6,
                        "unit": "\u00b5g/g",
                        "unit_type": "massfraction"
                    }
                },
                {
                    "name": "C3-N",
                    "groups": [
                        "Alkylated Aromatic Hydrocarbons"
                    ],
                    "measurement": {
                        "value": 3528.3,
                        "unit": "\u00b5g/g",
                        "unit_type": "massfraction"
                    }
                },
                {
                    "name": "C4-N",
                    "groups": [
                        "Alkylated Aromatic Hydrocarbons"
                    ],
                    "measurement": {
                        "value": 1875.6,
                        "unit": "\u00b5g/g",
                        "unit_type": "massfraction"
                    }
                },
                {
                    "name": "C0-P",
                    "groups": [
                        "Alkylated Aromatic Hydrocarbons"
                    ],
                    "measurement": {
                        "value": 457.29,
                        "unit": "\u00b5g/g",
                        "unit_type": "massfraction"
                    }
                },
                {
                    "name": "C1-P",
                    "groups": [
                        "Alkylated Aromatic Hydrocarbons"
                    ],
                    "measurement": {
                        "value": 997.66,
                        "unit": "\u00b5g/g",
                        "unit_type": "massfraction"
                    }
                },
                {
                    "name": "C2-P",
                    "groups": [
                        "Alkylated Aromatic Hydrocarbons"
                    ],
                    "measurement": {
                        "value": 1038.6,
                        "unit": "\u00b5g/g",
                        "unit_type": "massfraction"
                    }
                },
                {
                    "name": "C3-P",
                    "groups": [
                        "Alkylated Aromatic Hydrocarbons"
                    ],
                    "measurement": {
                        "value": 590.8,
                        "unit": "\u00b5g/g",
                        "unit_type": "massfraction"
                    }
                },
                {
                    "name": "C4-P",
                    "groups": [
                        "Alkylated Aromatic Hydrocarbons"
                    ],
                    "measurement": {
                        "value": 386.29,
                        "unit": "\u00b5g/g",
                        "unit_type": "massfraction"
                    }
                },
                {
                    "name": "C0-D",
                    "groups": [
                        "Alkylated Aromatic Hydrocarbons"
                    ],
                    "measurement": {
                        "value": 22.751,
                        "unit": "\u00b5g/g",
                        "unit_type": "massfraction"
                    }
                },
                {
                    "name": "C1-D",
                    "groups": [
                        "Alkylated Aromatic Hydrocarbons"
                    ],
                    "measurement": {
                        "value": 75.515,
                        "unit": "\u00b5g/g",
                        "unit_type": "massfraction"
                    }
                },
                {
                    "name": "C2-D",
                    "groups": [
                        "Alkylated Aromatic Hydrocarbons"
                    ],
                    "measurement": {
                        "value": 104.51,
                        "unit": "\u00b5g/g",
                        "unit_type": "massfraction"
                    }
                },
                {
                    "name": "C3-D",
                    "groups": [
                        "Alkylated Aromatic Hydrocarbons"
                    ],
                    "measurement": {
                        "value": 78.964,
                        "unit": "\u00b5g/g",
                        "unit_type": "massfraction"
                    }
                },
                {
                    "name": "C0-F",
                    "groups": [
                        "Alkylated Aromatic Hydrocarbons"
                    ],
                    "measurement": {
                        "value": 169.21,
                        "unit": "\u00b5g/g",
                        "unit_type": "massfraction"
                    }
                },
                {
                    "name": "C1-F",
                    "groups": [
                        "Alkylated Aromatic Hydrocarbons"
                    ],
                    "measurement": {
                        "value": 388.78,
                        "unit": "\u00b5g/g",
                        "unit_type": "massfraction"
                    }
                },
                {
                    "name": "C2-F",
                    "groups": [
                        "Alkylated Aromatic Hydrocarbons"
                    ],
                    "measurement": {
                        "value": 465.63,
                        "unit": "\u00b5g/g",
                        "unit_type": "massfraction"
                    }
                },
                {
                    "name": "C3-F",
                    "groups": [
                        "Alkylated Aromatic Hydrocarbons"
                    ],
                    "measurement": {
                        "value": 370.93,
                        "unit": "\u00b5g/g",
                        "unit_type": "massfraction"
                    }
                },
                {
                    "name": "C0-C",
                    "groups": [
                        "Alkylated Aromatic Hydrocarbons"
                    ],
                    "measurement": {
                        "value": 92.202,
                        "unit": "\u00b5g/g",
                        "unit_type": "massfraction"
                    }
                },
                {
                    "name": "C1-C",
                    "groups": [
                        "Alkylated Aromatic Hydrocarbons"
                    ],
                    "measurement": {
                        "value": 225.7,
                        "unit": "\u00b5g/g",
                        "unit_type": "massfraction"
                    }
                },
                {
                    "name": "C2-C",
                    "groups": [
                        "Alkylated Aromatic Hydrocarbons"
                    ],
                    "measurement": {
                        "value": 265.3,
                        "unit": "\u00b5g/g",
                        "unit_type": "massfraction"
                    }
                },
                {
                    "name": "C3-C",
                    "groups": [
                        "Alkylated Aromatic Hydrocarbons"
                    ],
                    "measurement": {
                        "value": 175.87,
                        "unit": "\u00b5g/g",
                        "unit_type": "massfraction"
                    }
                },
                {
                    "name": "Biphenyl (Bph)",
                    "groups": [
                        "Alkylated Aromatic Hydrocarbons"
                    ],
                    "method": "ESTS: 5.03/x.x/M",
                    "measurement": {
                        "value": 86.217,
                        "unit": "\u00b5g/g",
                        "unit_type": "massfraction"
                    }
                },
                {
                    "name": "Acenaphthylene (Acl)",
                    "groups": [
                        "Alkylated Aromatic Hydrocarbons"
                    ],
                    "method": "ESTS: 5.03/x.x/M",
                    "measurement": {
                        "value": 27.802,
                        "unit": "\u00b5g/g",
                        "unit_type": "massfraction"
                    }
                },
                {
                    "name": "Acenaphthene (Ace)",
                    "groups": [
                        "Alkylated Aromatic Hydrocarbons"
                    ],
                    "method": "ESTS: 5.03/x.x/M",
                    "measurement": {
                        "value": 19.295,
                        "unit": "\u00b5g/g",
                        "unit_type": "massfraction"
                    }
                },
                {
                    "name": "Anthracene (An)",
                    "groups": [
                        "Alkylated Aromatic Hydrocarbons"
                    ],
                    "method": "ESTS: 5.03/x.x/M",
                    "measurement": {
                        "value": 23.057,
                        "unit": "\u00b5g/g",
                        "unit_type": "massfraction"
                    }
                },
                {
                    "name": "Fluoranthene (Fl)",
                    "groups": [
                        "Alkylated Aromatic Hydrocarbons"
                    ],
                    "method": "ESTS: 5.03/x.x/M",
                    "measurement": {
                        "value": 8.5894,
                        "unit": "\u00b5g/g",
                        "unit_type": "massfraction"
                    }
                },
                {
                    "name": "Pyrene (Py)",
                    "groups": [
                        "Alkylated Aromatic Hydrocarbons"
                    ],
                    "method": "ESTS: 5.03/x.x/M",
                    "measurement": {
                        "value": 26.43,
                        "unit": "\u00b5g/g",
                        "unit_type": "massfraction"
                    }
                },
                {
                    "name": "Benz(a)anthracene (BaA)",
                    "groups": [
                        "Alkylated Aromatic Hydrocarbons"
                    ],
                    "method": "ESTS: 5.03/x.x/M",
                    "measurement": {
                        "value": 29.128,
                        "unit": "\u00b5g/g",
                        "unit_type": "massfraction"
                    }
                },
                {
                    "name": "Benzo(b)fluoranthene (BbF)",
                    "groups": [
                        "Alkylated Aromatic Hydrocarbons"
                    ],
                    "method": "ESTS: 5.03/x.x/M",
                    "measurement": {
                        "value": 13.253,
                        "unit": "\u00b5g/g",
                        "unit_type": "massfraction"
                    }
                },
                {
                    "name": "Benzo(k)fluoranthene (BkF)",
                    "groups": [
                        "Alkylated Aromatic Hydrocarbons"
                    ],
                    "method": "ESTS: 5.03/x.x/M",
                    "measurement": {
                        "value": 1.3806,
                        "unit": "\u00b5g/g",
                        "unit_type": "massfraction"
                    }
                },
                {
                    "name": "Benzo(e)pyrene (BeP)",
                    "groups": [
                        "Alkylated Aromatic Hydrocarbons"
                    ],
                    "method": "ESTS: 5.03/x.x/M",
                    "measurement": {
                        "value": 23.402,
                        "unit": "\u00b5g/g",
                        "unit_type": "massfraction"
                    }
                },
                {
                    "name": "Benzo(a)pyrene (BaP)",
                    "groups": [
                        "Alkylated Aromatic Hydrocarbons"
                    ],
                    "method": "ESTS: 5.03/x.x/M",
                    "measurement": {
                        "value": 6.917,
                        "unit": "\u00b5g/g",
                        "unit_type": "massfraction"
                    }
                },
                {
                    "name": "Perylene (Pe)",
                    "groups": [
                        "Alkylated Aromatic Hydrocarbons"
                    ],
                    "method": "ESTS: 5.03/x.x/M",
                    "measurement": {
                        "value": 5.4822,
                        "unit": "\u00b5g/g",
                        "unit_type": "massfraction"
                    }
                },
                {
                    "name": "Indeno(1,2,3-cd)pyrene (IP)",
                    "groups": [
                        "Alkylated Aromatic Hydrocarbons"
                    ],
                    "method": "ESTS: 5.03/x.x/M",
                    "measurement": {
                        "value": 1.0263,
                        "unit": "\u00b5g/g",
                        "unit_type": "massfraction"
                    }
                },
                {
                    "name": "Dibenzo(ah)anthracene (DA)",
                    "groups": [
                        "Alkylated Aromatic Hydrocarbons"
                    ],
                    "method": "ESTS: 5.03/x.x/M",
                    "measurement": {
                        "value": 4.2599,
                        "unit": "\u00b5g/g",
                        "unit_type": "massfraction"
                    }
                },
                {
                    "name": "Benzo(ghi)perylene (BgP)",
                    "groups": [
                        "Alkylated Aromatic Hydrocarbons"
                    ],
                    "method": "ESTS: 5.03/x.x/M",
                    "measurement": {
                        "value": 7.6117,
                        "unit": "\u00b5g/g",
                        "unit_type": "massfraction"
                    }
                },
                {
                    "name": "C8",
                    "groups": [
                        "n-Alkanes"
                    ],
                    "method": "ESTS: 5.03/x.x/M",
                    "measurement": {
                        "value": 0,
                        "unit": "\u00b5g/g",
                        "unit_type": "massfraction"
                    }
                },
                {
                    "name": "C9",
                    "groups": [
                        "n-Alkanes"
                    ],
                    "method": "ESTS: 5.03/x.x/M",
                    "measurement": {
                        "value": 0,
                        "unit": "\u00b5g/g",
                        "unit_type": "massfraction"
                    }
                },
                {
                    "name": "C10",
                    "groups": [
                        "n-Alkanes"
                    ],
                    "method": "ESTS: 5.03/x.x/M",
                    "measurement": {
                        "value": 61.778,
                        "unit": "\u00b5g/g",
                        "unit_type": "massfraction"
                    }
                },
                {
                    "name": "C11",
                    "groups": [
                        "n-Alkanes"
                    ],
                    "method": "ESTS: 5.03/x.x/M",
                    "measurement": {
                        "value": 1140.9,
                        "unit": "\u00b5g/g",
                        "unit_type": "massfraction"
                    }
                },
                {
                    "name": "C12",
                    "groups": [
                        "n-Alkanes"
                    ],
                    "method": "ESTS: 5.03/x.x/M",
                    "measurement": {
                        "value": 3819.7,
                        "unit": "\u00b5g/g",
                        "unit_type": "massfraction"
                    }
                },
                {
                    "name": "C13",
                    "groups": [
                        "n-Alkanes"
                    ],
                    "method": "ESTS: 5.03/x.x/M",
                    "measurement": {
                        "value": 5489.9,
                        "unit": "\u00b5g/g",
                        "unit_type": "massfraction"
                    }
                },
                {
                    "name": "C14",
                    "groups": [
                        "n-Alkanes"
                    ],
                    "method": "ESTS: 5.03/x.x/M",
                    "measurement": {
                        "value": 6319.3,
                        "unit": "\u00b5g/g",
                        "unit_type": "massfraction"
                    }
                },
                {
                    "name": "C15",
                    "groups": [
                        "n-Alkanes"
                    ],
                    "method": "ESTS: 5.03/x.x/M",
                    "measurement": {
                        "value": 6556.8,
                        "unit": "\u00b5g/g",
                        "unit_type": "massfraction"
                    }
                },
                {
                    "name": "C16",
                    "groups": [
                        "n-Alkanes"
                    ],
                    "method": "ESTS: 5.03/x.x/M",
                    "measurement": {
                        "value": 6027.6,
                        "unit": "\u00b5g/g",
                        "unit_type": "massfraction"
                    }
                },
                {
                    "name": "C17",
                    "groups": [
                        "n-Alkanes"
                    ],
                    "method": "ESTS: 5.03/x.x/M",
                    "measurement": {
                        "value": 5933.6,
                        "unit": "\u00b5g/g",
                        "unit_type": "massfraction"
                    }
                },
                {
                    "name": "Pristane",
                    "groups": [
                        "n-Alkanes"
                    ],
                    "method": "ESTS: 5.03/x.x/M",
                    "measurement": {
                        "value": 3902.8,
                        "unit": "\u00b5g/g",
                        "unit_type": "massfraction"
                    }
                },
                {
                    "name": "C18",
                    "groups": [
                        "n-Alkanes"
                    ],
                    "method": "ESTS: 5.03/x.x/M",
                    "measurement": {
                        "value": 4628.0,
                        "unit": "\u00b5g/g",
                        "unit_type": "massfraction"
                    }
                },
                {
                    "name": "Phytane",
                    "groups": [
                        "n-Alkanes"
                    ],
                    "method": "ESTS: 5.03/x.x/M",
                    "measurement": {
                        "value": 1746.2,
                        "unit": "\u00b5g/g",
                        "unit_type": "massfraction"
                    }
                },
                {
                    "name": "C19",
                    "groups": [
                        "n-Alkanes"
                    ],
                    "method": "ESTS: 5.03/x.x/M",
                    "measurement": {
                        "value": 4090.1,
                        "unit": "\u00b5g/g",
                        "unit_type": "massfraction"
                    }
                },
                {
                    "name": "C20",
                    "groups": [
                        "n-Alkanes"
                    ],
                    "method": "ESTS: 5.03/x.x/M",
                    "measurement": {
                        "value": 3870.1,
                        "unit": "\u00b5g/g",
                        "unit_type": "massfraction"
                    }
                },
                {
                    "name": "C21",
                    "groups": [
                        "n-Alkanes"
                    ],
                    "method": "ESTS: 5.03/x.x/M",
                    "measurement": {
                        "value": 3282.3,
                        "unit": "\u00b5g/g",
                        "unit_type": "massfraction"
                    }
                },
                {
                    "name": "C22",
                    "groups": [
                        "n-Alkanes"
                    ],
                    "method": "ESTS: 5.03/x.x/M",
                    "measurement": {
                        "value": 3214.6,
                        "unit": "\u00b5g/g",
                        "unit_type": "massfraction"
                    }
                },
                {
                    "name": "C23",
                    "groups": [
                        "n-Alkanes"
                    ],
                    "method": "ESTS: 5.03/x.x/M",
                    "measurement": {
                        "value": 3097.0,
                        "unit": "\u00b5g/g",
                        "unit_type": "massfraction"
                    }
                },
                {
                    "name": "C24",
                    "groups": [
                        "n-Alkanes"
                    ],
                    "method": "ESTS: 5.03/x.x/M",
                    "measurement": {
                        "value": 2893.2,
                        "unit": "\u00b5g/g",
                        "unit_type": "massfraction"
                    }
                },
                {
                    "name": "C25",
                    "groups": [
                        "n-Alkanes"
                    ],
                    "method": "ESTS: 5.03/x.x/M",
                    "measurement": {
                        "value": 2549.6,
                        "unit": "\u00b5g/g",
                        "unit_type": "massfraction"
                    }
                },
                {
                    "name": "C26",
                    "groups": [
                        "n-Alkanes"
                    ],
                    "method": "ESTS: 5.03/x.x/M",
                    "measurement": {
                        "value": 2109.3,
                        "unit": "\u00b5g/g",
                        "unit_type": "massfraction"
                    }
                },
                {
                    "name": "C27",
                    "groups": [
                        "n-Alkanes"
                    ],
                    "method": "ESTS: 5.03/x.x/M",
                    "measurement": {
                        "value": 1805.8,
                        "unit": "\u00b5g/g",
                        "unit_type": "massfraction"
                    }
                },
                {
                    "name": "C28",
                    "groups": [
                        "n-Alkanes"
                    ],
                    "method": "ESTS: 5.03/x.x/M",
                    "measurement": {
                        "value": 1508.3,
                        "unit": "\u00b5g/g",
                        "unit_type": "massfraction"
                    }
                },
                {
                    "name": "C29",
                    "groups": [
                        "n-Alkanes"
                    ],
                    "method": "ESTS: 5.03/x.x/M",
                    "measurement": {
                        "value": 1424.6,
                        "unit": "\u00b5g/g",
                        "unit_type": "massfraction"
                    }
                },
                {
                    "name": "C30",
                    "groups": [
                        "n-Alkanes"
                    ],
                    "method": "ESTS: 5.03/x.x/M",
                    "measurement": {
                        "value": 1106.2,
                        "unit": "\u00b5g/g",
                        "unit_type": "massfraction"
                    }
                },
                {
                    "name": "C31",
                    "groups": [
                        "n-Alkanes"
                    ],
                    "method": "ESTS: 5.03/x.x/M",
                    "measurement": {
                        "value": 1026.7,
                        "unit": "\u00b5g/g",
                        "unit_type": "massfraction"
                    }
                },
                {
                    "name": "C32",
                    "groups": [
                        "n-Alkanes"
                    ],
                    "method": "ESTS: 5.03/x.x/M",
                    "measurement": {
                        "value": 593.22,
                        "unit": "\u00b5g/g",
                        "unit_type": "massfraction"
                    }
                },
                {
                    "name": "C33",
                    "groups": [
                        "n-Alkanes"
                    ],
                    "method": "ESTS: 5.03/x.x/M",
                    "measurement": {
                        "value": 523.25,
                        "unit": "\u00b5g/g",
                        "unit_type": "massfraction"
                    }
                },
                {
                    "name": "C34",
                    "groups": [
                        "n-Alkanes"
                    ],
                    "method": "ESTS: 5.03/x.x/M",
                    "measurement": {
                        "value": 491.69,
                        "unit": "\u00b5g/g",
                        "unit_type": "massfraction"
                    }
                },
                {
                    "name": "C35",
                    "groups": [
                        "n-Alkanes"
                    ],
                    "method": "ESTS: 5.03/x.x/M",
                    "measurement": {
                        "value": 344.08,
                        "unit": "\u00b5g/g",
                        "unit_type": "massfraction"
                    }
                },
                {
                    "name": "C36",
                    "groups": [
                        "n-Alkanes"
                    ],
                    "method": "ESTS: 5.03/x.x/M",
                    "measurement": {
                        "value": 136.1,
                        "unit": "\u00b5g/g",
                        "unit_type": "massfraction"
                    }
                },
                {
                    "name": "C37",
                    "groups": [
                        "n-Alkanes"
                    ],
                    "method": "ESTS: 5.03/x.x/M",
                    "measurement": {
                        "value": 125.6,
                        "unit": "\u00b5g/g",
                        "unit_type": "massfraction"
                    }
                },
                {
                    "name": "C38",
                    "groups": [
                        "n-Alkanes"
                    ],
                    "method": "ESTS: 5.03/x.x/M",
                    "measurement": {
                        "value": 115.09,
                        "unit": "\u00b5g/g",
                        "unit_type": "massfraction"
                    }
                },
                {
                    "name": "C39",
                    "groups": [
                        "n-Alkanes"
                    ],
                    "method": "ESTS: 5.03/x.x/M",
                    "measurement": {
                        "value": 7.8738,
                        "unit": "\u00b5g/g",
                        "unit_type": "massfraction"
                    }
                },
                {
                    "name": "C40",
                    "groups": [
                        "n-Alkanes"
                    ],
                    "method": "ESTS: 5.03/x.x/M",
                    "measurement": {
                        "value": 72.568,
                        "unit": "\u00b5g/g",
                        "unit_type": "massfraction"
                    }
                },
                {
                    "name": "C41",
                    "groups": [
                        "n-Alkanes"
                    ],
                    "method": "ESTS: 5.03/x.x/M",
                    "measurement": {
                        "value": 56.269,
                        "unit": "\u00b5g/g",
                        "unit_type": "massfraction"
                    }
                },
                {
                    "name": "C42",
                    "groups": [
                        "n-Alkanes"
                    ],
                    "method": "ESTS: 5.03/x.x/M",
                    "measurement": {
                        "value": 64.525,
                        "unit": "\u00b5g/g",
                        "unit_type": "massfraction"
                    }
                },
                {
                    "name": "C43",
                    "groups": [
                        "n-Alkanes"
                    ],
                    "method": "ESTS: 5.03/x.x/M",
                    "measurement": {
                        "value": 46.84,
                        "unit": "\u00b5g/g",
                        "unit_type": "massfraction"
                    }
                },
                {
                    "name": "C44",
                    "groups": [
                        "n-Alkanes"
                    ],
                    "method": "ESTS: 5.03/x.x/M",
                    "measurement": {
                        "value": 30.279,
                        "unit": "\u00b5g/g",
                        "unit_type": "massfraction"
                    }
                },
                {
                    "name": "C21 tricyclic terpane (C21T)",
                    "groups": [
                        "Biomarkers"
                    ],
                    "method": "ESTS: 5.03/x.x/M",
                    "measurement": {
                        "value": 10.666,
                        "unit": "\u00b5g/g",
                        "unit_type": "massfraction"
                    }
                },
                {
                    "name": "C22 tricyclic terpane (C22T)",
                    "groups": [
                        "Biomarkers"
                    ],
                    "method": "ESTS: 5.03/x.x/M",
                    "measurement": {
                        "value": 4.8095,
                        "unit": "\u00b5g/g",
                        "unit_type": "massfraction"
                    }
                },
                {
                    "name": "C23 tricyclic terpane (C23T)",
                    "groups": [
                        "Biomarkers"
                    ],
                    "method": "ESTS: 5.03/x.x/M",
                    "measurement": {
                        "value": 12.283,
                        "unit": "\u00b5g/g",
                        "unit_type": "massfraction"
                    }
                },
                {
                    "name": "C24 tricyclic terpane (C24T)",
                    "groups": [
                        "Biomarkers"
                    ],
                    "method": "ESTS: 5.03/x.x/M",
                    "measurement": {
                        "value": 8.0574,
                        "unit": "\u00b5g/g",
                        "unit_type": "massfraction"
                    }
                },
                {
                    "name": "30-Norhopane (H29)",
                    "groups": [
                        "Biomarkers"
                    ],
                    "method": "ESTS: 5.03/x.x/M",
                    "measurement": {
                        "value": 62.64,
                        "unit": "\u00b5g/g",
                        "unit_type": "massfraction"
                    }
                },
                {
                    "name": "Hopane (H30)",
                    "groups": [
                        "Biomarkers"
                    ],
                    "method": "ESTS: 5.03/x.x/M",
                    "measurement": {
                        "value": 169.29,
                        "unit": "\u00b5g/g",
                        "unit_type": "massfraction"
                    }
                },
                {
                    "name": "30-Homohopane-22S (H31S)",
                    "groups": [
                        "Biomarkers"
                    ],
                    "method": "ESTS: 5.03/x.x/M",
                    "measurement": {
                        "value": 67.009,
                        "unit": "\u00b5g/g",
                        "unit_type": "massfraction"
                    }
                },
                {
                    "name": "30-Homohopane-22R (H31R)",
                    "groups": [
                        "Biomarkers"
                    ],
                    "method": "ESTS: 5.03/x.x/M",
                    "measurement": {
                        "value": 52.191,
                        "unit": "\u00b5g/g",
                        "unit_type": "massfraction"
                    }
                },
                {
                    "name": "30,31-Bishomohopane-22S (H32S)",
                    "groups": [
                        "Biomarkers"
                    ],
                    "method": "ESTS: 5.03/x.x/M",
                    "measurement": {
                        "value": 40.429,
                        "unit": "\u00b5g/g",
                        "unit_type": "massfraction"
                    }
                },
                {
                    "name": "30,31-Bishomohopane-22R (H32R)",
                    "groups": [
                        "Biomarkers"
                    ],
                    "method": "ESTS: 5.03/x.x/M",
                    "measurement": {
                        "value": 29.26,
                        "unit": "\u00b5g/g",
                        "unit_type": "massfraction"
                    }
                },
                {
                    "name": "30,31-Trishomohopane-22S (H33S)",
                    "groups": [
                        "Biomarkers"
                    ],
                    "method": "ESTS: 5.03/x.x/M",
                    "measurement": {
                        "value": 25.651,
                        "unit": "\u00b5g/g",
                        "unit_type": "massfraction"
                    }
                },
                {
                    "name": "30,31-Trishomohopane-22R (H33R)",
                    "groups": [
                        "Biomarkers"
                    ],
                    "method": "ESTS: 5.03/x.x/M",
                    "measurement": {
                        "value": 18.525,
                        "unit": "\u00b5g/g",
                        "unit_type": "massfraction"
                    }
                },
                {
                    "name": "Tetrakishomohopane-22S (H34S)",
                    "groups": [
                        "Biomarkers"
                    ],
                    "method": "ESTS: 5.03/x.x/M",
                    "measurement": {
                        "value": 17.376,
                        "unit": "\u00b5g/g",
                        "unit_type": "massfraction"
                    }
                },
                {
                    "name": "Tetrakishomohopane-22R (H34R)",
                    "groups": [
                        "Biomarkers"
                    ],
                    "method": "ESTS: 5.03/x.x/M",
                    "measurement": {
                        "value": 10.2,
                        "unit": "\u00b5g/g",
                        "unit_type": "massfraction"
                    }
                },
                {
                    "name": "Pentakishomohopane-22S (H35S)",
                    "groups": [
                        "Biomarkers"
                    ],
                    "method": "ESTS: 5.03/x.x/M",
                    "measurement": {
                        "value": 10.709,
                        "unit": "\u00b5g/g",
                        "unit_type": "massfraction"
                    }
                },
                {
                    "name": "Pentakishomohopane-22R (H35R)",
                    "groups": [
                        "Biomarkers"
                    ],
                    "method": "ESTS: 5.03/x.x/M",
                    "measurement": {
                        "value": 6.3869,
                        "unit": "\u00b5g/g",
                        "unit_type": "massfraction"
                    }
                },
                {
                    "name": "18\u03b1,22,29,30-trisnorneohopane (C27Ts)",
                    "groups": [
                        "Biomarkers"
                    ],
                    "method": "ESTS: 5.03/x.x/M",
                    "measurement": {
                        "value": 31.249,
                        "unit": "\u00b5g/g",
                        "unit_type": "massfraction"
                    }
                },
                {
                    "name": "17\u03b1(H)-22,29,30-Trisnorhopane (C27Tm)",
                    "groups": [
                        "Biomarkers"
                    ],
                    "method": "ESTS: 5.03/x.x/M",
                    "measurement": {
                        "value": 31.872,
                        "unit": "\u00b5g/g",
                        "unit_type": "massfraction"
                    }
                },
                {
                    "name": "14\u00df(H),17\u00df(H)-20-Cholestane (C27\u03b1\u00df\u00df)",
                    "groups": [
                        "Biomarkers"
                    ],
                    "method": "ESTS: 5.03/x.x/M",
                    "measurement": {
                        "value": 262.57,
                        "unit": "\u00b5g/g",
                        "unit_type": "massfraction"
                    }
                },
                {
                    "name": "14\u00df(H),17\u00df(H)-20-Methylcholestane (C28\u03b1\u00df\u00df)",
                    "groups": [
                        "Biomarkers"
                    ],
                    "method": "ESTS: 5.03/x.x/M",
                    "measurement": {
                        "value": 164.67,
                        "unit": "\u00b5g/g",
                        "unit_type": "massfraction"
                    }
                },
                {
                    "name": "14\u00df(H),17\u00df(H)-20-Ethylcholestane (C29\u03b1\u00df\u00df)",
                    "groups": [
                        "Biomarkers"
                    ],
                    "method": "ESTS: 5.03/x.x/M",
                    "measurement": {
                        "value": 324.81,
                        "unit": "\u00b5g/g",
                        "unit_type": "massfraction"
                    }
                }
            ],
            "bulk_composition": [
                {
                    "name": "Wax Content",
                    "measurement": {
                        "unit": "%",
                        "unit_type": "massfraction"
                    }
                },
                {
                    "name": "Water Content",
                    "measurement": {
                        "unit": "%",
                        "unit_type": "massfraction"
                    }
                },
                {
                    "name": "Sulfur Content",
                    "measurement": {
                        "unit": "%",
                        "unit_type": "massfraction"
                    }
                },
                {
                    "name": "GC-TPH",
                    "method": "ESTS: 5.03/x.x/M",
                    "measurement": {
                        "value": 652.69,
                        "unit": "mg/g",
                        "unit_type": "massfraction"
                    }
                },
                {
                    "name": "GC-TSH",
                    "method": "ESTS: 5.03/x.x/M",
                    "measurement": {
                        "value": 450.36,
                        "unit": "mg/g",
                        "unit_type": "massfraction"
                    }
                },
                {
                    "name": "GC-TAH",
                    "method": "ESTS: 5.03/x.x/M",
                    "measurement": {
                        "value": 202.33,
                        "unit": "mg/g",
                        "unit_type": "massfraction"
                    }
                },
                {
                    "name": "GC-TSH/GC-TPH",
                    "groups": [
                        "Hydrocarbon Content Ratio"
                    ],
                    "method": "ESTS: 5.03/x.x/M",
                    "measurement": {
                        "value": 68.872,
                        "unit": "%",
                        "unit_type": "massfraction"
                    }
                },
                {
                    "name": "GC-TAH/GC-TPH",
                    "groups": [
                        "Hydrocarbon Content Ratio"
                    ],
                    "method": "ESTS: 5.03/x.x/M",
                    "measurement": {
                        "value": 31.128,
                        "unit": "%",
                        "unit_type": "massfraction"
                    }
                },
                {
                    "name": "Resolved Peaks/TPH",
                    "groups": [
                        "Hydrocarbon Content Ratio"
                    ],
                    "method": "ESTS: 5.03/x.x/M",
                    "measurement": {
                        "value": 17.546,
                        "unit": "%",
                        "unit_type": "massfraction"
                    }
                }
            ],
            "CCME": {
                "F1": {
                    "value": 0.38735,
                    "unit": "mg/g",
                    "unit_type": "massfraction"
                },
                "F2": {
                    "value": 144.14,
                    "unit": "mg/g",
                    "unit_type": "massfraction"
                },
                "F3": {
                    "value": 427.75,
                    "unit": "mg/g",
                    "unit_type": "massfraction"
                },
                "F4": {
                    "value": 80.413,
                    "unit": "mg/g",
                    "unit_type": "massfraction"
                }
            },
            "ESTS_hydrocarbon_fractions": {
                "method": "Hollebone, Bruce (2020) Personal communication"
            }
        }
    ]
}<|MERGE_RESOLUTION|>--- conflicted
+++ resolved
@@ -1740,32 +1740,28 @@
             ],
             "CCME": {
                 "F1": {
-                    "value": 67.75,
                     "unit": "mg/g",
-                    "unit_type": "massfraction"
+                    "unit_type": "massfraction",
+                    "value": 67.75
                 },
                 "F2": {
-                    "value": 170.81,
                     "unit": "mg/g",
-                    "unit_type": "massfraction"
+                    "unit_type": "massfraction",
+                    "value": 170.81
                 },
                 "F3": {
-                    "value": 302.21,
                     "unit": "mg/g",
-                    "unit_type": "massfraction"
+                    "unit_type": "massfraction",
+                    "value": 302.21
                 },
                 "F4": {
-                    "value": 59.841,
                     "unit": "mg/g",
-                    "unit_type": "massfraction"
-                },
-                "method": "ESTS 5.03/x.x/M"
-<<<<<<< HEAD
-=======
+                    "unit_type": "massfraction",
+                    "value": 59.841
+                }
             },
             "ESTS_hydrocarbon_fractions": {
                 "method": "Hollebone, Bruce (2020) Personal communication"
->>>>>>> b593d765
             }
         },
         {
@@ -3488,24 +3484,24 @@
             ],
             "CCME": {
                 "F1": {
-                    "value": 69.877,
                     "unit": "mg/g",
-                    "unit_type": "massfraction"
+                    "unit_type": "massfraction",
+                    "value": 69.877
                 },
                 "F2": {
-                    "value": 183.77,
                     "unit": "mg/g",
-                    "unit_type": "massfraction"
+                    "unit_type": "massfraction",
+                    "value": 183.77
                 },
                 "F3": {
-                    "value": 315.06,
                     "unit": "mg/g",
-                    "unit_type": "massfraction"
+                    "unit_type": "massfraction",
+                    "value": 315.06
                 },
                 "F4": {
-                    "value": 61.168,
                     "unit": "mg/g",
-                    "unit_type": "massfraction"
+                    "unit_type": "massfraction",
+                    "value": 61.168
                 }
             },
             "ESTS_hydrocarbon_fractions": {
@@ -5242,24 +5238,24 @@
             ],
             "CCME": {
                 "F1": {
-                    "value": 24.262,
                     "unit": "mg/g",
-                    "unit_type": "massfraction"
+                    "unit_type": "massfraction",
+                    "value": 24.262
                 },
                 "F2": {
-                    "value": 188.53,
                     "unit": "mg/g",
-                    "unit_type": "massfraction"
+                    "unit_type": "massfraction",
+                    "value": 188.53
                 },
                 "F3": {
-                    "value": 385.4,
                     "unit": "mg/g",
-                    "unit_type": "massfraction"
+                    "unit_type": "massfraction",
+                    "value": 385.4
                 },
                 "F4": {
-                    "value": 79.853,
                     "unit": "mg/g",
-                    "unit_type": "massfraction"
+                    "unit_type": "massfraction",
+                    "value": 79.853
                 }
             },
             "ESTS_hydrocarbon_fractions": {
@@ -6996,24 +6992,24 @@
             ],
             "CCME": {
                 "F1": {
-                    "value": 0.38735,
                     "unit": "mg/g",
-                    "unit_type": "massfraction"
+                    "unit_type": "massfraction",
+                    "value": 0.38735
                 },
                 "F2": {
-                    "value": 144.14,
                     "unit": "mg/g",
-                    "unit_type": "massfraction"
+                    "unit_type": "massfraction",
+                    "value": 144.14
                 },
                 "F3": {
-                    "value": 427.75,
                     "unit": "mg/g",
-                    "unit_type": "massfraction"
+                    "unit_type": "massfraction",
+                    "value": 427.75
                 },
                 "F4": {
-                    "value": 80.413,
                     "unit": "mg/g",
-                    "unit_type": "massfraction"
+                    "unit_type": "massfraction",
+                    "value": 80.413
                 }
             },
             "ESTS_hydrocarbon_fractions": {
