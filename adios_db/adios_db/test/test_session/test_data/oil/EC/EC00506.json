{
    "oil_id": "EC00506",
    "_id": "EC00506",
    "metadata": {
        "name": "Alaminos Canyon Block 25",
        "source_id": "506",
        "location": "Gulf of Mexico, USA",
        "reference": {
            "year": 2020,
            "reference": "Personal communication from Fatemeh Mirnaghi (ESTS), date: April 21, 2020."
        },
        "sample_date": "2002-06-26",
        "product_type": "Crude Oil NOS",
        "API": 30.04,
        "comments": "Via Exxon -Mobil",
        "labels": [
            "Crude Oil",
            "Medium Crude"
        ],
        "model_completeness": 66
    },
    "sub_samples": [
        {
            "metadata": {
                "name": "Fresh Oil Sample",
                "short_name": "Fresh Oil",
                "sample_id": "506.2",
                "fraction_weathered": {
                    "value": 0.0,
                    "unit": "fraction",
                    "unit_type": "massfraction"
                }
            },
            "physical_properties": {
                "pour_point": {
                    "measurement": {
                        "value": -72,
                        "unit": "C",
                        "standard_deviation": 0,
                        "replicates": 2,
                        "unit_type": "temperature"
                    },
                    "method": "ASTM D97"
                },
                "flash_point": {
                    "measurement": {
                        "unit": "C",
                        "min_value": 0.0,
                        "replicates": 1,
                        "unit_type": "temperature"
                    },
                    "method": "ASTM D7094"
                },
                "densities": [
                    {
                        "density": {
                            "value": 0.8921,
                            "unit": "g/mL",
                            "standard_deviation": 0.00081854,
                            "replicates": 3,
                            "unit_type": "density"
                        },
                        "ref_temp": {
                            "value": 0.0,
                            "unit": "C",
                            "unit_type": "temperature"
                        },
                        "method": "ASTM D5002"
                    },
                    {
                        "density": {
                            "value": 0.87137,
                            "unit": "g/mL",
                            "standard_deviation": 0.00011547,
                            "replicates": 3,
                            "unit_type": "density"
                        },
                        "ref_temp": {
                            "value": 15.0,
                            "unit": "C",
                            "unit_type": "temperature"
                        },
                        "method": "ASTM D5002"
                    }
                ],
                "dynamic_viscosities": [
                    {
                        "viscosity": {
                            "value": 55.287,
                            "unit": "mPa.s",
                            "standard_deviation": 3.5,
                            "replicates": 3,
                            "unit_type": "dynamicviscosity"
                        },
                        "ref_temp": {
                            "value": 0.0,
                            "unit": "C",
                            "unit_type": "temperature"
                        },
                        "method": "ESTS: 12.05/2.0/M"
                    },
                    {
                        "viscosity": {
                            "value": 30,
                            "unit": "mPa.s",
                            "standard_deviation": 2,
                            "replicates": 3,
                            "unit_type": "dynamicviscosity"
                        },
                        "ref_temp": {
                            "value": 15.0,
                            "unit": "C",
                            "unit_type": "temperature"
                        },
                        "method": "ESTS: 12.05/2.0/M"
                    }
                ],
                "interfacial_tension_air": [
                    {
                        "tension": {
                            "value": 27.856,
                            "unit": "mN/m",
                            "standard_deviation": 0.057415,
                            "replicates": 3,
                            "unit_type": "interfacialtension"
                        },
                        "ref_temp": {
                            "value": 15.0,
                            "unit": "C",
                            "unit_type": "temperature"
                        },
                        "method": "ASTM D971 mod."
                    },
                    {
                        "tension": {
                            "value": 28.255,
                            "unit": "mN/m",
                            "standard_deviation": 0.20689,
                            "replicates": 3,
                            "unit_type": "interfacialtension"
                        },
                        "ref_temp": {
                            "value": 0.0,
                            "unit": "C",
                            "unit_type": "temperature"
                        },
                        "method": "ASTM D971 mod."
                    }
                ],
                "interfacial_tension_water": [
                    {
                        "tension": {
                            "value": 23.025,
                            "unit": "mN/m",
                            "standard_deviation": 2.2795,
                            "replicates": 3,
                            "unit_type": "interfacialtension"
                        },
                        "ref_temp": {
                            "value": 15.0,
                            "unit": "C",
                            "unit_type": "temperature"
                        },
                        "method": "ASTM D971 mod."
                    },
                    {
                        "tension": {
                            "value": 25.587,
                            "unit": "mN/m",
                            "standard_deviation": 1.0293,
                            "replicates": 3,
                            "unit_type": "interfacialtension"
                        },
                        "ref_temp": {
                            "value": 0.0,
                            "unit": "C",
                            "unit_type": "temperature"
                        },
                        "method": "ASTM D971 mod."
                    }
                ],
                "interfacial_tension_seawater": [
                    {
                        "tension": {
                            "value": 24.601,
                            "unit": "mN/m",
                            "standard_deviation": 0.083998,
                            "replicates": 3,
                            "unit_type": "interfacialtension"
                        },
                        "ref_temp": {
                            "value": 15.0,
                            "unit": "C",
                            "unit_type": "temperature"
                        },
                        "method": "ASTM D971 mod."
                    },
                    {
                        "tension": {
                            "value": 24.75,
                            "unit": "mN/m",
                            "standard_deviation": 1.3259,
                            "replicates": 3,
                            "unit_type": "interfacialtension"
                        },
                        "ref_temp": {
                            "value": 0.0,
                            "unit": "C",
                            "unit_type": "temperature"
                        },
                        "method": "ASTM D971 mod."
                    }
                ]
            },
            "environmental_behavior": {
                "dispersibilities": [
                    {
                        "dispersant": "Corexit 9500",
                        "effectiveness": {
                            "value": 53,
                            "unit": "%",
                            "standard_deviation": 7,
                            "replicates": 6,
                            "unit_type": "massfraction"
                        },
                        "method": "Swirling Flask Test (ASTM F2059)"
                    }
                ],
                "emulsions": [
                    {
                        "age": {
                            "value": 0,
                            "unit": "day",
                            "unit_type": "time"
                        },
                        "water_content": {
                            "unit": "%",
                            "unit_type": "massfraction"
                        },
                        "ref_temp": {
                            "value": 15.0,
                            "unit": "C",
                            "unit_type": "temperature"
                        },
                        "complex_modulus": {
                            "unit": "Pa",
                            "unit_type": "pressure"
                        },
                        "storage_modulus": {
                            "unit": "Pa",
                            "unit_type": "pressure"
                        },
                        "loss_modulus": {
                            "unit": "Pa",
                            "unit_type": "pressure"
                        },
                        "tan_delta_v_e": {
                            "unit_type": "unitless"
                        },
                        "complex_viscosity": {
                            "unit": "Pa.s",
                            "unit_type": "dynamicviscosity"
                        },
                        "visual_stability": "Unstable"
                    },
                    {
                        "age": {
                            "value": 7,
                            "unit": "day",
                            "unit_type": "time"
                        },
                        "water_content": {
                            "unit": "%",
                            "unit_type": "massfraction"
                        },
                        "ref_temp": {
                            "value": 15.0,
                            "unit": "C",
                            "unit_type": "temperature"
                        },
                        "complex_modulus": {
                            "unit": "Pa",
                            "unit_type": "pressure"
                        },
                        "storage_modulus": {
                            "unit": "Pa",
                            "unit_type": "pressure"
                        },
                        "loss_modulus": {
                            "unit": "Pa",
                            "unit_type": "pressure"
                        },
                        "tan_delta_v_e": {
                            "unit_type": "unitless"
                        },
                        "complex_viscosity": {
                            "unit": "Pa.s",
                            "unit_type": "dynamicviscosity"
                        }
                    }
                ],
                "adhesion": {
                    "value": 40,
                    "unit": "g/cm^2",
                    "standard_deviation": 9.8866,
                    "replicates": 5,
                    "unit_type": null
                },
                "ests_evaporation_test": {
                    "a_for_ev_a_b_ln_t": 2.01,
                    "b_for_ev_a_b_ln_t": 0.045,
                    "method": "ESTS: 13.01/x.x/M"
                }
            },
            "SARA": {
                "method": "ESTS: 12.11/1.0/M",
                "saturates": {
                    "value": 79.011,
                    "unit": "%",
                    "standard_deviation": 0.39025,
                    "replicates": 3,
                    "unit_type": "massfraction"
                },
                "aromatics": {
                    "value": 13.16,
                    "unit": "%",
                    "standard_deviation": 0.39025,
                    "replicates": 3,
                    "unit_type": "massfraction"
                },
                "resins": {
                    "value": 7.1415,
                    "unit": "%",
                    "standard_deviation": 0.39025,
                    "replicates": 3,
                    "unit_type": "massfraction"
                },
                "asphaltenes": {
                    "value": 0.68768,
                    "unit": "%",
                    "standard_deviation": 0.10772,
                    "replicates": 3,
                    "unit_type": "massfraction"
                }
            },
            "distillation_data": {
                "type": "mass fraction",
                "method": "5.10/x.x/M",
                "end_point": {
                    "unit": "C",
                    "unit_type": "temperature"
                },
                "cuts": [
                    {
                        "fraction": {
                            "value": 2.32,
                            "unit": "%",
                            "unit_type": "massfraction"
                        },
                        "vapor_temp": {
                            "value": 40,
                            "unit": "C",
                            "unit_type": "temperature"
                        }
                    },
                    {
                        "fraction": {
                            "value": 2.97,
                            "unit": "%",
                            "unit_type": "massfraction"
                        },
                        "vapor_temp": {
                            "value": 60,
                            "unit": "C",
                            "unit_type": "temperature"
                        }
                    },
                    {
                        "fraction": {
                            "value": 5.44,
                            "unit": "%",
                            "unit_type": "massfraction"
                        },
                        "vapor_temp": {
                            "value": 80,
                            "unit": "C",
                            "unit_type": "temperature"
                        }
                    },
                    {
                        "fraction": {
                            "value": 7.14,
                            "unit": "%",
                            "unit_type": "massfraction"
                        },
                        "vapor_temp": {
                            "value": 100,
                            "unit": "C",
                            "unit_type": "temperature"
                        }
                    },
                    {
                        "fraction": {
                            "value": 9.04,
                            "unit": "%",
                            "unit_type": "massfraction"
                        },
                        "vapor_temp": {
                            "value": 120,
                            "unit": "C",
                            "unit_type": "temperature"
                        }
                    },
                    {
                        "fraction": {
                            "value": 11.24,
                            "unit": "%",
                            "unit_type": "massfraction"
                        },
                        "vapor_temp": {
                            "value": 140,
                            "unit": "C",
                            "unit_type": "temperature"
                        }
                    },
                    {
                        "fraction": {
                            "value": 13.84,
                            "unit": "%",
                            "unit_type": "massfraction"
                        },
                        "vapor_temp": {
                            "value": 160,
                            "unit": "C",
                            "unit_type": "temperature"
                        }
                    },
                    {
                        "fraction": {
                            "value": 16.54,
                            "unit": "%",
                            "unit_type": "massfraction"
                        },
                        "vapor_temp": {
                            "value": 180,
                            "unit": "C",
                            "unit_type": "temperature"
                        }
                    },
                    {
                        "fraction": {
                            "value": 18.94,
                            "unit": "%",
                            "unit_type": "massfraction"
                        },
                        "vapor_temp": {
                            "value": 200,
                            "unit": "C",
                            "unit_type": "temperature"
                        }
                    },
                    {
                        "fraction": {
                            "value": 25.64,
                            "unit": "%",
                            "unit_type": "massfraction"
                        },
                        "vapor_temp": {
                            "value": 250,
                            "unit": "C",
                            "unit_type": "temperature"
                        }
                    },
                    {
                        "fraction": {
                            "value": 33.14,
                            "unit": "%",
                            "unit_type": "massfraction"
                        },
                        "vapor_temp": {
                            "value": 300,
                            "unit": "C",
                            "unit_type": "temperature"
                        }
                    },
                    {
                        "fraction": {
                            "value": 41.14,
                            "unit": "%",
                            "unit_type": "massfraction"
                        },
                        "vapor_temp": {
                            "value": 350,
                            "unit": "C",
                            "unit_type": "temperature"
                        }
                    },
                    {
                        "fraction": {
                            "value": 48.94,
                            "unit": "%",
                            "unit_type": "massfraction"
                        },
                        "vapor_temp": {
                            "value": 400,
                            "unit": "C",
                            "unit_type": "temperature"
                        }
                    },
                    {
                        "fraction": {
                            "value": 57.24,
                            "unit": "%",
                            "unit_type": "massfraction"
                        },
                        "vapor_temp": {
                            "value": 450,
                            "unit": "C",
                            "unit_type": "temperature"
                        }
                    },
                    {
                        "fraction": {
                            "value": 64.34,
                            "unit": "%",
                            "unit_type": "massfraction"
                        },
                        "vapor_temp": {
                            "value": 500,
                            "unit": "C",
                            "unit_type": "temperature"
                        }
                    },
                    {
                        "fraction": {
                            "value": 70.44,
                            "unit": "%",
                            "unit_type": "massfraction"
                        },
                        "vapor_temp": {
                            "value": 550,
                            "unit": "C",
                            "unit_type": "temperature"
                        }
                    },
                    {
                        "fraction": {
                            "value": 75.54,
                            "unit": "%",
                            "unit_type": "massfraction"
                        },
                        "vapor_temp": {
                            "value": 600,
                            "unit": "C",
                            "unit_type": "temperature"
                        }
                    },
                    {
                        "fraction": {
                            "value": 80.04,
                            "unit": "%",
                            "unit_type": "massfraction"
                        },
                        "vapor_temp": {
                            "value": 650,
                            "unit": "C",
                            "unit_type": "temperature"
                        }
                    }
                ]
            },
            "compounds": [
                {
                    "name": "Benzene",
                    "groups": [
                        "BTEX group"
                    ],
                    "measurement": {
                        "value": 130,
                        "unit": "\u00b5g/g",
                        "unit_type": "massfraction"
                    }
                },
                {
                    "name": "Toluene",
                    "groups": [
                        "BTEX group"
                    ],
                    "measurement": {
                        "value": 1170,
                        "unit": "\u00b5g/g",
                        "unit_type": "massfraction"
                    }
                },
                {
                    "name": "Ethylbenzene",
                    "groups": [
                        "BTEX group"
                    ],
                    "measurement": {
                        "value": 510,
                        "unit": "\u00b5g/g",
                        "unit_type": "massfraction"
                    }
                },
                {
                    "name": "C0-N",
                    "groups": [
                        "Alkylated Aromatic Hydrocarbons"
                    ],
                    "measurement": {
                        "value": 93.09,
                        "unit": "\u00b5g/g",
                        "unit_type": "massfraction"
                    }
                },
                {
                    "name": "C1-N",
                    "groups": [
                        "Alkylated Aromatic Hydrocarbons"
                    ],
                    "measurement": {
                        "value": 461.94,
                        "unit": "\u00b5g/g",
                        "unit_type": "massfraction"
                    }
                },
                {
                    "name": "C2-N",
                    "groups": [
                        "Alkylated Aromatic Hydrocarbons"
                    ],
                    "measurement": {
                        "value": 1138.9,
                        "unit": "\u00b5g/g",
                        "unit_type": "massfraction"
                    }
                },
                {
                    "name": "C3-N",
                    "groups": [
                        "Alkylated Aromatic Hydrocarbons"
                    ],
                    "measurement": {
                        "value": 1554.3,
                        "unit": "\u00b5g/g",
                        "unit_type": "massfraction"
                    }
                },
                {
                    "name": "C4-N",
                    "groups": [
                        "Alkylated Aromatic Hydrocarbons"
                    ],
                    "measurement": {
                        "value": 994,
                        "unit": "\u00b5g/g",
                        "unit_type": "massfraction"
                    }
                },
                {
                    "name": "C0-P",
                    "groups": [
                        "Alkylated Aromatic Hydrocarbons"
                    ],
                    "measurement": {
                        "value": 40.18,
                        "unit": "\u00b5g/g",
                        "unit_type": "massfraction"
                    }
                },
                {
                    "name": "C1-P",
                    "groups": [
                        "Alkylated Aromatic Hydrocarbons"
                    ],
                    "measurement": {
                        "value": 194.76,
                        "unit": "\u00b5g/g",
                        "unit_type": "massfraction"
                    }
                },
                {
                    "name": "C2-P",
                    "groups": [
                        "Alkylated Aromatic Hydrocarbons"
                    ],
                    "measurement": {
                        "value": 292.51,
                        "unit": "\u00b5g/g",
                        "unit_type": "massfraction"
                    }
                },
                {
                    "name": "C3-P",
                    "groups": [
                        "Alkylated Aromatic Hydrocarbons"
                    ],
                    "measurement": {
                        "value": 245.63,
                        "unit": "\u00b5g/g",
                        "unit_type": "massfraction"
                    }
                },
                {
                    "name": "C4-P",
                    "groups": [
                        "Alkylated Aromatic Hydrocarbons"
                    ],
                    "measurement": {
                        "value": 127.81,
                        "unit": "\u00b5g/g",
                        "unit_type": "massfraction"
                    }
                },
                {
                    "name": "C0-D",
                    "groups": [
                        "Alkylated Aromatic Hydrocarbons"
                    ],
                    "measurement": {
                        "value": 23.753,
                        "unit": "\u00b5g/g",
                        "unit_type": "massfraction"
                    }
                },
                {
                    "name": "C1-D",
                    "groups": [
                        "Alkylated Aromatic Hydrocarbons"
                    ],
                    "measurement": {
                        "value": 114.37,
                        "unit": "\u00b5g/g",
                        "unit_type": "massfraction"
                    }
                },
                {
                    "name": "C2-D",
                    "groups": [
                        "Alkylated Aromatic Hydrocarbons"
                    ],
                    "measurement": {
                        "value": 215.36,
                        "unit": "\u00b5g/g",
                        "unit_type": "massfraction"
                    }
                },
                {
                    "name": "C3-D",
                    "groups": [
                        "Alkylated Aromatic Hydrocarbons"
                    ],
                    "measurement": {
                        "value": 199.93,
                        "unit": "\u00b5g/g",
                        "unit_type": "massfraction"
                    }
                },
                {
                    "name": "C0-F",
                    "groups": [
                        "Alkylated Aromatic Hydrocarbons"
                    ],
                    "measurement": {
                        "value": 9.1842,
                        "unit": "\u00b5g/g",
                        "unit_type": "massfraction"
                    }
                },
                {
                    "name": "C1-F",
                    "groups": [
                        "Alkylated Aromatic Hydrocarbons"
                    ],
                    "measurement": {
                        "value": 48.937,
                        "unit": "\u00b5g/g",
                        "unit_type": "massfraction"
                    }
                },
                {
                    "name": "C2-F",
                    "groups": [
                        "Alkylated Aromatic Hydrocarbons"
                    ],
                    "measurement": {
                        "value": 126.17,
                        "unit": "\u00b5g/g",
                        "unit_type": "massfraction"
                    }
                },
                {
                    "name": "C3-F",
                    "groups": [
                        "Alkylated Aromatic Hydrocarbons"
                    ],
                    "measurement": {
                        "value": 181.21,
                        "unit": "\u00b5g/g",
                        "unit_type": "massfraction"
                    }
                },
                {
                    "name": "C0-C",
                    "groups": [
                        "Alkylated Aromatic Hydrocarbons"
                    ],
                    "measurement": {
                        "value": 4.3445,
                        "unit": "\u00b5g/g",
                        "unit_type": "massfraction"
                    }
                },
                {
                    "name": "C1-C",
                    "groups": [
                        "Alkylated Aromatic Hydrocarbons"
                    ],
                    "measurement": {
                        "value": 11.835,
                        "unit": "\u00b5g/g",
                        "unit_type": "massfraction"
                    }
                },
                {
                    "name": "C2-C",
                    "groups": [
                        "Alkylated Aromatic Hydrocarbons"
                    ],
                    "measurement": {
                        "value": 19.478,
                        "unit": "\u00b5g/g",
                        "unit_type": "massfraction"
                    }
                },
                {
                    "name": "C3-C",
                    "groups": [
                        "Alkylated Aromatic Hydrocarbons"
                    ],
                    "measurement": {
                        "value": 18.055,
                        "unit": "\u00b5g/g",
                        "unit_type": "massfraction"
                    }
                },
                {
                    "name": "Biphenyl (Bph)",
                    "groups": [
                        "Alkylated Aromatic Hydrocarbons"
                    ],
                    "method": "ESTS: 5.03/x.x/M",
                    "measurement": {
                        "value": 29.107,
                        "unit": "\u00b5g/g",
                        "unit_type": "massfraction"
                    }
                },
                {
                    "name": "Acenaphthylene (Acl)",
                    "groups": [
                        "Alkylated Aromatic Hydrocarbons"
                    ],
                    "method": "ESTS: 5.03/x.x/M",
                    "measurement": {
                        "value": 5.0485,
                        "unit": "\u00b5g/g",
                        "unit_type": "massfraction"
                    }
                },
                {
                    "name": "Acenaphthene (Ace)",
                    "groups": [
                        "Alkylated Aromatic Hydrocarbons"
                    ],
                    "method": "ESTS: 5.03/x.x/M",
                    "measurement": {
                        "value": 13.073,
                        "unit": "\u00b5g/g",
                        "unit_type": "massfraction"
                    }
                },
                {
                    "name": "Anthracene (An)",
                    "groups": [
                        "Alkylated Aromatic Hydrocarbons"
                    ],
                    "method": "ESTS: 5.03/x.x/M",
                    "measurement": {
                        "value": 0.27,
                        "unit": "\u00b5g/g",
                        "unit_type": "massfraction"
                    }
                },
                {
                    "name": "Fluoranthene (Fl)",
                    "groups": [
                        "Alkylated Aromatic Hydrocarbons"
                    ],
                    "method": "ESTS: 5.03/x.x/M",
                    "measurement": {
                        "value": 2.5071,
                        "unit": "\u00b5g/g",
                        "unit_type": "massfraction"
                    }
                },
                {
                    "name": "Pyrene (Py)",
                    "groups": [
                        "Alkylated Aromatic Hydrocarbons"
                    ],
                    "method": "ESTS: 5.03/x.x/M",
                    "measurement": {
                        "value": 3.0516,
                        "unit": "\u00b5g/g",
                        "unit_type": "massfraction"
                    }
                },
                {
                    "name": "Benz(a)anthracene (BaA)",
                    "groups": [
                        "Alkylated Aromatic Hydrocarbons"
                    ],
                    "method": "ESTS: 5.03/x.x/M",
                    "measurement": {
                        "value": 0.48089,
                        "unit": "\u00b5g/g",
                        "unit_type": "massfraction"
                    }
                },
                {
                    "name": "Benzo(b)fluoranthene (BbF)",
                    "groups": [
                        "Alkylated Aromatic Hydrocarbons"
                    ],
                    "method": "ESTS: 5.03/x.x/M",
                    "measurement": {
                        "value": 0.69753,
                        "unit": "\u00b5g/g",
                        "unit_type": "massfraction"
                    }
                },
                {
                    "name": "Benzo(k)fluoranthene (BkF)",
                    "groups": [
                        "Alkylated Aromatic Hydrocarbons"
                    ],
                    "method": "ESTS: 5.03/x.x/M",
                    "measurement": {
                        "value": 0.28,
                        "unit": "\u00b5g/g",
                        "unit_type": "massfraction"
                    }
                },
                {
                    "name": "Benzo(e)pyrene (BeP)",
                    "groups": [
                        "Alkylated Aromatic Hydrocarbons"
                    ],
                    "method": "ESTS: 5.03/x.x/M",
                    "measurement": {
                        "value": 0.61355,
                        "unit": "\u00b5g/g",
                        "unit_type": "massfraction"
                    }
                },
                {
                    "name": "Benzo(a)pyrene (BaP)",
                    "groups": [
                        "Alkylated Aromatic Hydrocarbons"
                    ],
                    "method": "ESTS: 5.03/x.x/M",
                    "measurement": {
                        "value": 0,
                        "unit": "\u00b5g/g",
                        "unit_type": "massfraction"
                    }
                },
                {
                    "name": "Perylene (Pe)",
                    "groups": [
                        "Alkylated Aromatic Hydrocarbons"
                    ],
                    "method": "ESTS: 5.03/x.x/M",
                    "measurement": {
                        "value": 23.614,
                        "unit": "\u00b5g/g",
                        "unit_type": "massfraction"
                    }
                },
                {
                    "name": "Indeno(1,2,3-cd)pyrene (IP)",
                    "groups": [
                        "Alkylated Aromatic Hydrocarbons"
                    ],
                    "method": "ESTS: 5.03/x.x/M",
                    "measurement": {
                        "value": 0,
                        "unit": "\u00b5g/g",
                        "unit_type": "massfraction"
                    }
                },
                {
                    "name": "Dibenzo(ah)anthracene (DA)",
                    "groups": [
                        "Alkylated Aromatic Hydrocarbons"
                    ],
                    "method": "ESTS: 5.03/x.x/M",
                    "measurement": {
                        "value": 0,
                        "unit": "\u00b5g/g",
                        "unit_type": "massfraction"
                    }
                },
                {
                    "name": "Benzo(ghi)perylene (BgP)",
                    "groups": [
                        "Alkylated Aromatic Hydrocarbons"
                    ],
                    "method": "ESTS: 5.03/x.x/M",
                    "measurement": {
                        "value": 0.30592,
                        "unit": "\u00b5g/g",
                        "unit_type": "massfraction"
                    }
                },
                {
                    "name": "C8",
                    "groups": [
                        "n-Alkanes"
                    ],
                    "method": "ESTS: 5.03/x.x/M",
                    "measurement": {
                        "value": 3940,
                        "unit": "\u00b5g/g",
                        "unit_type": "massfraction"
                    }
                },
                {
                    "name": "C9",
                    "groups": [
                        "n-Alkanes"
                    ],
                    "method": "ESTS: 5.03/x.x/M",
                    "measurement": {
                        "value": 2980,
                        "unit": "\u00b5g/g",
                        "unit_type": "massfraction"
                    }
                },
                {
                    "name": "C10",
                    "groups": [
                        "n-Alkanes"
                    ],
                    "method": "ESTS: 5.03/x.x/M",
                    "measurement": {
                        "value": 2220,
                        "unit": "\u00b5g/g",
                        "unit_type": "massfraction"
                    }
                },
                {
                    "name": "C11",
                    "groups": [
                        "n-Alkanes"
                    ],
                    "method": "ESTS: 5.03/x.x/M",
                    "measurement": {
                        "value": 2050,
                        "unit": "\u00b5g/g",
                        "unit_type": "massfraction"
                    }
                },
                {
                    "name": "C12",
                    "groups": [
                        "n-Alkanes"
                    ],
                    "method": "ESTS: 5.03/x.x/M",
                    "measurement": {
                        "value": 1630,
                        "unit": "\u00b5g/g",
                        "unit_type": "massfraction"
                    }
                },
                {
                    "name": "C13",
                    "groups": [
                        "n-Alkanes"
                    ],
                    "method": "ESTS: 5.03/x.x/M",
                    "measurement": {
                        "value": 1280,
                        "unit": "\u00b5g/g",
                        "unit_type": "massfraction"
                    }
                },
                {
                    "name": "C14",
                    "groups": [
                        "n-Alkanes"
                    ],
                    "method": "ESTS: 5.03/x.x/M",
                    "measurement": {
                        "value": 1110,
                        "unit": "\u00b5g/g",
                        "unit_type": "massfraction"
                    }
                },
                {
                    "name": "C15",
                    "groups": [
                        "n-Alkanes"
                    ],
                    "method": "ESTS: 5.03/x.x/M",
                    "measurement": {
                        "value": 720,
                        "unit": "\u00b5g/g",
                        "unit_type": "massfraction"
                    }
                },
                {
                    "name": "C16",
                    "groups": [
                        "n-Alkanes"
                    ],
                    "method": "ESTS: 5.03/x.x/M",
                    "measurement": {
                        "value": 420,
                        "unit": "\u00b5g/g",
                        "unit_type": "massfraction"
                    }
                },
                {
                    "name": "C17",
                    "groups": [
                        "n-Alkanes"
                    ],
                    "method": "ESTS: 5.03/x.x/M",
                    "measurement": {
                        "value": 290,
                        "unit": "\u00b5g/g",
                        "unit_type": "massfraction"
                    }
                },
                {
                    "name": "Pristane",
                    "groups": [
                        "n-Alkanes"
                    ],
                    "method": "ESTS: 5.03/x.x/M",
                    "measurement": {
                        "value": 1080,
                        "unit": "\u00b5g/g",
                        "unit_type": "massfraction"
                    }
                },
                {
                    "name": "C18",
                    "groups": [
                        "n-Alkanes"
                    ],
                    "method": "ESTS: 5.03/x.x/M",
                    "measurement": {
                        "value": 370,
                        "unit": "\u00b5g/g",
                        "unit_type": "massfraction"
                    }
                },
                {
                    "name": "Phytane",
                    "groups": [
                        "n-Alkanes"
                    ],
                    "method": "ESTS: 5.03/x.x/M",
                    "measurement": {
                        "value": 920,
                        "unit": "\u00b5g/g",
                        "unit_type": "massfraction"
                    }
                },
                {
                    "name": "C19",
                    "groups": [
                        "n-Alkanes"
                    ],
                    "method": "ESTS: 5.03/x.x/M",
                    "measurement": {
                        "value": 180,
                        "unit": "\u00b5g/g",
                        "unit_type": "massfraction"
                    }
                },
                {
                    "name": "C20",
                    "groups": [
                        "n-Alkanes"
                    ],
                    "method": "ESTS: 5.03/x.x/M",
                    "measurement": {
                        "value": 320,
                        "unit": "\u00b5g/g",
                        "unit_type": "massfraction"
                    }
                },
                {
                    "name": "C21",
                    "groups": [
                        "n-Alkanes"
                    ],
                    "method": "ESTS: 5.03/x.x/M",
                    "measurement": {
                        "value": 260,
                        "unit": "\u00b5g/g",
                        "unit_type": "massfraction"
                    }
                },
                {
                    "name": "C22",
                    "groups": [
                        "n-Alkanes"
                    ],
                    "method": "ESTS: 5.03/x.x/M",
                    "measurement": {
                        "value": 250,
                        "unit": "\u00b5g/g",
                        "unit_type": "massfraction"
                    }
                },
                {
                    "name": "C23",
                    "groups": [
                        "n-Alkanes"
                    ],
                    "method": "ESTS: 5.03/x.x/M",
                    "measurement": {
                        "value": 230,
                        "unit": "\u00b5g/g",
                        "unit_type": "massfraction"
                    }
                },
                {
                    "name": "C24",
                    "groups": [
                        "n-Alkanes"
                    ],
                    "method": "ESTS: 5.03/x.x/M",
                    "measurement": {
                        "value": 280,
                        "unit": "\u00b5g/g",
                        "unit_type": "massfraction"
                    }
                },
                {
                    "name": "C25",
                    "groups": [
                        "n-Alkanes"
                    ],
                    "method": "ESTS: 5.03/x.x/M",
                    "measurement": {
                        "value": 280,
                        "unit": "\u00b5g/g",
                        "unit_type": "massfraction"
                    }
                },
                {
                    "name": "C26",
                    "groups": [
                        "n-Alkanes"
                    ],
                    "method": "ESTS: 5.03/x.x/M",
                    "measurement": {
                        "value": 260,
                        "unit": "\u00b5g/g",
                        "unit_type": "massfraction"
                    }
                },
                {
                    "name": "C27",
                    "groups": [
                        "n-Alkanes"
                    ],
                    "method": "ESTS: 5.03/x.x/M",
                    "measurement": {
                        "value": 220,
                        "unit": "\u00b5g/g",
                        "unit_type": "massfraction"
                    }
                },
                {
                    "name": "C28",
                    "groups": [
                        "n-Alkanes"
                    ],
                    "method": "ESTS: 5.03/x.x/M",
                    "measurement": {
                        "value": 150,
                        "unit": "\u00b5g/g",
                        "unit_type": "massfraction"
                    }
                },
                {
                    "name": "C29",
                    "groups": [
                        "n-Alkanes"
                    ],
                    "method": "ESTS: 5.03/x.x/M",
                    "measurement": {
                        "value": 170,
                        "unit": "\u00b5g/g",
                        "unit_type": "massfraction"
                    }
                },
                {
                    "name": "C30",
                    "groups": [
                        "n-Alkanes"
                    ],
                    "method": "ESTS: 5.03/x.x/M",
                    "measurement": {
                        "value": 170,
                        "unit": "\u00b5g/g",
                        "unit_type": "massfraction"
                    }
                },
                {
                    "name": "C31",
                    "groups": [
                        "n-Alkanes"
                    ],
                    "method": "ESTS: 5.03/x.x/M",
                    "measurement": {
                        "value": 140,
                        "unit": "\u00b5g/g",
                        "unit_type": "massfraction"
                    }
                },
                {
                    "name": "C32",
                    "groups": [
                        "n-Alkanes"
                    ],
                    "method": "ESTS: 5.03/x.x/M",
                    "measurement": {
                        "value": 120,
                        "unit": "\u00b5g/g",
                        "unit_type": "massfraction"
                    }
                },
                {
                    "name": "C33",
                    "groups": [
                        "n-Alkanes"
                    ],
                    "method": "ESTS: 5.03/x.x/M",
                    "measurement": {
                        "value": 90,
                        "unit": "\u00b5g/g",
                        "unit_type": "massfraction"
                    }
                },
                {
                    "name": "C34",
                    "groups": [
                        "n-Alkanes"
                    ],
                    "method": "ESTS: 5.03/x.x/M",
                    "measurement": {
                        "value": 80,
                        "unit": "\u00b5g/g",
                        "unit_type": "massfraction"
                    }
                },
                {
                    "name": "C35",
                    "groups": [
                        "n-Alkanes"
                    ],
                    "method": "ESTS: 5.03/x.x/M",
                    "measurement": {
                        "value": 70,
                        "unit": "\u00b5g/g",
                        "unit_type": "massfraction"
                    }
                },
                {
                    "name": "C36",
                    "groups": [
                        "n-Alkanes"
                    ],
                    "method": "ESTS: 5.03/x.x/M",
                    "measurement": {
                        "value": 40,
                        "unit": "\u00b5g/g",
                        "unit_type": "massfraction"
                    }
                },
                {
                    "name": "C37",
                    "groups": [
                        "n-Alkanes"
                    ],
                    "method": "ESTS: 5.03/x.x/M",
                    "measurement": {
                        "value": 30,
                        "unit": "\u00b5g/g",
                        "unit_type": "massfraction"
                    }
                },
                {
                    "name": "C38",
                    "groups": [
                        "n-Alkanes"
                    ],
                    "method": "ESTS: 5.03/x.x/M",
                    "measurement": {
                        "value": 30,
                        "unit": "\u00b5g/g",
                        "unit_type": "massfraction"
                    }
                },
                {
                    "name": "C21 tricyclic terpane (C21T)",
                    "groups": [
                        "Biomarkers"
                    ],
                    "method": "ESTS: 5.03/x.x/M",
                    "measurement": {
                        "value": 8.1,
                        "unit": "\u00b5g/g",
                        "unit_type": "massfraction"
                    }
                },
                {
                    "name": "C22 tricyclic terpane (C22T)",
                    "groups": [
                        "Biomarkers"
                    ],
                    "method": "ESTS: 5.03/x.x/M",
                    "measurement": {
                        "value": 3.93,
                        "unit": "\u00b5g/g",
                        "unit_type": "massfraction"
                    }
                },
                {
                    "name": "C23 tricyclic terpane (C23T)",
                    "groups": [
                        "Biomarkers"
                    ],
                    "method": "ESTS: 5.03/x.x/M",
                    "measurement": {
                        "value": 15.4,
                        "unit": "\u00b5g/g",
                        "unit_type": "massfraction"
                    }
                },
                {
                    "name": "C24 tricyclic terpane (C24T)",
                    "groups": [
                        "Biomarkers"
                    ],
                    "method": "ESTS: 5.03/x.x/M",
                    "measurement": {
                        "value": 10.8,
                        "unit": "\u00b5g/g",
                        "unit_type": "massfraction"
                    }
                },
                {
                    "name": "30-Norhopane (H29)",
                    "groups": [
                        "Biomarkers"
                    ],
                    "method": "ESTS: 5.03/x.x/M",
                    "measurement": {
                        "value": 94.9,
                        "unit": "\u00b5g/g",
                        "unit_type": "massfraction"
                    }
                },
                {
                    "name": "Hopane (H30)",
                    "groups": [
                        "Biomarkers"
                    ],
                    "method": "ESTS: 5.03/x.x/M",
                    "measurement": {
                        "value": 132,
                        "unit": "\u00b5g/g",
                        "unit_type": "massfraction"
                    }
                },
                {
                    "name": "30-Homohopane-22S (H31S)",
                    "groups": [
                        "Biomarkers"
                    ],
                    "method": "ESTS: 5.03/x.x/M",
                    "measurement": {
                        "value": 45.6,
                        "unit": "\u00b5g/g",
                        "unit_type": "massfraction"
                    }
                },
                {
                    "name": "30-Homohopane-22R (H31R)",
                    "groups": [
                        "Biomarkers"
                    ],
                    "method": "ESTS: 5.03/x.x/M",
                    "measurement": {
                        "value": 37.6,
                        "unit": "\u00b5g/g",
                        "unit_type": "massfraction"
                    }
                },
                {
                    "name": "30,31-Bishomohopane-22S (H32S)",
                    "groups": [
                        "Biomarkers"
                    ],
                    "method": "ESTS: 5.03/x.x/M",
                    "measurement": {
                        "value": 27,
                        "unit": "\u00b5g/g",
                        "unit_type": "massfraction"
                    }
                },
                {
                    "name": "30,31-Bishomohopane-22R (H32R)",
                    "groups": [
                        "Biomarkers"
                    ],
                    "method": "ESTS: 5.03/x.x/M",
                    "measurement": {
                        "value": 21.3,
                        "unit": "\u00b5g/g",
                        "unit_type": "massfraction"
                    }
                },
                {
                    "name": "30,31-Trishomohopane-22S (H33S)",
                    "groups": [
                        "Biomarkers"
                    ],
                    "method": "ESTS: 5.03/x.x/M",
                    "measurement": {
                        "value": 18.6,
                        "unit": "\u00b5g/g",
                        "unit_type": "massfraction"
                    }
                },
                {
                    "name": "30,31-Trishomohopane-22R (H33R)",
                    "groups": [
                        "Biomarkers"
                    ],
                    "method": "ESTS: 5.03/x.x/M",
                    "measurement": {
                        "value": 12.1,
                        "unit": "\u00b5g/g",
                        "unit_type": "massfraction"
                    }
                },
                {
                    "name": "Tetrakishomohopane-22S (H34S)",
                    "groups": [
                        "Biomarkers"
                    ],
                    "method": "ESTS: 5.03/x.x/M",
                    "measurement": {
                        "value": 14.2,
                        "unit": "\u00b5g/g",
                        "unit_type": "massfraction"
                    }
                },
                {
                    "name": "Tetrakishomohopane-22R (H34R)",
                    "groups": [
                        "Biomarkers"
                    ],
                    "method": "ESTS: 5.03/x.x/M",
                    "measurement": {
                        "value": 6.87,
                        "unit": "\u00b5g/g",
                        "unit_type": "massfraction"
                    }
                },
                {
                    "name": "Pentakishomohopane-22S (H35S)",
                    "groups": [
                        "Biomarkers"
                    ],
                    "method": "ESTS: 5.03/x.x/M",
                    "measurement": {
                        "value": 7.26,
                        "unit": "\u00b5g/g",
                        "unit_type": "massfraction"
                    }
                },
                {
                    "name": "Pentakishomohopane-22R (H35R)",
                    "groups": [
                        "Biomarkers"
                    ],
                    "method": "ESTS: 5.03/x.x/M",
                    "measurement": {
                        "value": 8.12,
                        "unit": "\u00b5g/g",
                        "unit_type": "massfraction"
                    }
                },
                {
                    "name": "18\u03b1,22,29,30-trisnorneohopane (C27Ts)",
                    "groups": [
                        "Biomarkers"
                    ],
                    "method": "ESTS: 5.03/x.x/M",
                    "measurement": {
                        "value": 28.2,
                        "unit": "\u00b5g/g",
                        "unit_type": "massfraction"
                    }
                },
                {
                    "name": "17\u03b1(H)-22,29,30-Trisnorhopane (C27Tm)",
                    "groups": [
                        "Biomarkers"
                    ],
                    "method": "ESTS: 5.03/x.x/M",
                    "measurement": {
                        "value": 36.6,
                        "unit": "\u00b5g/g",
                        "unit_type": "massfraction"
                    }
                },
                {
                    "name": "14\u00df(H),17\u00df(H)-20-Cholestane (C27\u03b1\u00df\u00df)",
                    "groups": [
                        "Biomarkers"
                    ],
                    "method": "ESTS: 5.03/x.x/M",
                    "measurement": {
                        "value": 100,
                        "unit": "\u00b5g/g",
                        "unit_type": "massfraction"
                    }
                },
                {
                    "name": "14\u00df(H),17\u00df(H)-20-Methylcholestane (C28\u03b1\u00df\u00df)",
                    "groups": [
                        "Biomarkers"
                    ],
                    "method": "ESTS: 5.03/x.x/M",
                    "measurement": {
                        "value": 127,
                        "unit": "\u00b5g/g",
                        "unit_type": "massfraction"
                    }
                },
                {
                    "name": "14\u00df(H),17\u00df(H)-20-Ethylcholestane (C29\u03b1\u00df\u00df)",
                    "groups": [
                        "Biomarkers"
                    ],
                    "method": "ESTS: 5.03/x.x/M",
                    "measurement": {
                        "value": 116,
                        "unit": "\u00b5g/g",
                        "unit_type": "massfraction"
                    }
                }
            ],
            "bulk_composition": [
                {
                    "name": "Wax Content",
                    "method": "ESTS: 12.11/2.0/M",
                    "measurement": {
                        "value": 0.504,
                        "unit": "%",
                        "unit_type": "massfraction"
                    }
                },
                {
                    "name": "Water Content",
                    "method": "ASTM E203",
                    "measurement": {
                        "value": 0.2,
                        "unit": "%",
                        "replicates": 3,
                        "unit_type": "massfraction"
                    }
                },
                {
                    "name": "Sulfur Content",
                    "method": "ASTM D4294",
                    "measurement": {
                        "value": 0.9081,
                        "unit": "%",
                        "standard_deviation": 0.018331,
                        "replicates": 3,
                        "unit_type": "massfraction"
                    }
                },
                {
                    "name": "GC-TPH",
                    "method": "ESTS: 5.03/x.x/M",
                    "measurement": {
                        "value": 645.36,
                        "unit": "mg/g",
                        "unit_type": "massfraction"
                    }
                },
                {
                    "name": "GC-TSH",
                    "method": "ESTS: 5.03/x.x/M",
                    "measurement": {
                        "value": 553.21,
                        "unit": "mg/g",
                        "unit_type": "massfraction"
                    }
                },
                {
                    "name": "GC-TAH",
                    "method": "ESTS: 5.03/x.x/M",
                    "measurement": {
                        "value": 92.143,
                        "unit": "mg/g",
                        "unit_type": "massfraction"
                    }
                },
                {
                    "name": "GC-TSH/GC-TPH",
                    "groups": [
                        "Hydrocarbon Content Ratio"
                    ],
                    "method": "ESTS: 5.03/x.x/M",
                    "measurement": {
                        "value": 85.722,
                        "unit": "%",
                        "unit_type": "massfraction"
                    }
                },
                {
                    "name": "GC-TAH/GC-TPH",
                    "groups": [
                        "Hydrocarbon Content Ratio"
                    ],
                    "method": "ESTS: 5.03/x.x/M",
                    "measurement": {
                        "value": 14.278,
                        "unit": "%",
                        "unit_type": "massfraction"
                    }
                }
<<<<<<< HEAD
            ]
=======
            ],
            "ESTS_hydrocarbon_fractions": {
                "method": "Hollebone, Bruce (2020) Personal communication"
            }
>>>>>>> b593d765
        },
        {
            "metadata": {
                "name": "7.6% Weathered",
                "short_name": "7.6% Weathered",
                "sample_id": "506.3",
                "fraction_weathered": {
                    "value": 0.076,
                    "unit": "fraction",
                    "unit_type": "massfraction"
                }
            },
            "physical_properties": {
                "pour_point": {
                    "measurement": {
                        "value": -50.5,
                        "unit": "C",
                        "standard_deviation": 2.12,
                        "replicates": 2,
                        "unit_type": "temperature"
                    },
                    "method": "ASTM D97"
                },
                "flash_point": {
                    "measurement": {
                        "value": 35.5,
                        "unit": "C",
                        "standard_deviation": 0,
                        "replicates": 2,
                        "unit_type": "temperature"
                    },
                    "method": "ASTM D7094"
                },
                "densities": [
                    {
                        "density": {
                            "value": 0.91265,
                            "unit": "g/mL",
                            "standard_deviation": 0.00040415,
                            "replicates": 4,
                            "unit_type": "density"
                        },
                        "ref_temp": {
                            "value": 0.0,
                            "unit": "C",
                            "unit_type": "temperature"
                        },
                        "method": "ASTM D5002"
                    },
                    {
                        "density": {
                            "value": 0.88587,
                            "unit": "g/mL",
                            "standard_deviation": 5.7735e-05,
                            "replicates": 3,
                            "unit_type": "density"
                        },
                        "ref_temp": {
                            "value": 15.0,
                            "unit": "C",
                            "unit_type": "temperature"
                        },
                        "method": "ASTM D5002"
                    }
                ],
                "dynamic_viscosities": [
                    {
                        "viscosity": {
                            "value": 179.93,
                            "unit": "mPa.s",
                            "standard_deviation": 7.2,
                            "replicates": 3,
                            "unit_type": "dynamicviscosity"
                        },
                        "ref_temp": {
                            "value": 0.0,
                            "unit": "C",
                            "unit_type": "temperature"
                        },
                        "method": "ESTS: 12.05/2.0/M"
                    },
                    {
                        "viscosity": {
                            "value": 75.09,
                            "unit": "mPa.s",
                            "standard_deviation": 0.61,
                            "replicates": 3,
                            "unit_type": "dynamicviscosity"
                        },
                        "ref_temp": {
                            "value": 15.0,
                            "unit": "C",
                            "unit_type": "temperature"
                        },
                        "method": "ESTS: 12.05/2.0/M"
                    }
                ],
                "interfacial_tension_air": [
                    {
                        "tension": {
                            "value": 28.464,
                            "unit": "mN/m",
                            "standard_deviation": 0.11488,
                            "replicates": 3,
                            "unit_type": "interfacialtension"
                        },
                        "ref_temp": {
                            "value": 15.0,
                            "unit": "C",
                            "unit_type": "temperature"
                        },
                        "method": "ASTM D971 mod."
                    },
                    {
                        "tension": {
                            "value": 28.987,
                            "unit": "mN/m",
                            "standard_deviation": 0.057387,
                            "replicates": 3,
                            "unit_type": "interfacialtension"
                        },
                        "ref_temp": {
                            "value": 0.0,
                            "unit": "C",
                            "unit_type": "temperature"
                        },
                        "method": "ASTM D971 mod."
                    }
                ],
                "interfacial_tension_water": [
                    {
                        "tension": {
                            "value": 22.822,
                            "unit": "mN/m",
                            "standard_deviation": 0.88564,
                            "replicates": 3,
                            "unit_type": "interfacialtension"
                        },
                        "ref_temp": {
                            "value": 15.0,
                            "unit": "C",
                            "unit_type": "temperature"
                        },
                        "method": "ASTM D971 mod."
                    },
                    {
                        "tension": {
                            "value": 26.423,
                            "unit": "mN/m",
                            "standard_deviation": 4.1205,
                            "replicates": 3,
                            "unit_type": "interfacialtension"
                        },
                        "ref_temp": {
                            "value": 0.0,
                            "unit": "C",
                            "unit_type": "temperature"
                        },
                        "method": "ASTM D971 mod."
                    }
                ],
                "interfacial_tension_seawater": [
                    {
                        "tension": {
                            "value": 24.526,
                            "unit": "mN/m",
                            "standard_deviation": 3.0434,
                            "replicates": 3,
                            "unit_type": "interfacialtension"
                        },
                        "ref_temp": {
                            "value": 15.0,
                            "unit": "C",
                            "unit_type": "temperature"
                        },
                        "method": "ASTM D971 mod."
                    },
                    {
                        "tension": {
                            "value": 26.486,
                            "unit": "mN/m",
                            "standard_deviation": 2.0999,
                            "replicates": 3,
                            "unit_type": "interfacialtension"
                        },
                        "ref_temp": {
                            "value": 0.0,
                            "unit": "C",
                            "unit_type": "temperature"
                        },
                        "method": "ASTM D971 mod."
                    }
                ]
            },
            "environmental_behavior": {
                "dispersibilities": [
                    {
                        "dispersant": "Corexit 9500",
                        "effectiveness": {
                            "value": 43,
                            "unit": "%",
                            "standard_deviation": 6,
                            "replicates": 6,
                            "unit_type": "massfraction"
                        },
                        "method": "Swirling Flask Test (ASTM F2059)"
                    }
                ],
                "emulsions": [
                    {
                        "age": {
                            "value": 0,
                            "unit": "day",
                            "unit_type": "time"
                        },
                        "water_content": {
                            "unit": "%",
                            "unit_type": "massfraction"
                        },
                        "ref_temp": {
                            "value": 15.0,
                            "unit": "C",
                            "unit_type": "temperature"
                        },
                        "complex_modulus": {
                            "unit": "Pa",
                            "unit_type": "pressure"
                        },
                        "storage_modulus": {
                            "unit": "Pa",
                            "unit_type": "pressure"
                        },
                        "loss_modulus": {
                            "unit": "Pa",
                            "unit_type": "pressure"
                        },
                        "tan_delta_v_e": {
                            "unit_type": "unitless"
                        },
                        "complex_viscosity": {
                            "unit": "Pa.s",
                            "unit_type": "dynamicviscosity"
                        },
                        "visual_stability": "Unstable"
                    },
                    {
                        "age": {
                            "value": 7,
                            "unit": "day",
                            "unit_type": "time"
                        },
                        "water_content": {
                            "unit": "%",
                            "unit_type": "massfraction"
                        },
                        "ref_temp": {
                            "value": 15.0,
                            "unit": "C",
                            "unit_type": "temperature"
                        },
                        "complex_modulus": {
                            "unit": "Pa",
                            "unit_type": "pressure"
                        },
                        "storage_modulus": {
                            "unit": "Pa",
                            "unit_type": "pressure"
                        },
                        "loss_modulus": {
                            "unit": "Pa",
                            "unit_type": "pressure"
                        },
                        "tan_delta_v_e": {
                            "unit_type": "unitless"
                        },
                        "complex_viscosity": {
                            "unit": "Pa.s",
                            "unit_type": "dynamicviscosity"
                        }
                    }
                ],
                "adhesion": {
                    "value": 30,
                    "unit": "g/cm^2",
                    "standard_deviation": 7.9872,
                    "replicates": 4,
                    "unit_type": null
                }
            },
            "SARA": {
                "method": "ESTS: 12.11/1.0/M",
                "saturates": {
                    "value": 78.451,
                    "unit": "%",
                    "standard_deviation": 0.28487,
                    "replicates": 3,
                    "unit_type": "massfraction"
                },
                "aromatics": {
                    "value": 13.261,
                    "unit": "%",
                    "standard_deviation": 0.28487,
                    "replicates": 3,
                    "unit_type": "massfraction"
                },
                "resins": {
                    "value": 7.6691,
                    "unit": "%",
                    "standard_deviation": 0.28487,
                    "replicates": 3,
                    "unit_type": "massfraction"
                },
                "asphaltenes": {
                    "value": 0.61916,
                    "unit": "%",
                    "standard_deviation": 0.0282,
                    "replicates": 3,
                    "unit_type": "massfraction"
                }
            },
            "distillation_data": {
                "type": "mass fraction",
                "method": "5.10/x.x/M",
                "end_point": {
                    "unit": "C",
                    "unit_type": "temperature"
                },
                "cuts": [
                    {
                        "fraction": {
                            "value": 0,
                            "unit": "%",
                            "unit_type": "massfraction"
                        },
                        "vapor_temp": {
                            "value": 40,
                            "unit": "C",
                            "unit_type": "temperature"
                        }
                    },
                    {
                        "fraction": {
                            "value": 0,
                            "unit": "%",
                            "unit_type": "massfraction"
                        },
                        "vapor_temp": {
                            "value": 60,
                            "unit": "C",
                            "unit_type": "temperature"
                        }
                    },
                    {
                        "fraction": {
                            "value": 0.78,
                            "unit": "%",
                            "unit_type": "massfraction"
                        },
                        "vapor_temp": {
                            "value": 80,
                            "unit": "C",
                            "unit_type": "temperature"
                        }
                    },
                    {
                        "fraction": {
                            "value": 1.68,
                            "unit": "%",
                            "unit_type": "massfraction"
                        },
                        "vapor_temp": {
                            "value": 100,
                            "unit": "C",
                            "unit_type": "temperature"
                        }
                    },
                    {
                        "fraction": {
                            "value": 3.08,
                            "unit": "%",
                            "unit_type": "massfraction"
                        },
                        "vapor_temp": {
                            "value": 120,
                            "unit": "C",
                            "unit_type": "temperature"
                        }
                    },
                    {
                        "fraction": {
                            "value": 4.98,
                            "unit": "%",
                            "unit_type": "massfraction"
                        },
                        "vapor_temp": {
                            "value": 140,
                            "unit": "C",
                            "unit_type": "temperature"
                        }
                    },
                    {
                        "fraction": {
                            "value": 7.48,
                            "unit": "%",
                            "unit_type": "massfraction"
                        },
                        "vapor_temp": {
                            "value": 160,
                            "unit": "C",
                            "unit_type": "temperature"
                        }
                    },
                    {
                        "fraction": {
                            "value": 10.18,
                            "unit": "%",
                            "unit_type": "massfraction"
                        },
                        "vapor_temp": {
                            "value": 180,
                            "unit": "C",
                            "unit_type": "temperature"
                        }
                    },
                    {
                        "fraction": {
                            "value": 12.68,
                            "unit": "%",
                            "unit_type": "massfraction"
                        },
                        "vapor_temp": {
                            "value": 200,
                            "unit": "C",
                            "unit_type": "temperature"
                        }
                    },
                    {
                        "fraction": {
                            "value": 19.88,
                            "unit": "%",
                            "unit_type": "massfraction"
                        },
                        "vapor_temp": {
                            "value": 250,
                            "unit": "C",
                            "unit_type": "temperature"
                        }
                    },
                    {
                        "fraction": {
                            "value": 27.88,
                            "unit": "%",
                            "unit_type": "massfraction"
                        },
                        "vapor_temp": {
                            "value": 300,
                            "unit": "C",
                            "unit_type": "temperature"
                        }
                    },
                    {
                        "fraction": {
                            "value": 36.28,
                            "unit": "%",
                            "unit_type": "massfraction"
                        },
                        "vapor_temp": {
                            "value": 350,
                            "unit": "C",
                            "unit_type": "temperature"
                        }
                    },
                    {
                        "fraction": {
                            "value": 44.58,
                            "unit": "%",
                            "unit_type": "massfraction"
                        },
                        "vapor_temp": {
                            "value": 400,
                            "unit": "C",
                            "unit_type": "temperature"
                        }
                    },
                    {
                        "fraction": {
                            "value": 53.38,
                            "unit": "%",
                            "unit_type": "massfraction"
                        },
                        "vapor_temp": {
                            "value": 450,
                            "unit": "C",
                            "unit_type": "temperature"
                        }
                    },
                    {
                        "fraction": {
                            "value": 61.08,
                            "unit": "%",
                            "unit_type": "massfraction"
                        },
                        "vapor_temp": {
                            "value": 500,
                            "unit": "C",
                            "unit_type": "temperature"
                        }
                    },
                    {
                        "fraction": {
                            "value": 67.88,
                            "unit": "%",
                            "unit_type": "massfraction"
                        },
                        "vapor_temp": {
                            "value": 550,
                            "unit": "C",
                            "unit_type": "temperature"
                        }
                    },
                    {
                        "fraction": {
                            "value": 73.58,
                            "unit": "%",
                            "unit_type": "massfraction"
                        },
                        "vapor_temp": {
                            "value": 600,
                            "unit": "C",
                            "unit_type": "temperature"
                        }
                    },
                    {
                        "fraction": {
                            "value": 78.58,
                            "unit": "%",
                            "unit_type": "massfraction"
                        },
                        "vapor_temp": {
                            "value": 650,
                            "unit": "C",
                            "unit_type": "temperature"
                        }
                    }
                ]
            },
            "compounds": [
                {
                    "name": "Benzene",
                    "groups": [
                        "BTEX group"
                    ],
                    "measurement": {
                        "value": 50,
                        "unit": "\u00b5g/g",
                        "unit_type": "massfraction"
                    }
                },
                {
                    "name": "Toluene",
                    "groups": [
                        "BTEX group"
                    ],
                    "measurement": {
                        "value": 830,
                        "unit": "\u00b5g/g",
                        "unit_type": "massfraction"
                    }
                },
                {
                    "name": "Ethylbenzene",
                    "groups": [
                        "BTEX group"
                    ],
                    "measurement": {
                        "value": 460,
                        "unit": "\u00b5g/g",
                        "unit_type": "massfraction"
                    }
                },
                {
                    "name": "C0-N",
                    "groups": [
                        "Alkylated Aromatic Hydrocarbons"
                    ],
                    "measurement": {
                        "value": 82.315,
                        "unit": "\u00b5g/g",
                        "unit_type": "massfraction"
                    }
                },
                {
                    "name": "C1-N",
                    "groups": [
                        "Alkylated Aromatic Hydrocarbons"
                    ],
                    "measurement": {
                        "value": 444.75,
                        "unit": "\u00b5g/g",
                        "unit_type": "massfraction"
                    }
                },
                {
                    "name": "C2-N",
                    "groups": [
                        "Alkylated Aromatic Hydrocarbons"
                    ],
                    "measurement": {
                        "value": 1133.6,
                        "unit": "\u00b5g/g",
                        "unit_type": "massfraction"
                    }
                },
                {
                    "name": "C3-N",
                    "groups": [
                        "Alkylated Aromatic Hydrocarbons"
                    ],
                    "measurement": {
                        "value": 1548.1,
                        "unit": "\u00b5g/g",
                        "unit_type": "massfraction"
                    }
                },
                {
                    "name": "C4-N",
                    "groups": [
                        "Alkylated Aromatic Hydrocarbons"
                    ],
                    "measurement": {
                        "value": 1027,
                        "unit": "\u00b5g/g",
                        "unit_type": "massfraction"
                    }
                },
                {
                    "name": "C0-P",
                    "groups": [
                        "Alkylated Aromatic Hydrocarbons"
                    ],
                    "measurement": {
                        "value": 44.246,
                        "unit": "\u00b5g/g",
                        "unit_type": "massfraction"
                    }
                },
                {
                    "name": "C1-P",
                    "groups": [
                        "Alkylated Aromatic Hydrocarbons"
                    ],
                    "measurement": {
                        "value": 208.26,
                        "unit": "\u00b5g/g",
                        "unit_type": "massfraction"
                    }
                },
                {
                    "name": "C2-P",
                    "groups": [
                        "Alkylated Aromatic Hydrocarbons"
                    ],
                    "measurement": {
                        "value": 325.83,
                        "unit": "\u00b5g/g",
                        "unit_type": "massfraction"
                    }
                },
                {
                    "name": "C3-P",
                    "groups": [
                        "Alkylated Aromatic Hydrocarbons"
                    ],
                    "measurement": {
                        "value": 246.45,
                        "unit": "\u00b5g/g",
                        "unit_type": "massfraction"
                    }
                },
                {
                    "name": "C4-P",
                    "groups": [
                        "Alkylated Aromatic Hydrocarbons"
                    ],
                    "measurement": {
                        "value": 133.43,
                        "unit": "\u00b5g/g",
                        "unit_type": "massfraction"
                    }
                },
                {
                    "name": "C0-D",
                    "groups": [
                        "Alkylated Aromatic Hydrocarbons"
                    ],
                    "measurement": {
                        "value": 25.009,
                        "unit": "\u00b5g/g",
                        "unit_type": "massfraction"
                    }
                },
                {
                    "name": "C1-D",
                    "groups": [
                        "Alkylated Aromatic Hydrocarbons"
                    ],
                    "measurement": {
                        "value": 123.04,
                        "unit": "\u00b5g/g",
                        "unit_type": "massfraction"
                    }
                },
                {
                    "name": "C2-D",
                    "groups": [
                        "Alkylated Aromatic Hydrocarbons"
                    ],
                    "measurement": {
                        "value": 228.06,
                        "unit": "\u00b5g/g",
                        "unit_type": "massfraction"
                    }
                },
                {
                    "name": "C3-D",
                    "groups": [
                        "Alkylated Aromatic Hydrocarbons"
                    ],
                    "measurement": {
                        "value": 217.63,
                        "unit": "\u00b5g/g",
                        "unit_type": "massfraction"
                    }
                },
                {
                    "name": "C0-F",
                    "groups": [
                        "Alkylated Aromatic Hydrocarbons"
                    ],
                    "measurement": {
                        "value": 9.3177,
                        "unit": "\u00b5g/g",
                        "unit_type": "massfraction"
                    }
                },
                {
                    "name": "C1-F",
                    "groups": [
                        "Alkylated Aromatic Hydrocarbons"
                    ],
                    "measurement": {
                        "value": 53.134,
                        "unit": "\u00b5g/g",
                        "unit_type": "massfraction"
                    }
                },
                {
                    "name": "C2-F",
                    "groups": [
                        "Alkylated Aromatic Hydrocarbons"
                    ],
                    "measurement": {
                        "value": 137.02,
                        "unit": "\u00b5g/g",
                        "unit_type": "massfraction"
                    }
                },
                {
                    "name": "C3-F",
                    "groups": [
                        "Alkylated Aromatic Hydrocarbons"
                    ],
                    "measurement": {
                        "value": 194.12,
                        "unit": "\u00b5g/g",
                        "unit_type": "massfraction"
                    }
                },
                {
                    "name": "C0-C",
                    "groups": [
                        "Alkylated Aromatic Hydrocarbons"
                    ],
                    "measurement": {
                        "value": 5.7087,
                        "unit": "\u00b5g/g",
                        "unit_type": "massfraction"
                    }
                },
                {
                    "name": "C1-C",
                    "groups": [
                        "Alkylated Aromatic Hydrocarbons"
                    ],
                    "measurement": {
                        "value": 11.817,
                        "unit": "\u00b5g/g",
                        "unit_type": "massfraction"
                    }
                },
                {
                    "name": "C2-C",
                    "groups": [
                        "Alkylated Aromatic Hydrocarbons"
                    ],
                    "measurement": {
                        "value": 22.589,
                        "unit": "\u00b5g/g",
                        "unit_type": "massfraction"
                    }
                },
                {
                    "name": "C3-C",
                    "groups": [
                        "Alkylated Aromatic Hydrocarbons"
                    ],
                    "measurement": {
                        "value": 19.868,
                        "unit": "\u00b5g/g",
                        "unit_type": "massfraction"
                    }
                },
                {
                    "name": "Biphenyl (Bph)",
                    "groups": [
                        "Alkylated Aromatic Hydrocarbons"
                    ],
                    "method": "ESTS: 5.03/x.x/M",
                    "measurement": {
                        "value": 31.143,
                        "unit": "\u00b5g/g",
                        "unit_type": "massfraction"
                    }
                },
                {
                    "name": "Acenaphthylene (Acl)",
                    "groups": [
                        "Alkylated Aromatic Hydrocarbons"
                    ],
                    "method": "ESTS: 5.03/x.x/M",
                    "measurement": {
                        "value": 5.6421,
                        "unit": "\u00b5g/g",
                        "unit_type": "massfraction"
                    }
                },
                {
                    "name": "Acenaphthene (Ace)",
                    "groups": [
                        "Alkylated Aromatic Hydrocarbons"
                    ],
                    "method": "ESTS: 5.03/x.x/M",
                    "measurement": {
                        "value": 13.33,
                        "unit": "\u00b5g/g",
                        "unit_type": "massfraction"
                    }
                },
                {
                    "name": "Anthracene (An)",
                    "groups": [
                        "Alkylated Aromatic Hydrocarbons"
                    ],
                    "method": "ESTS: 5.03/x.x/M",
                    "measurement": {
                        "value": 0.34,
                        "unit": "\u00b5g/g",
                        "unit_type": "massfraction"
                    }
                },
                {
                    "name": "Fluoranthene (Fl)",
                    "groups": [
                        "Alkylated Aromatic Hydrocarbons"
                    ],
                    "method": "ESTS: 5.03/x.x/M",
                    "measurement": {
                        "value": 3.0081,
                        "unit": "\u00b5g/g",
                        "unit_type": "massfraction"
                    }
                },
                {
                    "name": "Pyrene (Py)",
                    "groups": [
                        "Alkylated Aromatic Hydrocarbons"
                    ],
                    "method": "ESTS: 5.03/x.x/M",
                    "measurement": {
                        "value": 3.2057,
                        "unit": "\u00b5g/g",
                        "unit_type": "massfraction"
                    }
                },
                {
                    "name": "Benz(a)anthracene (BaA)",
                    "groups": [
                        "Alkylated Aromatic Hydrocarbons"
                    ],
                    "method": "ESTS: 5.03/x.x/M",
                    "measurement": {
                        "value": 0.52625,
                        "unit": "\u00b5g/g",
                        "unit_type": "massfraction"
                    }
                },
                {
                    "name": "Benzo(b)fluoranthene (BbF)",
                    "groups": [
                        "Alkylated Aromatic Hydrocarbons"
                    ],
                    "method": "ESTS: 5.03/x.x/M",
                    "measurement": {
                        "value": 0.75355,
                        "unit": "\u00b5g/g",
                        "unit_type": "massfraction"
                    }
                },
                {
                    "name": "Benzo(k)fluoranthene (BkF)",
                    "groups": [
                        "Alkylated Aromatic Hydrocarbons"
                    ],
                    "method": "ESTS: 5.03/x.x/M",
                    "measurement": {
                        "value": 0.29,
                        "unit": "\u00b5g/g",
                        "unit_type": "massfraction"
                    }
                },
                {
                    "name": "Benzo(e)pyrene (BeP)",
                    "groups": [
                        "Alkylated Aromatic Hydrocarbons"
                    ],
                    "method": "ESTS: 5.03/x.x/M",
                    "measurement": {
                        "value": 0.7158,
                        "unit": "\u00b5g/g",
                        "unit_type": "massfraction"
                    }
                },
                {
                    "name": "Benzo(a)pyrene (BaP)",
                    "groups": [
                        "Alkylated Aromatic Hydrocarbons"
                    ],
                    "method": "ESTS: 5.03/x.x/M",
                    "measurement": {
                        "value": 0,
                        "unit": "\u00b5g/g",
                        "unit_type": "massfraction"
                    }
                },
                {
                    "name": "Perylene (Pe)",
                    "groups": [
                        "Alkylated Aromatic Hydrocarbons"
                    ],
                    "method": "ESTS: 5.03/x.x/M",
                    "measurement": {
                        "value": 25.064,
                        "unit": "\u00b5g/g",
                        "unit_type": "massfraction"
                    }
                },
                {
                    "name": "Indeno(1,2,3-cd)pyrene (IP)",
                    "groups": [
                        "Alkylated Aromatic Hydrocarbons"
                    ],
                    "method": "ESTS: 5.03/x.x/M",
                    "measurement": {
                        "value": 0,
                        "unit": "\u00b5g/g",
                        "unit_type": "massfraction"
                    }
                },
                {
                    "name": "Dibenzo(ah)anthracene (DA)",
                    "groups": [
                        "Alkylated Aromatic Hydrocarbons"
                    ],
                    "method": "ESTS: 5.03/x.x/M",
                    "measurement": {
                        "value": 0,
                        "unit": "\u00b5g/g",
                        "unit_type": "massfraction"
                    }
                },
                {
                    "name": "Benzo(ghi)perylene (BgP)",
                    "groups": [
                        "Alkylated Aromatic Hydrocarbons"
                    ],
                    "method": "ESTS: 5.03/x.x/M",
                    "measurement": {
                        "value": 0.32273,
                        "unit": "\u00b5g/g",
                        "unit_type": "massfraction"
                    }
                },
                {
                    "name": "C8",
                    "groups": [
                        "n-Alkanes"
                    ],
                    "method": "ESTS: 5.03/x.x/M",
                    "measurement": {
                        "value": 3160,
                        "unit": "\u00b5g/g",
                        "unit_type": "massfraction"
                    }
                },
                {
                    "name": "C9",
                    "groups": [
                        "n-Alkanes"
                    ],
                    "method": "ESTS: 5.03/x.x/M",
                    "measurement": {
                        "value": 2910,
                        "unit": "\u00b5g/g",
                        "unit_type": "massfraction"
                    }
                },
                {
                    "name": "C10",
                    "groups": [
                        "n-Alkanes"
                    ],
                    "method": "ESTS: 5.03/x.x/M",
                    "measurement": {
                        "value": 2220,
                        "unit": "\u00b5g/g",
                        "unit_type": "massfraction"
                    }
                },
                {
                    "name": "C11",
                    "groups": [
                        "n-Alkanes"
                    ],
                    "method": "ESTS: 5.03/x.x/M",
                    "measurement": {
                        "value": 2170,
                        "unit": "\u00b5g/g",
                        "unit_type": "massfraction"
                    }
                },
                {
                    "name": "C12",
                    "groups": [
                        "n-Alkanes"
                    ],
                    "method": "ESTS: 5.03/x.x/M",
                    "measurement": {
                        "value": 1910,
                        "unit": "\u00b5g/g",
                        "unit_type": "massfraction"
                    }
                },
                {
                    "name": "C13",
                    "groups": [
                        "n-Alkanes"
                    ],
                    "method": "ESTS: 5.03/x.x/M",
                    "measurement": {
                        "value": 1580,
                        "unit": "\u00b5g/g",
                        "unit_type": "massfraction"
                    }
                },
                {
                    "name": "C14",
                    "groups": [
                        "n-Alkanes"
                    ],
                    "method": "ESTS: 5.03/x.x/M",
                    "measurement": {
                        "value": 1110,
                        "unit": "\u00b5g/g",
                        "unit_type": "massfraction"
                    }
                },
                {
                    "name": "C15",
                    "groups": [
                        "n-Alkanes"
                    ],
                    "method": "ESTS: 5.03/x.x/M",
                    "measurement": {
                        "value": 820,
                        "unit": "\u00b5g/g",
                        "unit_type": "massfraction"
                    }
                },
                {
                    "name": "C16",
                    "groups": [
                        "n-Alkanes"
                    ],
                    "method": "ESTS: 5.03/x.x/M",
                    "measurement": {
                        "value": 480,
                        "unit": "\u00b5g/g",
                        "unit_type": "massfraction"
                    }
                },
                {
                    "name": "C17",
                    "groups": [
                        "n-Alkanes"
                    ],
                    "method": "ESTS: 5.03/x.x/M",
                    "measurement": {
                        "value": 280,
                        "unit": "\u00b5g/g",
                        "unit_type": "massfraction"
                    }
                },
                {
                    "name": "Pristane",
                    "groups": [
                        "n-Alkanes"
                    ],
                    "method": "ESTS: 5.03/x.x/M",
                    "measurement": {
                        "value": 1120,
                        "unit": "\u00b5g/g",
                        "unit_type": "massfraction"
                    }
                },
                {
                    "name": "C18",
                    "groups": [
                        "n-Alkanes"
                    ],
                    "method": "ESTS: 5.03/x.x/M",
                    "measurement": {
                        "value": 380,
                        "unit": "\u00b5g/g",
                        "unit_type": "massfraction"
                    }
                },
                {
                    "name": "Phytane",
                    "groups": [
                        "n-Alkanes"
                    ],
                    "method": "ESTS: 5.03/x.x/M",
                    "measurement": {
                        "value": 1020,
                        "unit": "\u00b5g/g",
                        "unit_type": "massfraction"
                    }
                },
                {
                    "name": "C19",
                    "groups": [
                        "n-Alkanes"
                    ],
                    "method": "ESTS: 5.03/x.x/M",
                    "measurement": {
                        "value": 190,
                        "unit": "\u00b5g/g",
                        "unit_type": "massfraction"
                    }
                },
                {
                    "name": "C20",
                    "groups": [
                        "n-Alkanes"
                    ],
                    "method": "ESTS: 5.03/x.x/M",
                    "measurement": {
                        "value": 350,
                        "unit": "\u00b5g/g",
                        "unit_type": "massfraction"
                    }
                },
                {
                    "name": "C21",
                    "groups": [
                        "n-Alkanes"
                    ],
                    "method": "ESTS: 5.03/x.x/M",
                    "measurement": {
                        "value": 300,
                        "unit": "\u00b5g/g",
                        "unit_type": "massfraction"
                    }
                },
                {
                    "name": "C22",
                    "groups": [
                        "n-Alkanes"
                    ],
                    "method": "ESTS: 5.03/x.x/M",
                    "measurement": {
                        "value": 290,
                        "unit": "\u00b5g/g",
                        "unit_type": "massfraction"
                    }
                },
                {
                    "name": "C23",
                    "groups": [
                        "n-Alkanes"
                    ],
                    "method": "ESTS: 5.03/x.x/M",
                    "measurement": {
                        "value": 250,
                        "unit": "\u00b5g/g",
                        "unit_type": "massfraction"
                    }
                },
                {
                    "name": "C24",
                    "groups": [
                        "n-Alkanes"
                    ],
                    "method": "ESTS: 5.03/x.x/M",
                    "measurement": {
                        "value": 230,
                        "unit": "\u00b5g/g",
                        "unit_type": "massfraction"
                    }
                },
                {
                    "name": "C25",
                    "groups": [
                        "n-Alkanes"
                    ],
                    "method": "ESTS: 5.03/x.x/M",
                    "measurement": {
                        "value": 320,
                        "unit": "\u00b5g/g",
                        "unit_type": "massfraction"
                    }
                },
                {
                    "name": "C26",
                    "groups": [
                        "n-Alkanes"
                    ],
                    "method": "ESTS: 5.03/x.x/M",
                    "measurement": {
                        "value": 270,
                        "unit": "\u00b5g/g",
                        "unit_type": "massfraction"
                    }
                },
                {
                    "name": "C27",
                    "groups": [
                        "n-Alkanes"
                    ],
                    "method": "ESTS: 5.03/x.x/M",
                    "measurement": {
                        "value": 240,
                        "unit": "\u00b5g/g",
                        "unit_type": "massfraction"
                    }
                },
                {
                    "name": "C28",
                    "groups": [
                        "n-Alkanes"
                    ],
                    "method": "ESTS: 5.03/x.x/M",
                    "measurement": {
                        "value": 190,
                        "unit": "\u00b5g/g",
                        "unit_type": "massfraction"
                    }
                },
                {
                    "name": "C29",
                    "groups": [
                        "n-Alkanes"
                    ],
                    "method": "ESTS: 5.03/x.x/M",
                    "measurement": {
                        "value": 180,
                        "unit": "\u00b5g/g",
                        "unit_type": "massfraction"
                    }
                },
                {
                    "name": "C30",
                    "groups": [
                        "n-Alkanes"
                    ],
                    "method": "ESTS: 5.03/x.x/M",
                    "measurement": {
                        "value": 190,
                        "unit": "\u00b5g/g",
                        "unit_type": "massfraction"
                    }
                },
                {
                    "name": "C31",
                    "groups": [
                        "n-Alkanes"
                    ],
                    "method": "ESTS: 5.03/x.x/M",
                    "measurement": {
                        "value": 170,
                        "unit": "\u00b5g/g",
                        "unit_type": "massfraction"
                    }
                },
                {
                    "name": "C32",
                    "groups": [
                        "n-Alkanes"
                    ],
                    "method": "ESTS: 5.03/x.x/M",
                    "measurement": {
                        "value": 120,
                        "unit": "\u00b5g/g",
                        "unit_type": "massfraction"
                    }
                },
                {
                    "name": "C33",
                    "groups": [
                        "n-Alkanes"
                    ],
                    "method": "ESTS: 5.03/x.x/M",
                    "measurement": {
                        "value": 90,
                        "unit": "\u00b5g/g",
                        "unit_type": "massfraction"
                    }
                },
                {
                    "name": "C34",
                    "groups": [
                        "n-Alkanes"
                    ],
                    "method": "ESTS: 5.03/x.x/M",
                    "measurement": {
                        "value": 80,
                        "unit": "\u00b5g/g",
                        "unit_type": "massfraction"
                    }
                },
                {
                    "name": "C35",
                    "groups": [
                        "n-Alkanes"
                    ],
                    "method": "ESTS: 5.03/x.x/M",
                    "measurement": {
                        "value": 90,
                        "unit": "\u00b5g/g",
                        "unit_type": "massfraction"
                    }
                },
                {
                    "name": "C36",
                    "groups": [
                        "n-Alkanes"
                    ],
                    "method": "ESTS: 5.03/x.x/M",
                    "measurement": {
                        "value": 50,
                        "unit": "\u00b5g/g",
                        "unit_type": "massfraction"
                    }
                },
                {
                    "name": "C37",
                    "groups": [
                        "n-Alkanes"
                    ],
                    "method": "ESTS: 5.03/x.x/M",
                    "measurement": {
                        "value": 40,
                        "unit": "\u00b5g/g",
                        "unit_type": "massfraction"
                    }
                },
                {
                    "name": "C38",
                    "groups": [
                        "n-Alkanes"
                    ],
                    "method": "ESTS: 5.03/x.x/M",
                    "measurement": {
                        "value": 30,
                        "unit": "\u00b5g/g",
                        "unit_type": "massfraction"
                    }
                },
                {
                    "name": "C21 tricyclic terpane (C21T)",
                    "groups": [
                        "Biomarkers"
                    ],
                    "method": "ESTS: 5.03/x.x/M",
                    "measurement": {
                        "value": 10.2,
                        "unit": "\u00b5g/g",
                        "unit_type": "massfraction"
                    }
                },
                {
                    "name": "C22 tricyclic terpane (C22T)",
                    "groups": [
                        "Biomarkers"
                    ],
                    "method": "ESTS: 5.03/x.x/M",
                    "measurement": {
                        "value": 4.41,
                        "unit": "\u00b5g/g",
                        "unit_type": "massfraction"
                    }
                },
                {
                    "name": "C23 tricyclic terpane (C23T)",
                    "groups": [
                        "Biomarkers"
                    ],
                    "method": "ESTS: 5.03/x.x/M",
                    "measurement": {
                        "value": 17.1,
                        "unit": "\u00b5g/g",
                        "unit_type": "massfraction"
                    }
                },
                {
                    "name": "C24 tricyclic terpane (C24T)",
                    "groups": [
                        "Biomarkers"
                    ],
                    "method": "ESTS: 5.03/x.x/M",
                    "measurement": {
                        "value": 12.2,
                        "unit": "\u00b5g/g",
                        "unit_type": "massfraction"
                    }
                },
                {
                    "name": "30-Norhopane (H29)",
                    "groups": [
                        "Biomarkers"
                    ],
                    "method": "ESTS: 5.03/x.x/M",
                    "measurement": {
                        "value": 113,
                        "unit": "\u00b5g/g",
                        "unit_type": "massfraction"
                    }
                },
                {
                    "name": "Hopane (H30)",
                    "groups": [
                        "Biomarkers"
                    ],
                    "method": "ESTS: 5.03/x.x/M",
                    "measurement": {
                        "value": 147,
                        "unit": "\u00b5g/g",
                        "unit_type": "massfraction"
                    }
                },
                {
                    "name": "30-Homohopane-22S (H31S)",
                    "groups": [
                        "Biomarkers"
                    ],
                    "method": "ESTS: 5.03/x.x/M",
                    "measurement": {
                        "value": 52.5,
                        "unit": "\u00b5g/g",
                        "unit_type": "massfraction"
                    }
                },
                {
                    "name": "30-Homohopane-22R (H31R)",
                    "groups": [
                        "Biomarkers"
                    ],
                    "method": "ESTS: 5.03/x.x/M",
                    "measurement": {
                        "value": 43.5,
                        "unit": "\u00b5g/g",
                        "unit_type": "massfraction"
                    }
                },
                {
                    "name": "30,31-Bishomohopane-22S (H32S)",
                    "groups": [
                        "Biomarkers"
                    ],
                    "method": "ESTS: 5.03/x.x/M",
                    "measurement": {
                        "value": 30.6,
                        "unit": "\u00b5g/g",
                        "unit_type": "massfraction"
                    }
                },
                {
                    "name": "30,31-Bishomohopane-22R (H32R)",
                    "groups": [
                        "Biomarkers"
                    ],
                    "method": "ESTS: 5.03/x.x/M",
                    "measurement": {
                        "value": 24.3,
                        "unit": "\u00b5g/g",
                        "unit_type": "massfraction"
                    }
                },
                {
                    "name": "30,31-Trishomohopane-22S (H33S)",
                    "groups": [
                        "Biomarkers"
                    ],
                    "method": "ESTS: 5.03/x.x/M",
                    "measurement": {
                        "value": 22.2,
                        "unit": "\u00b5g/g",
                        "unit_type": "massfraction"
                    }
                },
                {
                    "name": "30,31-Trishomohopane-22R (H33R)",
                    "groups": [
                        "Biomarkers"
                    ],
                    "method": "ESTS: 5.03/x.x/M",
                    "measurement": {
                        "value": 13.5,
                        "unit": "\u00b5g/g",
                        "unit_type": "massfraction"
                    }
                },
                {
                    "name": "Tetrakishomohopane-22S (H34S)",
                    "groups": [
                        "Biomarkers"
                    ],
                    "method": "ESTS: 5.03/x.x/M",
                    "measurement": {
                        "value": 16.7,
                        "unit": "\u00b5g/g",
                        "unit_type": "massfraction"
                    }
                },
                {
                    "name": "Tetrakishomohopane-22R (H34R)",
                    "groups": [
                        "Biomarkers"
                    ],
                    "method": "ESTS: 5.03/x.x/M",
                    "measurement": {
                        "value": 8.45,
                        "unit": "\u00b5g/g",
                        "unit_type": "massfraction"
                    }
                },
                {
                    "name": "Pentakishomohopane-22S (H35S)",
                    "groups": [
                        "Biomarkers"
                    ],
                    "method": "ESTS: 5.03/x.x/M",
                    "measurement": {
                        "value": 8.58,
                        "unit": "\u00b5g/g",
                        "unit_type": "massfraction"
                    }
                },
                {
                    "name": "Pentakishomohopane-22R (H35R)",
                    "groups": [
                        "Biomarkers"
                    ],
                    "method": "ESTS: 5.03/x.x/M",
                    "measurement": {
                        "value": 8.53,
                        "unit": "\u00b5g/g",
                        "unit_type": "massfraction"
                    }
                },
                {
                    "name": "18\u03b1,22,29,30-trisnorneohopane (C27Ts)",
                    "groups": [
                        "Biomarkers"
                    ],
                    "method": "ESTS: 5.03/x.x/M",
                    "measurement": {
                        "value": 33.8,
                        "unit": "\u00b5g/g",
                        "unit_type": "massfraction"
                    }
                },
                {
                    "name": "17\u03b1(H)-22,29,30-Trisnorhopane (C27Tm)",
                    "groups": [
                        "Biomarkers"
                    ],
                    "method": "ESTS: 5.03/x.x/M",
                    "measurement": {
                        "value": 43.2,
                        "unit": "\u00b5g/g",
                        "unit_type": "massfraction"
                    }
                },
                {
                    "name": "14\u00df(H),17\u00df(H)-20-Cholestane (C27\u03b1\u00df\u00df)",
                    "groups": [
                        "Biomarkers"
                    ],
                    "method": "ESTS: 5.03/x.x/M",
                    "measurement": {
                        "value": 116,
                        "unit": "\u00b5g/g",
                        "unit_type": "massfraction"
                    }
                },
                {
                    "name": "14\u00df(H),17\u00df(H)-20-Methylcholestane (C28\u03b1\u00df\u00df)",
                    "groups": [
                        "Biomarkers"
                    ],
                    "method": "ESTS: 5.03/x.x/M",
                    "measurement": {
                        "value": 144,
                        "unit": "\u00b5g/g",
                        "unit_type": "massfraction"
                    }
                },
                {
                    "name": "14\u00df(H),17\u00df(H)-20-Ethylcholestane (C29\u03b1\u00df\u00df)",
                    "groups": [
                        "Biomarkers"
                    ],
                    "method": "ESTS: 5.03/x.x/M",
                    "measurement": {
                        "value": 134,
                        "unit": "\u00b5g/g",
                        "unit_type": "massfraction"
                    }
                }
            ],
            "bulk_composition": [
                {
                    "name": "Wax Content",
                    "method": "ESTS: 12.11/2.0/M",
                    "measurement": {
                        "value": 0.641,
                        "unit": "%",
                        "unit_type": "massfraction"
                    }
                },
                {
                    "name": "Water Content",
                    "method": "ASTM E203",
                    "measurement": {
                        "unit": "%",
                        "max_value": 0.1,
                        "replicates": 3,
                        "unit_type": "massfraction"
                    }
                },
                {
                    "name": "Sulfur Content",
                    "method": "ASTM D4294",
                    "measurement": {
                        "value": 1.2306,
                        "unit": "%",
                        "standard_deviation": 0.0080749,
                        "replicates": 3,
                        "unit_type": "massfraction"
                    }
                },
                {
                    "name": "GC-TPH",
                    "method": "ESTS: 5.03/x.x/M",
                    "measurement": {
                        "value": 703.86,
                        "unit": "mg/g",
                        "unit_type": "massfraction"
                    }
                },
                {
                    "name": "GC-TSH",
                    "method": "ESTS: 5.03/x.x/M",
                    "measurement": {
                        "value": 602.09,
                        "unit": "mg/g",
                        "unit_type": "massfraction"
                    }
                },
                {
                    "name": "GC-TAH",
                    "method": "ESTS: 5.03/x.x/M",
                    "measurement": {
                        "value": 101.78,
                        "unit": "mg/g",
                        "unit_type": "massfraction"
                    }
                },
                {
                    "name": "GC-TSH/GC-TPH",
                    "groups": [
                        "Hydrocarbon Content Ratio"
                    ],
                    "method": "ESTS: 5.03/x.x/M",
                    "measurement": {
                        "value": 85.54,
                        "unit": "%",
                        "unit_type": "massfraction"
                    }
                },
                {
                    "name": "GC-TAH/GC-TPH",
                    "groups": [
                        "Hydrocarbon Content Ratio"
                    ],
                    "method": "ESTS: 5.03/x.x/M",
                    "measurement": {
                        "value": 14.46,
                        "unit": "%",
                        "unit_type": "massfraction"
                    }
                }
            ],
            "CCME": {
                "F1": {
                    "unit": "mg/g",
                    "unit_type": "massfraction"
                },
                "F2": {
                    "unit": "mg/g",
                    "unit_type": "massfraction"
                },
                "F3": {
                    "unit": "mg/g",
                    "unit_type": "massfraction"
                },
                "F4": {
                    "unit": "mg/g",
                    "unit_type": "massfraction"
                }
            },
            "ESTS_hydrocarbon_fractions": {
                "method": "Hollebone, Bruce (2020) Personal communication"
            }
        },
        {
            "metadata": {
                "name": "15.18% Weathered",
                "short_name": "15.18% Weathered",
                "sample_id": "506.4",
                "fraction_weathered": {
                    "value": 0.1518,
                    "unit": "fraction",
                    "unit_type": "massfraction"
                }
            },
            "physical_properties": {
                "pour_point": {
                    "measurement": {
                        "value": -40,
                        "unit": "C",
                        "standard_deviation": 2.82,
                        "replicates": 2,
                        "unit_type": "temperature"
                    },
                    "method": "ASTM D97"
                },
                "flash_point": {
                    "measurement": {
                        "value": 75,
                        "unit": "C",
                        "replicates": 1,
                        "unit_type": "temperature"
                    },
                    "method": "ASTM D7094"
                },
                "densities": [
                    {
                        "density": {
                            "value": 0.9273,
                            "unit": "g/mL",
                            "standard_deviation": 0.00046904,
                            "replicates": 4,
                            "unit_type": "density"
                        },
                        "ref_temp": {
                            "value": 0.0,
                            "unit": "C",
                            "unit_type": "temperature"
                        },
                        "method": "ASTM D5002"
                    },
                    {
                        "density": {
                            "value": 0.8979,
                            "unit": "g/mL",
                            "standard_deviation": 0.0001,
                            "replicates": 3,
                            "unit_type": "density"
                        },
                        "ref_temp": {
                            "value": 15.0,
                            "unit": "C",
                            "unit_type": "temperature"
                        },
                        "method": "ASTM D5002"
                    }
                ],
                "dynamic_viscosities": [
                    {
                        "viscosity": {
                            "value": 603.47,
                            "unit": "mPa.s",
                            "standard_deviation": 4.9,
                            "replicates": 3,
                            "unit_type": "dynamicviscosity"
                        },
                        "ref_temp": {
                            "value": 0.0,
                            "unit": "C",
                            "unit_type": "temperature"
                        },
                        "method": "ESTS: 12.05/2.0/M"
                    },
                    {
                        "viscosity": {
                            "value": 205.7,
                            "unit": "mPa.s",
                            "standard_deviation": 0.1,
                            "replicates": 3,
                            "unit_type": "dynamicviscosity"
                        },
                        "ref_temp": {
                            "value": 15.0,
                            "unit": "C",
                            "unit_type": "temperature"
                        },
                        "method": "ESTS: 12.05/2.0/M"
                    }
                ],
                "interfacial_tension_air": [
                    {
                        "tension": {
                            "value": 30.238,
                            "unit": "mN/m",
                            "standard_deviation": 0.11529,
                            "replicates": 3,
                            "unit_type": "interfacialtension"
                        },
                        "ref_temp": {
                            "value": 15.0,
                            "unit": "C",
                            "unit_type": "temperature"
                        },
                        "method": "ASTM D971 mod."
                    },
                    {
                        "tension": {
                            "value": 30.956,
                            "unit": "mN/m",
                            "standard_deviation": 0.057604,
                            "replicates": 3,
                            "unit_type": "interfacialtension"
                        },
                        "ref_temp": {
                            "value": 0.0,
                            "unit": "C",
                            "unit_type": "temperature"
                        },
                        "method": "ASTM D971 mod."
                    }
                ],
                "interfacial_tension_water": [
                    {
                        "tension": {
                            "value": 26.356,
                            "unit": "mN/m",
                            "standard_deviation": 1.4703,
                            "replicates": 3,
                            "unit_type": "interfacialtension"
                        },
                        "ref_temp": {
                            "value": 15.0,
                            "unit": "C",
                            "unit_type": "temperature"
                        },
                        "method": "ASTM D971 mod."
                    },
                    {
                        "tension": {
                            "value": 24.932,
                            "unit": "mN/m",
                            "standard_deviation": 2.4495,
                            "replicates": 3,
                            "unit_type": "interfacialtension"
                        },
                        "ref_temp": {
                            "value": 0.0,
                            "unit": "C",
                            "unit_type": "temperature"
                        },
                        "method": "ASTM D971 mod."
                    }
                ],
                "interfacial_tension_seawater": [
                    {
                        "tension": {
                            "value": 23.258,
                            "unit": "mN/m",
                            "standard_deviation": 3.0956,
                            "replicates": 3,
                            "unit_type": "interfacialtension"
                        },
                        "ref_temp": {
                            "value": 15.0,
                            "unit": "C",
                            "unit_type": "temperature"
                        },
                        "method": "ASTM D971 mod."
                    },
                    {
                        "tension": {
                            "value": 23.723,
                            "unit": "mN/m",
                            "standard_deviation": 3.1616,
                            "replicates": 3,
                            "unit_type": "interfacialtension"
                        },
                        "ref_temp": {
                            "value": 0.0,
                            "unit": "C",
                            "unit_type": "temperature"
                        },
                        "method": "ASTM D971 mod."
                    }
                ]
            },
            "environmental_behavior": {
                "dispersibilities": [
                    {
                        "dispersant": "Corexit 9500",
                        "effectiveness": {
                            "value": 19.9,
                            "unit": "%",
                            "standard_deviation": 6,
                            "replicates": 6,
                            "unit_type": "massfraction"
                        },
                        "method": "Swirling Flask Test (ASTM F2059)"
                    }
                ],
                "emulsions": [
                    {
                        "age": {
                            "value": 0,
                            "unit": "day",
                            "unit_type": "time"
                        },
                        "water_content": {
                            "unit": "%",
                            "unit_type": "massfraction"
                        },
                        "ref_temp": {
                            "value": 15.0,
                            "unit": "C",
                            "unit_type": "temperature"
                        },
                        "complex_modulus": {
                            "unit": "Pa",
                            "unit_type": "pressure"
                        },
                        "storage_modulus": {
                            "unit": "Pa",
                            "unit_type": "pressure"
                        },
                        "loss_modulus": {
                            "unit": "Pa",
                            "unit_type": "pressure"
                        },
                        "tan_delta_v_e": {
                            "unit_type": "unitless"
                        },
                        "complex_viscosity": {
                            "unit": "Pa.s",
                            "unit_type": "dynamicviscosity"
                        },
                        "visual_stability": "Unstable"
                    },
                    {
                        "age": {
                            "value": 7,
                            "unit": "day",
                            "unit_type": "time"
                        },
                        "water_content": {
                            "unit": "%",
                            "unit_type": "massfraction"
                        },
                        "ref_temp": {
                            "value": 15.0,
                            "unit": "C",
                            "unit_type": "temperature"
                        },
                        "complex_modulus": {
                            "unit": "Pa",
                            "unit_type": "pressure"
                        },
                        "storage_modulus": {
                            "unit": "Pa",
                            "unit_type": "pressure"
                        },
                        "loss_modulus": {
                            "unit": "Pa",
                            "unit_type": "pressure"
                        },
                        "tan_delta_v_e": {
                            "unit_type": "unitless"
                        },
                        "complex_viscosity": {
                            "unit": "Pa.s",
                            "unit_type": "dynamicviscosity"
                        }
                    }
                ],
                "adhesion": {
                    "value": 24.921,
                    "unit": "g/cm^2",
                    "standard_deviation": 3.5785,
                    "replicates": 4,
                    "unit_type": null
                }
            },
            "SARA": {
                "method": "ESTS: 12.11/1.0/M",
                "saturates": {
                    "value": 77.043,
                    "unit": "%",
                    "standard_deviation": 0.30669,
                    "replicates": 3,
                    "unit_type": "massfraction"
                },
                "aromatics": {
                    "value": 13.45,
                    "unit": "%",
                    "standard_deviation": 0.30669,
                    "replicates": 3,
                    "unit_type": "massfraction"
                },
                "resins": {
                    "value": 8.8457,
                    "unit": "%",
                    "standard_deviation": 0.30669,
                    "replicates": 3,
                    "unit_type": "massfraction"
                },
                "asphaltenes": {
                    "value": 0.66182,
                    "unit": "%",
                    "standard_deviation": 0.02136,
                    "replicates": 3,
                    "unit_type": "massfraction"
                }
            },
            "distillation_data": {
                "type": "mass fraction",
                "method": "5.10/x.x/M",
                "end_point": {
                    "unit": "C",
                    "unit_type": "temperature"
                },
                "cuts": [
                    {
                        "fraction": {
                            "value": 0,
                            "unit": "%",
                            "unit_type": "massfraction"
                        },
                        "vapor_temp": {
                            "value": 40,
                            "unit": "C",
                            "unit_type": "temperature"
                        }
                    },
                    {
                        "fraction": {
                            "value": 0,
                            "unit": "%",
                            "unit_type": "massfraction"
                        },
                        "vapor_temp": {
                            "value": 60,
                            "unit": "C",
                            "unit_type": "temperature"
                        }
                    },
                    {
                        "fraction": {
                            "value": 0,
                            "unit": "%",
                            "unit_type": "massfraction"
                        },
                        "vapor_temp": {
                            "value": 80,
                            "unit": "C",
                            "unit_type": "temperature"
                        }
                    },
                    {
                        "fraction": {
                            "value": 0.1,
                            "unit": "%",
                            "unit_type": "massfraction"
                        },
                        "vapor_temp": {
                            "value": 100,
                            "unit": "C",
                            "unit_type": "temperature"
                        }
                    },
                    {
                        "fraction": {
                            "value": 0.2,
                            "unit": "%",
                            "unit_type": "massfraction"
                        },
                        "vapor_temp": {
                            "value": 120,
                            "unit": "C",
                            "unit_type": "temperature"
                        }
                    },
                    {
                        "fraction": {
                            "value": 0.7,
                            "unit": "%",
                            "unit_type": "massfraction"
                        },
                        "vapor_temp": {
                            "value": 140,
                            "unit": "C",
                            "unit_type": "temperature"
                        }
                    },
                    {
                        "fraction": {
                            "value": 2.1,
                            "unit": "%",
                            "unit_type": "massfraction"
                        },
                        "vapor_temp": {
                            "value": 160,
                            "unit": "C",
                            "unit_type": "temperature"
                        }
                    },
                    {
                        "fraction": {
                            "value": 4.4,
                            "unit": "%",
                            "unit_type": "massfraction"
                        },
                        "vapor_temp": {
                            "value": 180,
                            "unit": "C",
                            "unit_type": "temperature"
                        }
                    },
                    {
                        "fraction": {
                            "value": 7,
                            "unit": "%",
                            "unit_type": "massfraction"
                        },
                        "vapor_temp": {
                            "value": 200,
                            "unit": "C",
                            "unit_type": "temperature"
                        }
                    },
                    {
                        "fraction": {
                            "value": 14.8,
                            "unit": "%",
                            "unit_type": "massfraction"
                        },
                        "vapor_temp": {
                            "value": 250,
                            "unit": "C",
                            "unit_type": "temperature"
                        }
                    },
                    {
                        "fraction": {
                            "value": 23.7,
                            "unit": "%",
                            "unit_type": "massfraction"
                        },
                        "vapor_temp": {
                            "value": 300,
                            "unit": "C",
                            "unit_type": "temperature"
                        }
                    },
                    {
                        "fraction": {
                            "value": 33.1,
                            "unit": "%",
                            "unit_type": "massfraction"
                        },
                        "vapor_temp": {
                            "value": 350,
                            "unit": "C",
                            "unit_type": "temperature"
                        }
                    },
                    {
                        "fraction": {
                            "value": 42.4,
                            "unit": "%",
                            "unit_type": "massfraction"
                        },
                        "vapor_temp": {
                            "value": 400,
                            "unit": "C",
                            "unit_type": "temperature"
                        }
                    },
                    {
                        "fraction": {
                            "value": 52.3,
                            "unit": "%",
                            "unit_type": "massfraction"
                        },
                        "vapor_temp": {
                            "value": 450,
                            "unit": "C",
                            "unit_type": "temperature"
                        }
                    },
                    {
                        "fraction": {
                            "value": 60.9,
                            "unit": "%",
                            "unit_type": "massfraction"
                        },
                        "vapor_temp": {
                            "value": 500,
                            "unit": "C",
                            "unit_type": "temperature"
                        }
                    },
                    {
                        "fraction": {
                            "value": 68.3,
                            "unit": "%",
                            "unit_type": "massfraction"
                        },
                        "vapor_temp": {
                            "value": 550,
                            "unit": "C",
                            "unit_type": "temperature"
                        }
                    },
                    {
                        "fraction": {
                            "value": 74.4,
                            "unit": "%",
                            "unit_type": "massfraction"
                        },
                        "vapor_temp": {
                            "value": 600,
                            "unit": "C",
                            "unit_type": "temperature"
                        }
                    },
                    {
                        "fraction": {
                            "value": 79.7,
                            "unit": "%",
                            "unit_type": "massfraction"
                        },
                        "vapor_temp": {
                            "value": 650,
                            "unit": "C",
                            "unit_type": "temperature"
                        }
                    }
                ]
            },
            "compounds": [
                {
                    "name": "Benzene",
                    "groups": [
                        "BTEX group"
                    ],
                    "measurement": {
                        "value": 10,
                        "unit": "\u00b5g/g",
                        "unit_type": "massfraction"
                    }
                },
                {
                    "name": "Toluene",
                    "groups": [
                        "BTEX group"
                    ],
                    "measurement": {
                        "value": 40,
                        "unit": "\u00b5g/g",
                        "unit_type": "massfraction"
                    }
                },
                {
                    "name": "Ethylbenzene",
                    "groups": [
                        "BTEX group"
                    ],
                    "measurement": {
                        "value": 130,
                        "unit": "\u00b5g/g",
                        "unit_type": "massfraction"
                    }
                },
                {
                    "name": "C0-N",
                    "groups": [
                        "Alkylated Aromatic Hydrocarbons"
                    ],
                    "measurement": {
                        "value": 85.356,
                        "unit": "\u00b5g/g",
                        "unit_type": "massfraction"
                    }
                },
                {
                    "name": "C1-N",
                    "groups": [
                        "Alkylated Aromatic Hydrocarbons"
                    ],
                    "measurement": {
                        "value": 486.69,
                        "unit": "\u00b5g/g",
                        "unit_type": "massfraction"
                    }
                },
                {
                    "name": "C2-N",
                    "groups": [
                        "Alkylated Aromatic Hydrocarbons"
                    ],
                    "measurement": {
                        "value": 1286.2,
                        "unit": "\u00b5g/g",
                        "unit_type": "massfraction"
                    }
                },
                {
                    "name": "C3-N",
                    "groups": [
                        "Alkylated Aromatic Hydrocarbons"
                    ],
                    "measurement": {
                        "value": 1803.6,
                        "unit": "\u00b5g/g",
                        "unit_type": "massfraction"
                    }
                },
                {
                    "name": "C4-N",
                    "groups": [
                        "Alkylated Aromatic Hydrocarbons"
                    ],
                    "measurement": {
                        "value": 1155,
                        "unit": "\u00b5g/g",
                        "unit_type": "massfraction"
                    }
                },
                {
                    "name": "C0-P",
                    "groups": [
                        "Alkylated Aromatic Hydrocarbons"
                    ],
                    "measurement": {
                        "value": 49.574,
                        "unit": "\u00b5g/g",
                        "unit_type": "massfraction"
                    }
                },
                {
                    "name": "C1-P",
                    "groups": [
                        "Alkylated Aromatic Hydrocarbons"
                    ],
                    "measurement": {
                        "value": 238.03,
                        "unit": "\u00b5g/g",
                        "unit_type": "massfraction"
                    }
                },
                {
                    "name": "C2-P",
                    "groups": [
                        "Alkylated Aromatic Hydrocarbons"
                    ],
                    "measurement": {
                        "value": 358.58,
                        "unit": "\u00b5g/g",
                        "unit_type": "massfraction"
                    }
                },
                {
                    "name": "C3-P",
                    "groups": [
                        "Alkylated Aromatic Hydrocarbons"
                    ],
                    "measurement": {
                        "value": 273.85,
                        "unit": "\u00b5g/g",
                        "unit_type": "massfraction"
                    }
                },
                {
                    "name": "C4-P",
                    "groups": [
                        "Alkylated Aromatic Hydrocarbons"
                    ],
                    "measurement": {
                        "value": 140.53,
                        "unit": "\u00b5g/g",
                        "unit_type": "massfraction"
                    }
                },
                {
                    "name": "C0-D",
                    "groups": [
                        "Alkylated Aromatic Hydrocarbons"
                    ],
                    "measurement": {
                        "value": 28.259,
                        "unit": "\u00b5g/g",
                        "unit_type": "massfraction"
                    }
                },
                {
                    "name": "C1-D",
                    "groups": [
                        "Alkylated Aromatic Hydrocarbons"
                    ],
                    "measurement": {
                        "value": 138.79,
                        "unit": "\u00b5g/g",
                        "unit_type": "massfraction"
                    }
                },
                {
                    "name": "C2-D",
                    "groups": [
                        "Alkylated Aromatic Hydrocarbons"
                    ],
                    "measurement": {
                        "value": 264.98,
                        "unit": "\u00b5g/g",
                        "unit_type": "massfraction"
                    }
                },
                {
                    "name": "C3-D",
                    "groups": [
                        "Alkylated Aromatic Hydrocarbons"
                    ],
                    "measurement": {
                        "value": 261.37,
                        "unit": "\u00b5g/g",
                        "unit_type": "massfraction"
                    }
                },
                {
                    "name": "C0-F",
                    "groups": [
                        "Alkylated Aromatic Hydrocarbons"
                    ],
                    "measurement": {
                        "value": 9.6826,
                        "unit": "\u00b5g/g",
                        "unit_type": "massfraction"
                    }
                },
                {
                    "name": "C1-F",
                    "groups": [
                        "Alkylated Aromatic Hydrocarbons"
                    ],
                    "measurement": {
                        "value": 58.128,
                        "unit": "\u00b5g/g",
                        "unit_type": "massfraction"
                    }
                },
                {
                    "name": "C2-F",
                    "groups": [
                        "Alkylated Aromatic Hydrocarbons"
                    ],
                    "measurement": {
                        "value": 144.14,
                        "unit": "\u00b5g/g",
                        "unit_type": "massfraction"
                    }
                },
                {
                    "name": "C3-F",
                    "groups": [
                        "Alkylated Aromatic Hydrocarbons"
                    ],
                    "measurement": {
                        "value": 212.6,
                        "unit": "\u00b5g/g",
                        "unit_type": "massfraction"
                    }
                },
                {
                    "name": "C0-C",
                    "groups": [
                        "Alkylated Aromatic Hydrocarbons"
                    ],
                    "measurement": {
                        "value": 5.6191,
                        "unit": "\u00b5g/g",
                        "unit_type": "massfraction"
                    }
                },
                {
                    "name": "C1-C",
                    "groups": [
                        "Alkylated Aromatic Hydrocarbons"
                    ],
                    "measurement": {
                        "value": 13.574,
                        "unit": "\u00b5g/g",
                        "unit_type": "massfraction"
                    }
                },
                {
                    "name": "C2-C",
                    "groups": [
                        "Alkylated Aromatic Hydrocarbons"
                    ],
                    "measurement": {
                        "value": 24.735,
                        "unit": "\u00b5g/g",
                        "unit_type": "massfraction"
                    }
                },
                {
                    "name": "C3-C",
                    "groups": [
                        "Alkylated Aromatic Hydrocarbons"
                    ],
                    "measurement": {
                        "value": 21.363,
                        "unit": "\u00b5g/g",
                        "unit_type": "massfraction"
                    }
                },
                {
                    "name": "Biphenyl (Bph)",
                    "groups": [
                        "Alkylated Aromatic Hydrocarbons"
                    ],
                    "method": "ESTS: 5.03/x.x/M",
                    "measurement": {
                        "value": 34.899,
                        "unit": "\u00b5g/g",
                        "unit_type": "massfraction"
                    }
                },
                {
                    "name": "Acenaphthylene (Acl)",
                    "groups": [
                        "Alkylated Aromatic Hydrocarbons"
                    ],
                    "method": "ESTS: 5.03/x.x/M",
                    "measurement": {
                        "value": 5.9056,
                        "unit": "\u00b5g/g",
                        "unit_type": "massfraction"
                    }
                },
                {
                    "name": "Acenaphthene (Ace)",
                    "groups": [
                        "Alkylated Aromatic Hydrocarbons"
                    ],
                    "method": "ESTS: 5.03/x.x/M",
                    "measurement": {
                        "value": 14.451,
                        "unit": "\u00b5g/g",
                        "unit_type": "massfraction"
                    }
                },
                {
                    "name": "Anthracene (An)",
                    "groups": [
                        "Alkylated Aromatic Hydrocarbons"
                    ],
                    "method": "ESTS: 5.03/x.x/M",
                    "measurement": {
                        "value": 0.4,
                        "unit": "\u00b5g/g",
                        "unit_type": "massfraction"
                    }
                },
                {
                    "name": "Fluoranthene (Fl)",
                    "groups": [
                        "Alkylated Aromatic Hydrocarbons"
                    ],
                    "method": "ESTS: 5.03/x.x/M",
                    "measurement": {
                        "value": 3.2058,
                        "unit": "\u00b5g/g",
                        "unit_type": "massfraction"
                    }
                },
                {
                    "name": "Pyrene (Py)",
                    "groups": [
                        "Alkylated Aromatic Hydrocarbons"
                    ],
                    "method": "ESTS: 5.03/x.x/M",
                    "measurement": {
                        "value": 3.9831,
                        "unit": "\u00b5g/g",
                        "unit_type": "massfraction"
                    }
                },
                {
                    "name": "Benz(a)anthracene (BaA)",
                    "groups": [
                        "Alkylated Aromatic Hydrocarbons"
                    ],
                    "method": "ESTS: 5.03/x.x/M",
                    "measurement": {
                        "value": 0.53978,
                        "unit": "\u00b5g/g",
                        "unit_type": "massfraction"
                    }
                },
                {
                    "name": "Benzo(b)fluoranthene (BbF)",
                    "groups": [
                        "Alkylated Aromatic Hydrocarbons"
                    ],
                    "method": "ESTS: 5.03/x.x/M",
                    "measurement": {
                        "value": 0.88491,
                        "unit": "\u00b5g/g",
                        "unit_type": "massfraction"
                    }
                },
                {
                    "name": "Benzo(k)fluoranthene (BkF)",
                    "groups": [
                        "Alkylated Aromatic Hydrocarbons"
                    ],
                    "method": "ESTS: 5.03/x.x/M",
                    "measurement": {
                        "value": 0.32,
                        "unit": "\u00b5g/g",
                        "unit_type": "massfraction"
                    }
                },
                {
                    "name": "Benzo(e)pyrene (BeP)",
                    "groups": [
                        "Alkylated Aromatic Hydrocarbons"
                    ],
                    "method": "ESTS: 5.03/x.x/M",
                    "measurement": {
                        "value": 0.91717,
                        "unit": "\u00b5g/g",
                        "unit_type": "massfraction"
                    }
                },
                {
                    "name": "Benzo(a)pyrene (BaP)",
                    "groups": [
                        "Alkylated Aromatic Hydrocarbons"
                    ],
                    "method": "ESTS: 5.03/x.x/M",
                    "measurement": {
                        "value": 0,
                        "unit": "\u00b5g/g",
                        "unit_type": "massfraction"
                    }
                },
                {
                    "name": "Perylene (Pe)",
                    "groups": [
                        "Alkylated Aromatic Hydrocarbons"
                    ],
                    "method": "ESTS: 5.03/x.x/M",
                    "measurement": {
                        "value": 27.72,
                        "unit": "\u00b5g/g",
                        "unit_type": "massfraction"
                    }
                },
                {
                    "name": "Indeno(1,2,3-cd)pyrene (IP)",
                    "groups": [
                        "Alkylated Aromatic Hydrocarbons"
                    ],
                    "method": "ESTS: 5.03/x.x/M",
                    "measurement": {
                        "value": 0,
                        "unit": "\u00b5g/g",
                        "unit_type": "massfraction"
                    }
                },
                {
                    "name": "Dibenzo(ah)anthracene (DA)",
                    "groups": [
                        "Alkylated Aromatic Hydrocarbons"
                    ],
                    "method": "ESTS: 5.03/x.x/M",
                    "measurement": {
                        "value": 0,
                        "unit": "\u00b5g/g",
                        "unit_type": "massfraction"
                    }
                },
                {
                    "name": "Benzo(ghi)perylene (BgP)",
                    "groups": [
                        "Alkylated Aromatic Hydrocarbons"
                    ],
                    "method": "ESTS: 5.03/x.x/M",
                    "measurement": {
                        "value": 0.36734,
                        "unit": "\u00b5g/g",
                        "unit_type": "massfraction"
                    }
                },
                {
                    "name": "C8",
                    "groups": [
                        "n-Alkanes"
                    ],
                    "method": "ESTS: 5.03/x.x/M",
                    "measurement": {
                        "value": 380,
                        "unit": "\u00b5g/g",
                        "unit_type": "massfraction"
                    }
                },
                {
                    "name": "C9",
                    "groups": [
                        "n-Alkanes"
                    ],
                    "method": "ESTS: 5.03/x.x/M",
                    "measurement": {
                        "value": 1430,
                        "unit": "\u00b5g/g",
                        "unit_type": "massfraction"
                    }
                },
                {
                    "name": "C10",
                    "groups": [
                        "n-Alkanes"
                    ],
                    "method": "ESTS: 5.03/x.x/M",
                    "measurement": {
                        "value": 1910,
                        "unit": "\u00b5g/g",
                        "unit_type": "massfraction"
                    }
                },
                {
                    "name": "C11",
                    "groups": [
                        "n-Alkanes"
                    ],
                    "method": "ESTS: 5.03/x.x/M",
                    "measurement": {
                        "value": 2260,
                        "unit": "\u00b5g/g",
                        "unit_type": "massfraction"
                    }
                },
                {
                    "name": "C12",
                    "groups": [
                        "n-Alkanes"
                    ],
                    "method": "ESTS: 5.03/x.x/M",
                    "measurement": {
                        "value": 2060,
                        "unit": "\u00b5g/g",
                        "unit_type": "massfraction"
                    }
                },
                {
                    "name": "C13",
                    "groups": [
                        "n-Alkanes"
                    ],
                    "method": "ESTS: 5.03/x.x/M",
                    "measurement": {
                        "value": 1610,
                        "unit": "\u00b5g/g",
                        "unit_type": "massfraction"
                    }
                },
                {
                    "name": "C14",
                    "groups": [
                        "n-Alkanes"
                    ],
                    "method": "ESTS: 5.03/x.x/M",
                    "measurement": {
                        "value": 1240,
                        "unit": "\u00b5g/g",
                        "unit_type": "massfraction"
                    }
                },
                {
                    "name": "C15",
                    "groups": [
                        "n-Alkanes"
                    ],
                    "method": "ESTS: 5.03/x.x/M",
                    "measurement": {
                        "value": 930,
                        "unit": "\u00b5g/g",
                        "unit_type": "massfraction"
                    }
                },
                {
                    "name": "C16",
                    "groups": [
                        "n-Alkanes"
                    ],
                    "method": "ESTS: 5.03/x.x/M",
                    "measurement": {
                        "value": 520,
                        "unit": "\u00b5g/g",
                        "unit_type": "massfraction"
                    }
                },
                {
                    "name": "C17",
                    "groups": [
                        "n-Alkanes"
                    ],
                    "method": "ESTS: 5.03/x.x/M",
                    "measurement": {
                        "value": 390,
                        "unit": "\u00b5g/g",
                        "unit_type": "massfraction"
                    }
                },
                {
                    "name": "Pristane",
                    "groups": [
                        "n-Alkanes"
                    ],
                    "method": "ESTS: 5.03/x.x/M",
                    "measurement": {
                        "value": 1410,
                        "unit": "\u00b5g/g",
                        "unit_type": "massfraction"
                    }
                },
                {
                    "name": "C18",
                    "groups": [
                        "n-Alkanes"
                    ],
                    "method": "ESTS: 5.03/x.x/M",
                    "measurement": {
                        "value": 490,
                        "unit": "\u00b5g/g",
                        "unit_type": "massfraction"
                    }
                },
                {
                    "name": "Phytane",
                    "groups": [
                        "n-Alkanes"
                    ],
                    "method": "ESTS: 5.03/x.x/M",
                    "measurement": {
                        "value": 1170,
                        "unit": "\u00b5g/g",
                        "unit_type": "massfraction"
                    }
                },
                {
                    "name": "C19",
                    "groups": [
                        "n-Alkanes"
                    ],
                    "method": "ESTS: 5.03/x.x/M",
                    "measurement": {
                        "value": 190,
                        "unit": "\u00b5g/g",
                        "unit_type": "massfraction"
                    }
                },
                {
                    "name": "C20",
                    "groups": [
                        "n-Alkanes"
                    ],
                    "method": "ESTS: 5.03/x.x/M",
                    "measurement": {
                        "value": 400,
                        "unit": "\u00b5g/g",
                        "unit_type": "massfraction"
                    }
                },
                {
                    "name": "C21",
                    "groups": [
                        "n-Alkanes"
                    ],
                    "method": "ESTS: 5.03/x.x/M",
                    "measurement": {
                        "value": 310,
                        "unit": "\u00b5g/g",
                        "unit_type": "massfraction"
                    }
                },
                {
                    "name": "C22",
                    "groups": [
                        "n-Alkanes"
                    ],
                    "method": "ESTS: 5.03/x.x/M",
                    "measurement": {
                        "value": 300,
                        "unit": "\u00b5g/g",
                        "unit_type": "massfraction"
                    }
                },
                {
                    "name": "C23",
                    "groups": [
                        "n-Alkanes"
                    ],
                    "method": "ESTS: 5.03/x.x/M",
                    "measurement": {
                        "value": 290,
                        "unit": "\u00b5g/g",
                        "unit_type": "massfraction"
                    }
                },
                {
                    "name": "C24",
                    "groups": [
                        "n-Alkanes"
                    ],
                    "method": "ESTS: 5.03/x.x/M",
                    "measurement": {
                        "value": 300,
                        "unit": "\u00b5g/g",
                        "unit_type": "massfraction"
                    }
                },
                {
                    "name": "C25",
                    "groups": [
                        "n-Alkanes"
                    ],
                    "method": "ESTS: 5.03/x.x/M",
                    "measurement": {
                        "value": 320,
                        "unit": "\u00b5g/g",
                        "unit_type": "massfraction"
                    }
                },
                {
                    "name": "C26",
                    "groups": [
                        "n-Alkanes"
                    ],
                    "method": "ESTS: 5.03/x.x/M",
                    "measurement": {
                        "value": 290,
                        "unit": "\u00b5g/g",
                        "unit_type": "massfraction"
                    }
                },
                {
                    "name": "C27",
                    "groups": [
                        "n-Alkanes"
                    ],
                    "method": "ESTS: 5.03/x.x/M",
                    "measurement": {
                        "value": 290,
                        "unit": "\u00b5g/g",
                        "unit_type": "massfraction"
                    }
                },
                {
                    "name": "C28",
                    "groups": [
                        "n-Alkanes"
                    ],
                    "method": "ESTS: 5.03/x.x/M",
                    "measurement": {
                        "value": 290,
                        "unit": "\u00b5g/g",
                        "unit_type": "massfraction"
                    }
                },
                {
                    "name": "C29",
                    "groups": [
                        "n-Alkanes"
                    ],
                    "method": "ESTS: 5.03/x.x/M",
                    "measurement": {
                        "value": 230,
                        "unit": "\u00b5g/g",
                        "unit_type": "massfraction"
                    }
                },
                {
                    "name": "C30",
                    "groups": [
                        "n-Alkanes"
                    ],
                    "method": "ESTS: 5.03/x.x/M",
                    "measurement": {
                        "value": 270,
                        "unit": "\u00b5g/g",
                        "unit_type": "massfraction"
                    }
                },
                {
                    "name": "C31",
                    "groups": [
                        "n-Alkanes"
                    ],
                    "method": "ESTS: 5.03/x.x/M",
                    "measurement": {
                        "value": 190,
                        "unit": "\u00b5g/g",
                        "unit_type": "massfraction"
                    }
                },
                {
                    "name": "C32",
                    "groups": [
                        "n-Alkanes"
                    ],
                    "method": "ESTS: 5.03/x.x/M",
                    "measurement": {
                        "value": 140,
                        "unit": "\u00b5g/g",
                        "unit_type": "massfraction"
                    }
                },
                {
                    "name": "C33",
                    "groups": [
                        "n-Alkanes"
                    ],
                    "method": "ESTS: 5.03/x.x/M",
                    "measurement": {
                        "value": 120,
                        "unit": "\u00b5g/g",
                        "unit_type": "massfraction"
                    }
                },
                {
                    "name": "C34",
                    "groups": [
                        "n-Alkanes"
                    ],
                    "method": "ESTS: 5.03/x.x/M",
                    "measurement": {
                        "value": 110,
                        "unit": "\u00b5g/g",
                        "unit_type": "massfraction"
                    }
                },
                {
                    "name": "C35",
                    "groups": [
                        "n-Alkanes"
                    ],
                    "method": "ESTS: 5.03/x.x/M",
                    "measurement": {
                        "value": 110,
                        "unit": "\u00b5g/g",
                        "unit_type": "massfraction"
                    }
                },
                {
                    "name": "C36",
                    "groups": [
                        "n-Alkanes"
                    ],
                    "method": "ESTS: 5.03/x.x/M",
                    "measurement": {
                        "value": 60,
                        "unit": "\u00b5g/g",
                        "unit_type": "massfraction"
                    }
                },
                {
                    "name": "C37",
                    "groups": [
                        "n-Alkanes"
                    ],
                    "method": "ESTS: 5.03/x.x/M",
                    "measurement": {
                        "value": 40,
                        "unit": "\u00b5g/g",
                        "unit_type": "massfraction"
                    }
                },
                {
                    "name": "C38",
                    "groups": [
                        "n-Alkanes"
                    ],
                    "method": "ESTS: 5.03/x.x/M",
                    "measurement": {
                        "value": 40,
                        "unit": "\u00b5g/g",
                        "unit_type": "massfraction"
                    }
                },
                {
                    "name": "C39",
                    "groups": [
                        "n-Alkanes"
                    ],
                    "method": "ESTS: 5.03/x.x/M",
                    "measurement": {
                        "value": 30,
                        "unit": "\u00b5g/g",
                        "unit_type": "massfraction"
                    }
                },
                {
                    "name": "C21 tricyclic terpane (C21T)",
                    "groups": [
                        "Biomarkers"
                    ],
                    "method": "ESTS: 5.03/x.x/M",
                    "measurement": {
                        "value": 10.7,
                        "unit": "\u00b5g/g",
                        "unit_type": "massfraction"
                    }
                },
                {
                    "name": "C22 tricyclic terpane (C22T)",
                    "groups": [
                        "Biomarkers"
                    ],
                    "method": "ESTS: 5.03/x.x/M",
                    "measurement": {
                        "value": 4.35,
                        "unit": "\u00b5g/g",
                        "unit_type": "massfraction"
                    }
                },
                {
                    "name": "C23 tricyclic terpane (C23T)",
                    "groups": [
                        "Biomarkers"
                    ],
                    "method": "ESTS: 5.03/x.x/M",
                    "measurement": {
                        "value": 20.3,
                        "unit": "\u00b5g/g",
                        "unit_type": "massfraction"
                    }
                },
                {
                    "name": "C24 tricyclic terpane (C24T)",
                    "groups": [
                        "Biomarkers"
                    ],
                    "method": "ESTS: 5.03/x.x/M",
                    "measurement": {
                        "value": 12.4,
                        "unit": "\u00b5g/g",
                        "unit_type": "massfraction"
                    }
                },
                {
                    "name": "30-Norhopane (H29)",
                    "groups": [
                        "Biomarkers"
                    ],
                    "method": "ESTS: 5.03/x.x/M",
                    "measurement": {
                        "value": 118,
                        "unit": "\u00b5g/g",
                        "unit_type": "massfraction"
                    }
                },
                {
                    "name": "Hopane (H30)",
                    "groups": [
                        "Biomarkers"
                    ],
                    "method": "ESTS: 5.03/x.x/M",
                    "measurement": {
                        "value": 161,
                        "unit": "\u00b5g/g",
                        "unit_type": "massfraction"
                    }
                },
                {
                    "name": "30-Homohopane-22S (H31S)",
                    "groups": [
                        "Biomarkers"
                    ],
                    "method": "ESTS: 5.03/x.x/M",
                    "measurement": {
                        "value": 58.7,
                        "unit": "\u00b5g/g",
                        "unit_type": "massfraction"
                    }
                },
                {
                    "name": "30-Homohopane-22R (H31R)",
                    "groups": [
                        "Biomarkers"
                    ],
                    "method": "ESTS: 5.03/x.x/M",
                    "measurement": {
                        "value": 45.4,
                        "unit": "\u00b5g/g",
                        "unit_type": "massfraction"
                    }
                },
                {
                    "name": "30,31-Bishomohopane-22S (H32S)",
                    "groups": [
                        "Biomarkers"
                    ],
                    "method": "ESTS: 5.03/x.x/M",
                    "measurement": {
                        "value": 32.8,
                        "unit": "\u00b5g/g",
                        "unit_type": "massfraction"
                    }
                },
                {
                    "name": "30,31-Bishomohopane-22R (H32R)",
                    "groups": [
                        "Biomarkers"
                    ],
                    "method": "ESTS: 5.03/x.x/M",
                    "measurement": {
                        "value": 26,
                        "unit": "\u00b5g/g",
                        "unit_type": "massfraction"
                    }
                },
                {
                    "name": "30,31-Trishomohopane-22S (H33S)",
                    "groups": [
                        "Biomarkers"
                    ],
                    "method": "ESTS: 5.03/x.x/M",
                    "measurement": {
                        "value": 23.5,
                        "unit": "\u00b5g/g",
                        "unit_type": "massfraction"
                    }
                },
                {
                    "name": "30,31-Trishomohopane-22R (H33R)",
                    "groups": [
                        "Biomarkers"
                    ],
                    "method": "ESTS: 5.03/x.x/M",
                    "measurement": {
                        "value": 14.2,
                        "unit": "\u00b5g/g",
                        "unit_type": "massfraction"
                    }
                },
                {
                    "name": "Tetrakishomohopane-22S (H34S)",
                    "groups": [
                        "Biomarkers"
                    ],
                    "method": "ESTS: 5.03/x.x/M",
                    "measurement": {
                        "value": 17.6,
                        "unit": "\u00b5g/g",
                        "unit_type": "massfraction"
                    }
                },
                {
                    "name": "Tetrakishomohopane-22R (H34R)",
                    "groups": [
                        "Biomarkers"
                    ],
                    "method": "ESTS: 5.03/x.x/M",
                    "measurement": {
                        "value": 8.5,
                        "unit": "\u00b5g/g",
                        "unit_type": "massfraction"
                    }
                },
                {
                    "name": "Pentakishomohopane-22S (H35S)",
                    "groups": [
                        "Biomarkers"
                    ],
                    "method": "ESTS: 5.03/x.x/M",
                    "measurement": {
                        "value": 9.63,
                        "unit": "\u00b5g/g",
                        "unit_type": "massfraction"
                    }
                },
                {
                    "name": "Pentakishomohopane-22R (H35R)",
                    "groups": [
                        "Biomarkers"
                    ],
                    "method": "ESTS: 5.03/x.x/M",
                    "measurement": {
                        "value": 9.39,
                        "unit": "\u00b5g/g",
                        "unit_type": "massfraction"
                    }
                },
                {
                    "name": "18\u03b1,22,29,30-trisnorneohopane (C27Ts)",
                    "groups": [
                        "Biomarkers"
                    ],
                    "method": "ESTS: 5.03/x.x/M",
                    "measurement": {
                        "value": 35.9,
                        "unit": "\u00b5g/g",
                        "unit_type": "massfraction"
                    }
                },
                {
                    "name": "17\u03b1(H)-22,29,30-Trisnorhopane (C27Tm)",
                    "groups": [
                        "Biomarkers"
                    ],
                    "method": "ESTS: 5.03/x.x/M",
                    "measurement": {
                        "value": 46.1,
                        "unit": "\u00b5g/g",
                        "unit_type": "massfraction"
                    }
                },
                {
                    "name": "14\u00df(H),17\u00df(H)-20-Cholestane (C27\u03b1\u00df\u00df)",
                    "groups": [
                        "Biomarkers"
                    ],
                    "method": "ESTS: 5.03/x.x/M",
                    "measurement": {
                        "value": 123,
                        "unit": "\u00b5g/g",
                        "unit_type": "massfraction"
                    }
                },
                {
                    "name": "14\u00df(H),17\u00df(H)-20-Methylcholestane (C28\u03b1\u00df\u00df)",
                    "groups": [
                        "Biomarkers"
                    ],
                    "method": "ESTS: 5.03/x.x/M",
                    "measurement": {
                        "value": 159,
                        "unit": "\u00b5g/g",
                        "unit_type": "massfraction"
                    }
                },
                {
                    "name": "14\u00df(H),17\u00df(H)-20-Ethylcholestane (C29\u03b1\u00df\u00df)",
                    "groups": [
                        "Biomarkers"
                    ],
                    "method": "ESTS: 5.03/x.x/M",
                    "measurement": {
                        "value": 139,
                        "unit": "\u00b5g/g",
                        "unit_type": "massfraction"
                    }
                }
            ],
            "bulk_composition": [
                {
                    "name": "Wax Content",
                    "method": "ESTS: 12.11/2.0/M",
                    "measurement": {
                        "value": 0.594,
                        "unit": "%",
                        "unit_type": "massfraction"
                    }
                },
                {
                    "name": "Water Content",
                    "method": "ASTM E203",
                    "measurement": {
                        "unit": "%",
                        "max_value": 0.1,
                        "replicates": 3,
                        "unit_type": "massfraction"
                    }
                },
                {
                    "name": "Sulfur Content",
                    "method": "ASTM D4294",
                    "measurement": {
                        "value": 1.3447,
                        "unit": "%",
                        "standard_deviation": 0.0060811,
                        "replicates": 2,
                        "unit_type": "massfraction"
                    }
                },
                {
                    "name": "GC-TPH",
                    "method": "ESTS: 5.03/x.x/M",
                    "measurement": {
                        "value": 749.36,
                        "unit": "mg/g",
                        "unit_type": "massfraction"
                    }
                },
                {
                    "name": "GC-TSH",
                    "method": "ESTS: 5.03/x.x/M",
                    "measurement": {
                        "value": 637.98,
                        "unit": "mg/g",
                        "unit_type": "massfraction"
                    }
                },
                {
                    "name": "GC-TAH",
                    "method": "ESTS: 5.03/x.x/M",
                    "measurement": {
                        "value": 111.38,
                        "unit": "mg/g",
                        "unit_type": "massfraction"
                    }
                },
                {
                    "name": "GC-TSH/GC-TPH",
                    "groups": [
                        "Hydrocarbon Content Ratio"
                    ],
                    "method": "ESTS: 5.03/x.x/M",
                    "measurement": {
                        "value": 85.137,
                        "unit": "%",
                        "unit_type": "massfraction"
                    }
                },
                {
                    "name": "GC-TAH/GC-TPH",
                    "groups": [
                        "Hydrocarbon Content Ratio"
                    ],
                    "method": "ESTS: 5.03/x.x/M",
                    "measurement": {
                        "value": 14.863,
                        "unit": "%",
                        "unit_type": "massfraction"
                    }
                }
            ],
            "CCME": {
                "F1": {
                    "unit": "mg/g",
                    "unit_type": "massfraction"
                },
                "F2": {
                    "unit": "mg/g",
                    "unit_type": "massfraction"
                },
                "F3": {
                    "unit": "mg/g",
                    "unit_type": "massfraction"
                },
                "F4": {
                    "unit": "mg/g",
                    "unit_type": "massfraction"
                }
            },
            "ESTS_hydrocarbon_fractions": {
                "method": "Hollebone, Bruce (2020) Personal communication"
            }
        },
        {
            "metadata": {
                "name": "23.6% Weathered",
                "short_name": "23.6% Weathered",
                "sample_id": "506.5",
                "fraction_weathered": {
                    "value": 0.236,
                    "unit": "fraction",
                    "unit_type": "massfraction"
                }
            },
            "physical_properties": {
                "pour_point": {
                    "measurement": {
                        "value": -35,
                        "unit": "C",
                        "standard_deviation": 1.41,
                        "replicates": 2,
                        "unit_type": "temperature"
                    },
                    "method": "ASTM D97"
                },
                "flash_point": {
                    "measurement": {
                        "value": 118,
                        "unit": "C",
                        "replicates": 1,
                        "unit_type": "temperature"
                    },
                    "method": "ASTM D7094"
                },
                "densities": [
                    {
                        "density": {
                            "value": 0.94167,
                            "unit": "g/mL",
                            "standard_deviation": 0.00050332,
                            "replicates": 3,
                            "unit_type": "density"
                        },
                        "ref_temp": {
                            "value": 0.0,
                            "unit": "C",
                            "unit_type": "temperature"
                        },
                        "method": "ASTM D5002"
                    },
                    {
                        "density": {
                            "value": 0.932,
                            "unit": "g/mL",
                            "standard_deviation": 0.0001,
                            "replicates": 3,
                            "unit_type": "density"
                        },
                        "ref_temp": {
                            "value": 15.0,
                            "unit": "C",
                            "unit_type": "temperature"
                        },
                        "method": "ASTM D5002"
                    }
                ],
                "dynamic_viscosities": [
                    {
                        "viscosity": {
                            "value": 2770,
                            "unit": "mPa.s",
                            "standard_deviation": 5.7,
                            "replicates": 3,
                            "unit_type": "dynamicviscosity"
                        },
                        "ref_temp": {
                            "value": 0.0,
                            "unit": "C",
                            "unit_type": "temperature"
                        },
                        "method": "ESTS: 12.05/2.0/M"
                    },
                    {
                        "viscosity": {
                            "value": 687.4,
                            "unit": "mPa.s",
                            "standard_deviation": 4.1,
                            "replicates": 3,
                            "unit_type": "dynamicviscosity"
                        },
                        "ref_temp": {
                            "value": 15.0,
                            "unit": "C",
                            "unit_type": "temperature"
                        },
                        "method": "ESTS: 12.05/2.0/M"
                    }
                ],
                "interfacial_tension_air": [
                    {
                        "tension": {
                            "value": 30.915,
                            "unit": "mN/m",
                            "standard_deviation": 0.099719,
                            "replicates": 3,
                            "unit_type": "interfacialtension"
                        },
                        "ref_temp": {
                            "value": 15.0,
                            "unit": "C",
                            "unit_type": "temperature"
                        },
                        "method": "ASTM D971 mod."
                    },
                    {
                        "tension": {
                            "value": 32.463,
                            "unit": "mN/m",
                            "standard_deviation": 0.15277,
                            "replicates": 3,
                            "unit_type": "interfacialtension"
                        },
                        "ref_temp": {
                            "value": 0.0,
                            "unit": "C",
                            "unit_type": "temperature"
                        },
                        "method": "ASTM D971 mod."
                    }
                ],
                "interfacial_tension_water": [
                    {
                        "tension": {
                            "value": 24.77,
                            "unit": "mN/m",
                            "standard_deviation": 1.8453,
                            "replicates": 3,
                            "unit_type": "interfacialtension"
                        },
                        "ref_temp": {
                            "value": 15.0,
                            "unit": "C",
                            "unit_type": "temperature"
                        },
                        "method": "ASTM D971 mod."
                    },
                    {
                        "tension": {
                            "value": "Too Viscous",
                            "unit": "mN/m",
                            "replicates": 3,
                            "unit_type": "interfacialtension"
                        },
                        "ref_temp": {
                            "value": 0.0,
                            "unit": "C",
                            "unit_type": "temperature"
                        },
                        "method": "ASTM D971 mod."
                    }
                ],
                "interfacial_tension_seawater": [
                    {
                        "tension": {
                            "value": 19.876,
                            "unit": "mN/m",
                            "standard_deviation": 1.2226,
                            "replicates": 3,
                            "unit_type": "interfacialtension"
                        },
                        "ref_temp": {
                            "value": 15.0,
                            "unit": "C",
                            "unit_type": "temperature"
                        },
                        "method": "ASTM D971 mod."
                    },
                    {
                        "tension": {
                            "value": "Too Viscous",
                            "unit": "mN/m",
                            "replicates": 3,
                            "unit_type": "interfacialtension"
                        },
                        "ref_temp": {
                            "value": 0.0,
                            "unit": "C",
                            "unit_type": "temperature"
                        },
                        "method": "ASTM D971 mod."
                    }
                ]
            },
            "environmental_behavior": {
                "dispersibilities": [
                    {
                        "dispersant": "Corexit 9500",
                        "effectiveness": {
                            "value": 13.1,
                            "unit": "%",
                            "standard_deviation": 4,
                            "replicates": 6,
                            "unit_type": "massfraction"
                        },
                        "method": "Swirling Flask Test (ASTM F2059)"
                    }
                ],
                "emulsions": [
                    {
                        "age": {
                            "value": 0,
                            "unit": "day",
                            "unit_type": "time"
                        },
                        "water_content": {
                            "unit": "%",
                            "unit_type": "massfraction"
                        },
                        "ref_temp": {
                            "value": 15.0,
                            "unit": "C",
                            "unit_type": "temperature"
                        },
                        "complex_modulus": {
                            "unit": "Pa",
                            "unit_type": "pressure"
                        },
                        "storage_modulus": {
                            "unit": "Pa",
                            "unit_type": "pressure"
                        },
                        "loss_modulus": {
                            "unit": "Pa",
                            "unit_type": "pressure"
                        },
                        "tan_delta_v_e": {
                            "unit_type": "unitless"
                        },
                        "complex_viscosity": {
                            "unit": "Pa.s",
                            "unit_type": "dynamicviscosity"
                        },
                        "visual_stability": "Unstable"
                    },
                    {
                        "age": {
                            "value": 7,
                            "unit": "day",
                            "unit_type": "time"
                        },
                        "water_content": {
                            "unit": "%",
                            "unit_type": "massfraction"
                        },
                        "ref_temp": {
                            "value": 15.0,
                            "unit": "C",
                            "unit_type": "temperature"
                        },
                        "complex_modulus": {
                            "unit": "Pa",
                            "unit_type": "pressure"
                        },
                        "storage_modulus": {
                            "unit": "Pa",
                            "unit_type": "pressure"
                        },
                        "loss_modulus": {
                            "unit": "Pa",
                            "unit_type": "pressure"
                        },
                        "tan_delta_v_e": {
                            "unit_type": "unitless"
                        },
                        "complex_viscosity": {
                            "unit": "Pa.s",
                            "unit_type": "dynamicviscosity"
                        }
                    }
                ],
                "adhesion": {
                    "value": 40,
                    "unit": "g/cm^2",
                    "standard_deviation": 6.8052,
                    "replicates": 4,
                    "unit_type": null
                }
            },
            "SARA": {
                "method": "ESTS: 12.11/1.0/M",
                "saturates": {
                    "value": 74.123,
                    "unit": "%",
                    "standard_deviation": 0.44658,
                    "replicates": 3,
                    "unit_type": "massfraction"
                },
                "aromatics": {
                    "value": 13.44,
                    "unit": "%",
                    "standard_deviation": 0.44658,
                    "replicates": 3,
                    "unit_type": "massfraction"
                },
                "resins": {
                    "value": 11.271,
                    "unit": "%",
                    "standard_deviation": 0.44658,
                    "replicates": 3,
                    "unit_type": "massfraction"
                },
                "asphaltenes": {
                    "value": 1.1667,
                    "unit": "%",
                    "standard_deviation": 0.040042,
                    "replicates": 3,
                    "unit_type": "massfraction"
                }
            },
            "distillation_data": {
                "type": "mass fraction",
                "method": "5.10/x.x/M",
                "end_point": {
                    "unit": "C",
                    "unit_type": "temperature"
                },
                "cuts": [
                    {
                        "fraction": {
                            "value": 0,
                            "unit": "%",
                            "unit_type": "massfraction"
                        },
                        "vapor_temp": {
                            "value": 40,
                            "unit": "C",
                            "unit_type": "temperature"
                        }
                    },
                    {
                        "fraction": {
                            "value": 0,
                            "unit": "%",
                            "unit_type": "massfraction"
                        },
                        "vapor_temp": {
                            "value": 60,
                            "unit": "C",
                            "unit_type": "temperature"
                        }
                    },
                    {
                        "fraction": {
                            "value": 0,
                            "unit": "%",
                            "unit_type": "massfraction"
                        },
                        "vapor_temp": {
                            "value": 80,
                            "unit": "C",
                            "unit_type": "temperature"
                        }
                    },
                    {
                        "fraction": {
                            "value": 0,
                            "unit": "%",
                            "unit_type": "massfraction"
                        },
                        "vapor_temp": {
                            "value": 100,
                            "unit": "C",
                            "unit_type": "temperature"
                        }
                    },
                    {
                        "fraction": {
                            "value": 0,
                            "unit": "%",
                            "unit_type": "massfraction"
                        },
                        "vapor_temp": {
                            "value": 120,
                            "unit": "C",
                            "unit_type": "temperature"
                        }
                    },
                    {
                        "fraction": {
                            "value": 0,
                            "unit": "%",
                            "unit_type": "massfraction"
                        },
                        "vapor_temp": {
                            "value": 140,
                            "unit": "C",
                            "unit_type": "temperature"
                        }
                    },
                    {
                        "fraction": {
                            "value": 0,
                            "unit": "%",
                            "unit_type": "massfraction"
                        },
                        "vapor_temp": {
                            "value": 160,
                            "unit": "C",
                            "unit_type": "temperature"
                        }
                    },
                    {
                        "fraction": {
                            "value": 0.1,
                            "unit": "%",
                            "unit_type": "massfraction"
                        },
                        "vapor_temp": {
                            "value": 180,
                            "unit": "C",
                            "unit_type": "temperature"
                        }
                    },
                    {
                        "fraction": {
                            "value": 0.7,
                            "unit": "%",
                            "unit_type": "massfraction"
                        },
                        "vapor_temp": {
                            "value": 200,
                            "unit": "C",
                            "unit_type": "temperature"
                        }
                    },
                    {
                        "fraction": {
                            "value": 6.8,
                            "unit": "%",
                            "unit_type": "massfraction"
                        },
                        "vapor_temp": {
                            "value": 250,
                            "unit": "C",
                            "unit_type": "temperature"
                        }
                    },
                    {
                        "fraction": {
                            "value": 16.4,
                            "unit": "%",
                            "unit_type": "massfraction"
                        },
                        "vapor_temp": {
                            "value": 300,
                            "unit": "C",
                            "unit_type": "temperature"
                        }
                    },
                    {
                        "fraction": {
                            "value": 26.9,
                            "unit": "%",
                            "unit_type": "massfraction"
                        },
                        "vapor_temp": {
                            "value": 350,
                            "unit": "C",
                            "unit_type": "temperature"
                        }
                    },
                    {
                        "fraction": {
                            "value": 37.3,
                            "unit": "%",
                            "unit_type": "massfraction"
                        },
                        "vapor_temp": {
                            "value": 400,
                            "unit": "C",
                            "unit_type": "temperature"
                        }
                    },
                    {
                        "fraction": {
                            "value": 48.4,
                            "unit": "%",
                            "unit_type": "massfraction"
                        },
                        "vapor_temp": {
                            "value": 450,
                            "unit": "C",
                            "unit_type": "temperature"
                        }
                    },
                    {
                        "fraction": {
                            "value": 58.2,
                            "unit": "%",
                            "unit_type": "massfraction"
                        },
                        "vapor_temp": {
                            "value": 500,
                            "unit": "C",
                            "unit_type": "temperature"
                        }
                    },
                    {
                        "fraction": {
                            "value": 66.5,
                            "unit": "%",
                            "unit_type": "massfraction"
                        },
                        "vapor_temp": {
                            "value": 550,
                            "unit": "C",
                            "unit_type": "temperature"
                        }
                    },
                    {
                        "fraction": {
                            "value": 73.4,
                            "unit": "%",
                            "unit_type": "massfraction"
                        },
                        "vapor_temp": {
                            "value": 600,
                            "unit": "C",
                            "unit_type": "temperature"
                        }
                    },
                    {
                        "fraction": {
                            "value": 79.3,
                            "unit": "%",
                            "unit_type": "massfraction"
                        },
                        "vapor_temp": {
                            "value": 650,
                            "unit": "C",
                            "unit_type": "temperature"
                        }
                    }
                ]
            },
            "compounds": [
                {
                    "name": "Benzene",
                    "groups": [
                        "BTEX group"
                    ],
                    "measurement": {
                        "value": 0,
                        "unit": "\u00b5g/g",
                        "unit_type": "massfraction"
                    }
                },
                {
                    "name": "Toluene",
                    "groups": [
                        "BTEX group"
                    ],
                    "measurement": {
                        "value": 0,
                        "unit": "\u00b5g/g",
                        "unit_type": "massfraction"
                    }
                },
                {
                    "name": "Ethylbenzene",
                    "groups": [
                        "BTEX group"
                    ],
                    "measurement": {
                        "value": 0,
                        "unit": "\u00b5g/g",
                        "unit_type": "massfraction"
                    }
                },
                {
                    "name": "C0-N",
                    "groups": [
                        "Alkylated Aromatic Hydrocarbons"
                    ],
                    "measurement": {
                        "value": 87.661,
                        "unit": "\u00b5g/g",
                        "unit_type": "massfraction"
                    }
                },
                {
                    "name": "C1-N",
                    "groups": [
                        "Alkylated Aromatic Hydrocarbons"
                    ],
                    "measurement": {
                        "value": 512.18,
                        "unit": "\u00b5g/g",
                        "unit_type": "massfraction"
                    }
                },
                {
                    "name": "C2-N",
                    "groups": [
                        "Alkylated Aromatic Hydrocarbons"
                    ],
                    "measurement": {
                        "value": 1334.5,
                        "unit": "\u00b5g/g",
                        "unit_type": "massfraction"
                    }
                },
                {
                    "name": "C3-N",
                    "groups": [
                        "Alkylated Aromatic Hydrocarbons"
                    ],
                    "measurement": {
                        "value": 1851.4,
                        "unit": "\u00b5g/g",
                        "unit_type": "massfraction"
                    }
                },
                {
                    "name": "C4-N",
                    "groups": [
                        "Alkylated Aromatic Hydrocarbons"
                    ],
                    "measurement": {
                        "value": 1183,
                        "unit": "\u00b5g/g",
                        "unit_type": "massfraction"
                    }
                },
                {
                    "name": "C0-P",
                    "groups": [
                        "Alkylated Aromatic Hydrocarbons"
                    ],
                    "measurement": {
                        "value": 53.589,
                        "unit": "\u00b5g/g",
                        "unit_type": "massfraction"
                    }
                },
                {
                    "name": "C1-P",
                    "groups": [
                        "Alkylated Aromatic Hydrocarbons"
                    ],
                    "measurement": {
                        "value": 254.68,
                        "unit": "\u00b5g/g",
                        "unit_type": "massfraction"
                    }
                },
                {
                    "name": "C2-P",
                    "groups": [
                        "Alkylated Aromatic Hydrocarbons"
                    ],
                    "measurement": {
                        "value": 391.29,
                        "unit": "\u00b5g/g",
                        "unit_type": "massfraction"
                    }
                },
                {
                    "name": "C3-P",
                    "groups": [
                        "Alkylated Aromatic Hydrocarbons"
                    ],
                    "measurement": {
                        "value": 312.51,
                        "unit": "\u00b5g/g",
                        "unit_type": "massfraction"
                    }
                },
                {
                    "name": "C4-P",
                    "groups": [
                        "Alkylated Aromatic Hydrocarbons"
                    ],
                    "measurement": {
                        "value": 170.75,
                        "unit": "\u00b5g/g",
                        "unit_type": "massfraction"
                    }
                },
                {
                    "name": "C0-D",
                    "groups": [
                        "Alkylated Aromatic Hydrocarbons"
                    ],
                    "measurement": {
                        "value": 29.99,
                        "unit": "\u00b5g/g",
                        "unit_type": "massfraction"
                    }
                },
                {
                    "name": "C1-D",
                    "groups": [
                        "Alkylated Aromatic Hydrocarbons"
                    ],
                    "measurement": {
                        "value": 149.22,
                        "unit": "\u00b5g/g",
                        "unit_type": "massfraction"
                    }
                },
                {
                    "name": "C2-D",
                    "groups": [
                        "Alkylated Aromatic Hydrocarbons"
                    ],
                    "measurement": {
                        "value": 277.06,
                        "unit": "\u00b5g/g",
                        "unit_type": "massfraction"
                    }
                },
                {
                    "name": "C3-D",
                    "groups": [
                        "Alkylated Aromatic Hydrocarbons"
                    ],
                    "measurement": {
                        "value": 261.88,
                        "unit": "\u00b5g/g",
                        "unit_type": "massfraction"
                    }
                },
                {
                    "name": "C0-F",
                    "groups": [
                        "Alkylated Aromatic Hydrocarbons"
                    ],
                    "measurement": {
                        "value": 11.702,
                        "unit": "\u00b5g/g",
                        "unit_type": "massfraction"
                    }
                },
                {
                    "name": "C1-F",
                    "groups": [
                        "Alkylated Aromatic Hydrocarbons"
                    ],
                    "measurement": {
                        "value": 67.293,
                        "unit": "\u00b5g/g",
                        "unit_type": "massfraction"
                    }
                },
                {
                    "name": "C2-F",
                    "groups": [
                        "Alkylated Aromatic Hydrocarbons"
                    ],
                    "measurement": {
                        "value": 166.99,
                        "unit": "\u00b5g/g",
                        "unit_type": "massfraction"
                    }
                },
                {
                    "name": "C3-F",
                    "groups": [
                        "Alkylated Aromatic Hydrocarbons"
                    ],
                    "measurement": {
                        "value": 243.65,
                        "unit": "\u00b5g/g",
                        "unit_type": "massfraction"
                    }
                },
                {
                    "name": "C0-C",
                    "groups": [
                        "Alkylated Aromatic Hydrocarbons"
                    ],
                    "measurement": {
                        "value": 6.5343,
                        "unit": "\u00b5g/g",
                        "unit_type": "massfraction"
                    }
                },
                {
                    "name": "C1-C",
                    "groups": [
                        "Alkylated Aromatic Hydrocarbons"
                    ],
                    "measurement": {
                        "value": 15.614,
                        "unit": "\u00b5g/g",
                        "unit_type": "massfraction"
                    }
                },
                {
                    "name": "C2-C",
                    "groups": [
                        "Alkylated Aromatic Hydrocarbons"
                    ],
                    "measurement": {
                        "value": 28.879,
                        "unit": "\u00b5g/g",
                        "unit_type": "massfraction"
                    }
                },
                {
                    "name": "C3-C",
                    "groups": [
                        "Alkylated Aromatic Hydrocarbons"
                    ],
                    "measurement": {
                        "value": 23.929,
                        "unit": "\u00b5g/g",
                        "unit_type": "massfraction"
                    }
                },
                {
                    "name": "Biphenyl (Bph)",
                    "groups": [
                        "Alkylated Aromatic Hydrocarbons"
                    ],
                    "method": "ESTS: 5.03/x.x/M",
                    "measurement": {
                        "value": 35.25,
                        "unit": "\u00b5g/g",
                        "unit_type": "massfraction"
                    }
                },
                {
                    "name": "Acenaphthylene (Acl)",
                    "groups": [
                        "Alkylated Aromatic Hydrocarbons"
                    ],
                    "method": "ESTS: 5.03/x.x/M",
                    "measurement": {
                        "value": 7.2224,
                        "unit": "\u00b5g/g",
                        "unit_type": "massfraction"
                    }
                },
                {
                    "name": "Acenaphthene (Ace)",
                    "groups": [
                        "Alkylated Aromatic Hydrocarbons"
                    ],
                    "method": "ESTS: 5.03/x.x/M",
                    "measurement": {
                        "value": 16.92,
                        "unit": "\u00b5g/g",
                        "unit_type": "massfraction"
                    }
                },
                {
                    "name": "Anthracene (An)",
                    "groups": [
                        "Alkylated Aromatic Hydrocarbons"
                    ],
                    "method": "ESTS: 5.03/x.x/M",
                    "measurement": {
                        "value": 0.52,
                        "unit": "\u00b5g/g",
                        "unit_type": "massfraction"
                    }
                },
                {
                    "name": "Fluoranthene (Fl)",
                    "groups": [
                        "Alkylated Aromatic Hydrocarbons"
                    ],
                    "method": "ESTS: 5.03/x.x/M",
                    "measurement": {
                        "value": 3.2189,
                        "unit": "\u00b5g/g",
                        "unit_type": "massfraction"
                    }
                },
                {
                    "name": "Pyrene (Py)",
                    "groups": [
                        "Alkylated Aromatic Hydrocarbons"
                    ],
                    "method": "ESTS: 5.03/x.x/M",
                    "measurement": {
                        "value": 3.7521,
                        "unit": "\u00b5g/g",
                        "unit_type": "massfraction"
                    }
                },
                {
                    "name": "Benz(a)anthracene (BaA)",
                    "groups": [
                        "Alkylated Aromatic Hydrocarbons"
                    ],
                    "method": "ESTS: 5.03/x.x/M",
                    "measurement": {
                        "value": 0.58326,
                        "unit": "\u00b5g/g",
                        "unit_type": "massfraction"
                    }
                },
                {
                    "name": "Benzo(b)fluoranthene (BbF)",
                    "groups": [
                        "Alkylated Aromatic Hydrocarbons"
                    ],
                    "method": "ESTS: 5.03/x.x/M",
                    "measurement": {
                        "value": 1.0053,
                        "unit": "\u00b5g/g",
                        "unit_type": "massfraction"
                    }
                },
                {
                    "name": "Benzo(k)fluoranthene (BkF)",
                    "groups": [
                        "Alkylated Aromatic Hydrocarbons"
                    ],
                    "method": "ESTS: 5.03/x.x/M",
                    "measurement": {
                        "value": 0.35,
                        "unit": "\u00b5g/g",
                        "unit_type": "massfraction"
                    }
                },
                {
                    "name": "Benzo(e)pyrene (BeP)",
                    "groups": [
                        "Alkylated Aromatic Hydrocarbons"
                    ],
                    "method": "ESTS: 5.03/x.x/M",
                    "measurement": {
                        "value": 1.0371,
                        "unit": "\u00b5g/g",
                        "unit_type": "massfraction"
                    }
                },
                {
                    "name": "Benzo(a)pyrene (BaP)",
                    "groups": [
                        "Alkylated Aromatic Hydrocarbons"
                    ],
                    "method": "ESTS: 5.03/x.x/M",
                    "measurement": {
                        "value": 0,
                        "unit": "\u00b5g/g",
                        "unit_type": "massfraction"
                    }
                },
                {
                    "name": "Perylene (Pe)",
                    "groups": [
                        "Alkylated Aromatic Hydrocarbons"
                    ],
                    "method": "ESTS: 5.03/x.x/M",
                    "measurement": {
                        "value": 30.03,
                        "unit": "\u00b5g/g",
                        "unit_type": "massfraction"
                    }
                },
                {
                    "name": "Indeno(1,2,3-cd)pyrene (IP)",
                    "groups": [
                        "Alkylated Aromatic Hydrocarbons"
                    ],
                    "method": "ESTS: 5.03/x.x/M",
                    "measurement": {
                        "value": 0,
                        "unit": "\u00b5g/g",
                        "unit_type": "massfraction"
                    }
                },
                {
                    "name": "Dibenzo(ah)anthracene (DA)",
                    "groups": [
                        "Alkylated Aromatic Hydrocarbons"
                    ],
                    "method": "ESTS: 5.03/x.x/M",
                    "measurement": {
                        "value": 0,
                        "unit": "\u00b5g/g",
                        "unit_type": "massfraction"
                    }
                },
                {
                    "name": "Benzo(ghi)perylene (BgP)",
                    "groups": [
                        "Alkylated Aromatic Hydrocarbons"
                    ],
                    "method": "ESTS: 5.03/x.x/M",
                    "measurement": {
                        "value": 0.43799,
                        "unit": "\u00b5g/g",
                        "unit_type": "massfraction"
                    }
                },
                {
                    "name": "C8",
                    "groups": [
                        "n-Alkanes"
                    ],
                    "method": "ESTS: 5.03/x.x/M",
                    "measurement": {
                        "value": 360,
                        "unit": "\u00b5g/g",
                        "unit_type": "massfraction"
                    }
                },
                {
                    "name": "C9",
                    "groups": [
                        "n-Alkanes"
                    ],
                    "method": "ESTS: 5.03/x.x/M",
                    "measurement": {
                        "value": 1430,
                        "unit": "\u00b5g/g",
                        "unit_type": "massfraction"
                    }
                },
                {
                    "name": "C10",
                    "groups": [
                        "n-Alkanes"
                    ],
                    "method": "ESTS: 5.03/x.x/M",
                    "measurement": {
                        "value": 1890,
                        "unit": "\u00b5g/g",
                        "unit_type": "massfraction"
                    }
                },
                {
                    "name": "C11",
                    "groups": [
                        "n-Alkanes"
                    ],
                    "method": "ESTS: 5.03/x.x/M",
                    "measurement": {
                        "value": 2200,
                        "unit": "\u00b5g/g",
                        "unit_type": "massfraction"
                    }
                },
                {
                    "name": "C12",
                    "groups": [
                        "n-Alkanes"
                    ],
                    "method": "ESTS: 5.03/x.x/M",
                    "measurement": {
                        "value": 1980,
                        "unit": "\u00b5g/g",
                        "unit_type": "massfraction"
                    }
                },
                {
                    "name": "C13",
                    "groups": [
                        "n-Alkanes"
                    ],
                    "method": "ESTS: 5.03/x.x/M",
                    "measurement": {
                        "value": 1770,
                        "unit": "\u00b5g/g",
                        "unit_type": "massfraction"
                    }
                },
                {
                    "name": "C14",
                    "groups": [
                        "n-Alkanes"
                    ],
                    "method": "ESTS: 5.03/x.x/M",
                    "measurement": {
                        "value": 1200,
                        "unit": "\u00b5g/g",
                        "unit_type": "massfraction"
                    }
                },
                {
                    "name": "C15",
                    "groups": [
                        "n-Alkanes"
                    ],
                    "method": "ESTS: 5.03/x.x/M",
                    "measurement": {
                        "value": 900,
                        "unit": "\u00b5g/g",
                        "unit_type": "massfraction"
                    }
                },
                {
                    "name": "C16",
                    "groups": [
                        "n-Alkanes"
                    ],
                    "method": "ESTS: 5.03/x.x/M",
                    "measurement": {
                        "value": 480,
                        "unit": "\u00b5g/g",
                        "unit_type": "massfraction"
                    }
                },
                {
                    "name": "C17",
                    "groups": [
                        "n-Alkanes"
                    ],
                    "method": "ESTS: 5.03/x.x/M",
                    "measurement": {
                        "value": 340,
                        "unit": "\u00b5g/g",
                        "unit_type": "massfraction"
                    }
                },
                {
                    "name": "Pristane",
                    "groups": [
                        "n-Alkanes"
                    ],
                    "method": "ESTS: 5.03/x.x/M",
                    "measurement": {
                        "value": 1330,
                        "unit": "\u00b5g/g",
                        "unit_type": "massfraction"
                    }
                },
                {
                    "name": "C18",
                    "groups": [
                        "n-Alkanes"
                    ],
                    "method": "ESTS: 5.03/x.x/M",
                    "measurement": {
                        "value": 450,
                        "unit": "\u00b5g/g",
                        "unit_type": "massfraction"
                    }
                },
                {
                    "name": "Phytane",
                    "groups": [
                        "n-Alkanes"
                    ],
                    "method": "ESTS: 5.03/x.x/M",
                    "measurement": {
                        "value": 1180,
                        "unit": "\u00b5g/g",
                        "unit_type": "massfraction"
                    }
                },
                {
                    "name": "C19",
                    "groups": [
                        "n-Alkanes"
                    ],
                    "method": "ESTS: 5.03/x.x/M",
                    "measurement": {
                        "value": 220,
                        "unit": "\u00b5g/g",
                        "unit_type": "massfraction"
                    }
                },
                {
                    "name": "C20",
                    "groups": [
                        "n-Alkanes"
                    ],
                    "method": "ESTS: 5.03/x.x/M",
                    "measurement": {
                        "value": 430,
                        "unit": "\u00b5g/g",
                        "unit_type": "massfraction"
                    }
                },
                {
                    "name": "C21",
                    "groups": [
                        "n-Alkanes"
                    ],
                    "method": "ESTS: 5.03/x.x/M",
                    "measurement": {
                        "value": 340,
                        "unit": "\u00b5g/g",
                        "unit_type": "massfraction"
                    }
                },
                {
                    "name": "C22",
                    "groups": [
                        "n-Alkanes"
                    ],
                    "method": "ESTS: 5.03/x.x/M",
                    "measurement": {
                        "value": 310,
                        "unit": "\u00b5g/g",
                        "unit_type": "massfraction"
                    }
                },
                {
                    "name": "C23",
                    "groups": [
                        "n-Alkanes"
                    ],
                    "method": "ESTS: 5.03/x.x/M",
                    "measurement": {
                        "value": 310,
                        "unit": "\u00b5g/g",
                        "unit_type": "massfraction"
                    }
                },
                {
                    "name": "C24",
                    "groups": [
                        "n-Alkanes"
                    ],
                    "method": "ESTS: 5.03/x.x/M",
                    "measurement": {
                        "value": 320,
                        "unit": "\u00b5g/g",
                        "unit_type": "massfraction"
                    }
                },
                {
                    "name": "C25",
                    "groups": [
                        "n-Alkanes"
                    ],
                    "method": "ESTS: 5.03/x.x/M",
                    "measurement": {
                        "value": 330,
                        "unit": "\u00b5g/g",
                        "unit_type": "massfraction"
                    }
                },
                {
                    "name": "C26",
                    "groups": [
                        "n-Alkanes"
                    ],
                    "method": "ESTS: 5.03/x.x/M",
                    "measurement": {
                        "value": 320,
                        "unit": "\u00b5g/g",
                        "unit_type": "massfraction"
                    }
                },
                {
                    "name": "C27",
                    "groups": [
                        "n-Alkanes"
                    ],
                    "method": "ESTS: 5.03/x.x/M",
                    "measurement": {
                        "value": 280,
                        "unit": "\u00b5g/g",
                        "unit_type": "massfraction"
                    }
                },
                {
                    "name": "C28",
                    "groups": [
                        "n-Alkanes"
                    ],
                    "method": "ESTS: 5.03/x.x/M",
                    "measurement": {
                        "value": 140,
                        "unit": "\u00b5g/g",
                        "unit_type": "massfraction"
                    }
                },
                {
                    "name": "C29",
                    "groups": [
                        "n-Alkanes"
                    ],
                    "method": "ESTS: 5.03/x.x/M",
                    "measurement": {
                        "value": 220,
                        "unit": "\u00b5g/g",
                        "unit_type": "massfraction"
                    }
                },
                {
                    "name": "C30",
                    "groups": [
                        "n-Alkanes"
                    ],
                    "method": "ESTS: 5.03/x.x/M",
                    "measurement": {
                        "value": 240,
                        "unit": "\u00b5g/g",
                        "unit_type": "massfraction"
                    }
                },
                {
                    "name": "C31",
                    "groups": [
                        "n-Alkanes"
                    ],
                    "method": "ESTS: 5.03/x.x/M",
                    "measurement": {
                        "value": 190,
                        "unit": "\u00b5g/g",
                        "unit_type": "massfraction"
                    }
                },
                {
                    "name": "C32",
                    "groups": [
                        "n-Alkanes"
                    ],
                    "method": "ESTS: 5.03/x.x/M",
                    "measurement": {
                        "value": 130,
                        "unit": "\u00b5g/g",
                        "unit_type": "massfraction"
                    }
                },
                {
                    "name": "C33",
                    "groups": [
                        "n-Alkanes"
                    ],
                    "method": "ESTS: 5.03/x.x/M",
                    "measurement": {
                        "value": 130,
                        "unit": "\u00b5g/g",
                        "unit_type": "massfraction"
                    }
                },
                {
                    "name": "C34",
                    "groups": [
                        "n-Alkanes"
                    ],
                    "method": "ESTS: 5.03/x.x/M",
                    "measurement": {
                        "value": 120,
                        "unit": "\u00b5g/g",
                        "unit_type": "massfraction"
                    }
                },
                {
                    "name": "C35",
                    "groups": [
                        "n-Alkanes"
                    ],
                    "method": "ESTS: 5.03/x.x/M",
                    "measurement": {
                        "value": 110,
                        "unit": "\u00b5g/g",
                        "unit_type": "massfraction"
                    }
                },
                {
                    "name": "C36",
                    "groups": [
                        "n-Alkanes"
                    ],
                    "method": "ESTS: 5.03/x.x/M",
                    "measurement": {
                        "value": 70,
                        "unit": "\u00b5g/g",
                        "unit_type": "massfraction"
                    }
                },
                {
                    "name": "C37",
                    "groups": [
                        "n-Alkanes"
                    ],
                    "method": "ESTS: 5.03/x.x/M",
                    "measurement": {
                        "value": 40,
                        "unit": "\u00b5g/g",
                        "unit_type": "massfraction"
                    }
                },
                {
                    "name": "C38",
                    "groups": [
                        "n-Alkanes"
                    ],
                    "method": "ESTS: 5.03/x.x/M",
                    "measurement": {
                        "value": 50,
                        "unit": "\u00b5g/g",
                        "unit_type": "massfraction"
                    }
                },
                {
                    "name": "C39",
                    "groups": [
                        "n-Alkanes"
                    ],
                    "method": "ESTS: 5.03/x.x/M",
                    "measurement": {
                        "value": 40,
                        "unit": "\u00b5g/g",
                        "unit_type": "massfraction"
                    }
                },
                {
                    "name": "C21 tricyclic terpane (C21T)",
                    "groups": [
                        "Biomarkers"
                    ],
                    "method": "ESTS: 5.03/x.x/M",
                    "measurement": {
                        "value": 11.6,
                        "unit": "\u00b5g/g",
                        "unit_type": "massfraction"
                    }
                },
                {
                    "name": "C22 tricyclic terpane (C22T)",
                    "groups": [
                        "Biomarkers"
                    ],
                    "method": "ESTS: 5.03/x.x/M",
                    "measurement": {
                        "value": 5.2,
                        "unit": "\u00b5g/g",
                        "unit_type": "massfraction"
                    }
                },
                {
                    "name": "C23 tricyclic terpane (C23T)",
                    "groups": [
                        "Biomarkers"
                    ],
                    "method": "ESTS: 5.03/x.x/M",
                    "measurement": {
                        "value": 20.5,
                        "unit": "\u00b5g/g",
                        "unit_type": "massfraction"
                    }
                },
                {
                    "name": "C24 tricyclic terpane (C24T)",
                    "groups": [
                        "Biomarkers"
                    ],
                    "method": "ESTS: 5.03/x.x/M",
                    "measurement": {
                        "value": 12.9,
                        "unit": "\u00b5g/g",
                        "unit_type": "massfraction"
                    }
                },
                {
                    "name": "30-Norhopane (H29)",
                    "groups": [
                        "Biomarkers"
                    ],
                    "method": "ESTS: 5.03/x.x/M",
                    "measurement": {
                        "value": 143,
                        "unit": "\u00b5g/g",
                        "unit_type": "massfraction"
                    }
                },
                {
                    "name": "Hopane (H30)",
                    "groups": [
                        "Biomarkers"
                    ],
                    "method": "ESTS: 5.03/x.x/M",
                    "measurement": {
                        "value": 162,
                        "unit": "\u00b5g/g",
                        "unit_type": "massfraction"
                    }
                },
                {
                    "name": "30-Homohopane-22S (H31S)",
                    "groups": [
                        "Biomarkers"
                    ],
                    "method": "ESTS: 5.03/x.x/M",
                    "measurement": {
                        "value": 64,
                        "unit": "\u00b5g/g",
                        "unit_type": "massfraction"
                    }
                },
                {
                    "name": "30-Homohopane-22R (H31R)",
                    "groups": [
                        "Biomarkers"
                    ],
                    "method": "ESTS: 5.03/x.x/M",
                    "measurement": {
                        "value": 48.7,
                        "unit": "\u00b5g/g",
                        "unit_type": "massfraction"
                    }
                },
                {
                    "name": "30,31-Bishomohopane-22S (H32S)",
                    "groups": [
                        "Biomarkers"
                    ],
                    "method": "ESTS: 5.03/x.x/M",
                    "measurement": {
                        "value": 33.8,
                        "unit": "\u00b5g/g",
                        "unit_type": "massfraction"
                    }
                },
                {
                    "name": "30,31-Bishomohopane-22R (H32R)",
                    "groups": [
                        "Biomarkers"
                    ],
                    "method": "ESTS: 5.03/x.x/M",
                    "measurement": {
                        "value": 27.3,
                        "unit": "\u00b5g/g",
                        "unit_type": "massfraction"
                    }
                },
                {
                    "name": "30,31-Trishomohopane-22S (H33S)",
                    "groups": [
                        "Biomarkers"
                    ],
                    "method": "ESTS: 5.03/x.x/M",
                    "measurement": {
                        "value": 24.8,
                        "unit": "\u00b5g/g",
                        "unit_type": "massfraction"
                    }
                },
                {
                    "name": "30,31-Trishomohopane-22R (H33R)",
                    "groups": [
                        "Biomarkers"
                    ],
                    "method": "ESTS: 5.03/x.x/M",
                    "measurement": {
                        "value": 15.1,
                        "unit": "\u00b5g/g",
                        "unit_type": "massfraction"
                    }
                },
                {
                    "name": "Tetrakishomohopane-22S (H34S)",
                    "groups": [
                        "Biomarkers"
                    ],
                    "method": "ESTS: 5.03/x.x/M",
                    "measurement": {
                        "value": 18.8,
                        "unit": "\u00b5g/g",
                        "unit_type": "massfraction"
                    }
                },
                {
                    "name": "Tetrakishomohopane-22R (H34R)",
                    "groups": [
                        "Biomarkers"
                    ],
                    "method": "ESTS: 5.03/x.x/M",
                    "measurement": {
                        "value": 8.63,
                        "unit": "\u00b5g/g",
                        "unit_type": "massfraction"
                    }
                },
                {
                    "name": "Pentakishomohopane-22S (H35S)",
                    "groups": [
                        "Biomarkers"
                    ],
                    "method": "ESTS: 5.03/x.x/M",
                    "measurement": {
                        "value": 9.13,
                        "unit": "\u00b5g/g",
                        "unit_type": "massfraction"
                    }
                },
                {
                    "name": "Pentakishomohopane-22R (H35R)",
                    "groups": [
                        "Biomarkers"
                    ],
                    "method": "ESTS: 5.03/x.x/M",
                    "measurement": {
                        "value": 9.58,
                        "unit": "\u00b5g/g",
                        "unit_type": "massfraction"
                    }
                },
                {
                    "name": "18\u03b1,22,29,30-trisnorneohopane (C27Ts)",
                    "groups": [
                        "Biomarkers"
                    ],
                    "method": "ESTS: 5.03/x.x/M",
                    "measurement": {
                        "value": 36,
                        "unit": "\u00b5g/g",
                        "unit_type": "massfraction"
                    }
                },
                {
                    "name": "17\u03b1(H)-22,29,30-Trisnorhopane (C27Tm)",
                    "groups": [
                        "Biomarkers"
                    ],
                    "method": "ESTS: 5.03/x.x/M",
                    "measurement": {
                        "value": 47.4,
                        "unit": "\u00b5g/g",
                        "unit_type": "massfraction"
                    }
                },
                {
                    "name": "14\u00df(H),17\u00df(H)-20-Cholestane (C27\u03b1\u00df\u00df)",
                    "groups": [
                        "Biomarkers"
                    ],
                    "method": "ESTS: 5.03/x.x/M",
                    "measurement": {
                        "value": 125,
                        "unit": "\u00b5g/g",
                        "unit_type": "massfraction"
                    }
                },
                {
                    "name": "14\u00df(H),17\u00df(H)-20-Methylcholestane (C28\u03b1\u00df\u00df)",
                    "groups": [
                        "Biomarkers"
                    ],
                    "method": "ESTS: 5.03/x.x/M",
                    "measurement": {
                        "value": 172,
                        "unit": "\u00b5g/g",
                        "unit_type": "massfraction"
                    }
                },
                {
                    "name": "14\u00df(H),17\u00df(H)-20-Ethylcholestane (C29\u03b1\u00df\u00df)",
                    "groups": [
                        "Biomarkers"
                    ],
                    "method": "ESTS: 5.03/x.x/M",
                    "measurement": {
                        "value": 151,
                        "unit": "\u00b5g/g",
                        "unit_type": "massfraction"
                    }
                }
            ],
            "bulk_composition": [
                {
                    "name": "Wax Content",
                    "method": "ESTS: 12.11/2.0/M",
                    "measurement": {
                        "value": 0.533,
                        "unit": "%",
                        "unit_type": "massfraction"
                    }
                },
                {
                    "name": "Water Content",
                    "method": "ASTM E203",
                    "measurement": {
                        "unit": "%",
                        "max_value": 0.1,
                        "replicates": 3,
                        "unit_type": "massfraction"
                    }
                },
                {
                    "name": "Sulfur Content",
                    "method": "ASTM D4294",
                    "measurement": {
                        "value": 1.4945,
                        "unit": "%",
                        "standard_deviation": 0.0069515,
                        "replicates": 3,
                        "unit_type": "massfraction"
                    }
                },
                {
                    "name": "GC-TPH",
                    "method": "ESTS: 5.03/x.x/M",
                    "measurement": {
                        "value": 733.97,
                        "unit": "mg/g",
                        "unit_type": "massfraction"
                    }
                },
                {
                    "name": "GC-TSH",
                    "method": "ESTS: 5.03/x.x/M",
                    "measurement": {
                        "value": 621.31,
                        "unit": "mg/g",
                        "unit_type": "massfraction"
                    }
                },
                {
                    "name": "GC-TAH",
                    "method": "ESTS: 5.03/x.x/M",
                    "measurement": {
                        "value": 112.66,
                        "unit": "mg/g",
                        "unit_type": "massfraction"
                    }
                },
                {
                    "name": "GC-TSH/GC-TPH",
                    "groups": [
                        "Hydrocarbon Content Ratio"
                    ],
                    "method": "ESTS: 5.03/x.x/M",
                    "measurement": {
                        "value": 84.651,
                        "unit": "%",
                        "unit_type": "massfraction"
                    }
                },
                {
                    "name": "GC-TAH/GC-TPH",
                    "groups": [
                        "Hydrocarbon Content Ratio"
                    ],
                    "method": "ESTS: 5.03/x.x/M",
                    "measurement": {
                        "value": 15.349,
                        "unit": "%",
                        "unit_type": "massfraction"
                    }
                }
            ],
            "CCME": {
                "F1": {
                    "unit": "mg/g",
                    "unit_type": "massfraction"
                },
                "F2": {
                    "unit": "mg/g",
                    "unit_type": "massfraction"
                },
                "F3": {
                    "unit": "mg/g",
                    "unit_type": "massfraction"
                },
                "F4": {
                    "unit": "mg/g",
                    "unit_type": "massfraction"
                }
            },
            "ESTS_hydrocarbon_fractions": {
                "method": "Hollebone, Bruce (2020) Personal communication"
            }
        }
    ]
}<|MERGE_RESOLUTION|>--- conflicted
+++ resolved
@@ -1756,14 +1756,32 @@
                         "unit_type": "massfraction"
                     }
                 }
-<<<<<<< HEAD
-            ]
-=======
             ],
+            "CCME": {
+                "F1": {
+                    "unit": "mg/g",
+                    "unit_type": "massfraction",
+                    "value": null
+                },
+                "F2": {
+                    "unit": "mg/g",
+                    "unit_type": "massfraction",
+                    "value": null
+                },
+                "F3": {
+                    "unit": "mg/g",
+                    "unit_type": "massfraction",
+                    "value": null
+                },
+                "F4": {
+                    "unit": "mg/g",
+                    "unit_type": "massfraction",
+                    "value": null
+                }
+            },
             "ESTS_hydrocarbon_fractions": {
                 "method": "Hollebone, Bruce (2020) Personal communication"
             }
->>>>>>> b593d765
         },
         {
             "metadata": {
@@ -3501,19 +3519,23 @@
             "CCME": {
                 "F1": {
                     "unit": "mg/g",
-                    "unit_type": "massfraction"
+                    "unit_type": "massfraction",
+                    "value": null
                 },
                 "F2": {
                     "unit": "mg/g",
-                    "unit_type": "massfraction"
+                    "unit_type": "massfraction",
+                    "value": null
                 },
                 "F3": {
                     "unit": "mg/g",
-                    "unit_type": "massfraction"
+                    "unit_type": "massfraction",
+                    "value": null
                 },
                 "F4": {
                     "unit": "mg/g",
-                    "unit_type": "massfraction"
+                    "unit_type": "massfraction",
+                    "value": null
                 }
             },
             "ESTS_hydrocarbon_fractions": {
@@ -5267,19 +5289,23 @@
             "CCME": {
                 "F1": {
                     "unit": "mg/g",
-                    "unit_type": "massfraction"
+                    "unit_type": "massfraction",
+                    "value": null
                 },
                 "F2": {
                     "unit": "mg/g",
-                    "unit_type": "massfraction"
+                    "unit_type": "massfraction",
+                    "value": null
                 },
                 "F3": {
                     "unit": "mg/g",
-                    "unit_type": "massfraction"
+                    "unit_type": "massfraction",
+                    "value": null
                 },
                 "F4": {
                     "unit": "mg/g",
-                    "unit_type": "massfraction"
+                    "unit_type": "massfraction",
+                    "value": null
                 }
             },
             "ESTS_hydrocarbon_fractions": {
@@ -7031,19 +7057,23 @@
             "CCME": {
                 "F1": {
                     "unit": "mg/g",
-                    "unit_type": "massfraction"
+                    "unit_type": "massfraction",
+                    "value": null
                 },
                 "F2": {
                     "unit": "mg/g",
-                    "unit_type": "massfraction"
+                    "unit_type": "massfraction",
+                    "value": null
                 },
                 "F3": {
                     "unit": "mg/g",
-                    "unit_type": "massfraction"
+                    "unit_type": "massfraction",
+                    "value": null
                 },
                 "F4": {
                     "unit": "mg/g",
-                    "unit_type": "massfraction"
+                    "unit_type": "massfraction",
+                    "value": null
                 }
             },
             "ESTS_hydrocarbon_fractions": {
