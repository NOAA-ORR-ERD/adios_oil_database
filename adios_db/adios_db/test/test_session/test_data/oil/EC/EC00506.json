{
    "oil_id": "EC00506",
    "adios_data_model_version": "0.11.0",
    "metadata": {
        "name": "Alaminos Canyon Block 25",
        "source_id": "506",
        "location": "Gulf of Mexico, USA",
        "reference": {
            "year": 2021,
            "reference": "Personal communication from Mischa Bertrand-Chetty (EC), date: Mar 4, 2021."
        },
        "sample_date": "2002-06-26",
        "product_type": "Crude Oil NOS",
        "API": 30,
        "comments": "Via Exxon -Mobil",
        "labels": [
            "Medium Crude",
            "Crude Oil"
        ],
        "model_completeness": 66
    },
    "sub_samples": [
        {
            "metadata": {
                "name": "Fresh Oil Sample",
                "short_name": "Fresh Oil",
                "sample_id": "506.2",
                "fraction_evaporated": {
                    "value": 0.0,
                    "unit": "%",
                    "unit_type": "massfraction"
                }
            },
            "physical_properties": {
                "pour_point": {
                    "measurement": {
                        "value": -72,
                        "unit": "C",
                        "standard_deviation": 0,
                        "replicates": 2,
                        "unit_type": "temperature"
                    },
                    "method": "ASTM D97"
                },
                "flash_point": {
                    "measurement": {
                        "unit": "C",
                        "max_value": 0.0,
                        "replicates": 1,
                        "unit_type": "temperature"
                    },
                    "method": "ASTM D7094"
                },
                "densities": [
                    {
                        "density": {
                            "value": 0.8714,
                            "unit": "g/mL",
                            "standard_deviation": 0.0001,
                            "replicates": 3,
                            "unit_type": "density"
                        },
                        "ref_temp": {
                            "value": 15.0,
                            "unit": "C",
                            "unit_type": "temperature"
                        },
                        "method": "ASTM D5002"
                    },
                    {
                        "density": {
                            "value": 0.8921,
                            "unit": "g/mL",
                            "standard_deviation": 0.0008,
                            "replicates": 3,
                            "unit_type": "density"
                        },
                        "ref_temp": {
                            "value": 0.0,
                            "unit": "C",
                            "unit_type": "temperature"
                        },
                        "method": "ASTM D5002"
                    }
                ],
                "dynamic_viscosities": [
                    {
                        "viscosity": {
                            "value": 30,
                            "unit": "mPa.s",
                            "standard_deviation": 2,
                            "replicates": 3,
                            "unit_type": "dynamicviscosity"
                        },
                        "ref_temp": {
                            "value": 15.0,
                            "unit": "C",
                            "unit_type": "temperature"
                        },
                        "method": "ESTS 12.05/2.0/M"
                    },
                    {
                        "viscosity": {
                            "value": 55,
                            "unit": "mPa.s",
                            "standard_deviation": 3.5,
                            "replicates": 3,
                            "unit_type": "dynamicviscosity"
                        },
                        "ref_temp": {
                            "value": 0.0,
                            "unit": "C",
                            "unit_type": "temperature"
                        },
                        "method": "ESTS 12.05/2.0/M"
                    }
                ],
                "interfacial_tension_air": [
                    {
                        "tension": {
                            "value": 27.9,
                            "unit": "mN/m",
                            "standard_deviation": 0.1,
                            "replicates": 3,
                            "unit_type": "interfacialtension"
                        },
                        "ref_temp": {
                            "value": 15.0,
                            "unit": "C",
                            "unit_type": "temperature"
                        },
                        "method": "ASTM D971 mod."
                    },
                    {
                        "tension": {
                            "value": 28.3,
                            "unit": "mN/m",
                            "standard_deviation": 0.2,
                            "replicates": 3,
                            "unit_type": "interfacialtension"
                        },
                        "ref_temp": {
                            "value": 0.0,
                            "unit": "C",
                            "unit_type": "temperature"
                        },
                        "method": "ASTM D971 mod."
                    }
                ],
                "interfacial_tension_water": [
                    {
                        "tension": {
                            "value": 23,
                            "unit": "mN/m",
                            "standard_deviation": 2.3,
                            "replicates": 3,
                            "unit_type": "interfacialtension"
                        },
                        "ref_temp": {
                            "value": 15.0,
                            "unit": "C",
                            "unit_type": "temperature"
                        },
                        "method": "ASTM D971 mod."
                    },
                    {
                        "tension": {
                            "value": 25.6,
                            "unit": "mN/m",
                            "standard_deviation": 1,
                            "replicates": 3,
                            "unit_type": "interfacialtension"
                        },
                        "ref_temp": {
                            "value": 0.0,
                            "unit": "C",
                            "unit_type": "temperature"
                        },
                        "method": "ASTM D971 mod."
                    }
                ],
                "interfacial_tension_seawater": [
                    {
                        "tension": {
                            "value": 24.6,
                            "unit": "mN/m",
                            "standard_deviation": 0.1,
                            "replicates": 3,
                            "unit_type": "interfacialtension"
                        },
                        "ref_temp": {
                            "value": 15.0,
                            "unit": "C",
                            "unit_type": "temperature"
                        },
                        "method": "ASTM D971 mod."
                    },
                    {
                        "tension": {
                            "value": 24.8,
                            "unit": "mN/m",
                            "standard_deviation": 1.3,
                            "replicates": 3,
                            "unit_type": "interfacialtension"
                        },
                        "ref_temp": {
                            "value": 0.0,
                            "unit": "C",
                            "unit_type": "temperature"
                        },
                        "method": "ASTM D971 mod."
                    }
                ]
            },
            "environmental_behavior": {
                "dispersibilities": [
                    {
                        "dispersant": "Corexit 9500 Dispersant",
                        "effectiveness": {
                            "value": 53,
                            "unit": "%",
                            "standard_deviation": 7,
                            "replicates": 6,
                            "unit_type": "massfraction"
                        },
                        "method": "ASTM F2059"
                    }
                ],
                "emulsions": [
                    {
                        "age": {
                            "value": 0,
                            "unit": "day",
                            "unit_type": "time"
                        },
                        "ref_temp": {
                            "value": 15.0,
                            "unit": "C",
                            "unit_type": "temperature"
                        },
                        "method": "ESTS 13.02/x.x/M",
                        "visual_stability": "Unstable"
                    }
                ],
                "adhesion": {
                    "value": 40,
                    "unit": "g/m^2",
                    "standard_deviation": 9.9,
                    "replicates": 5,
                    "unit_type": null
                },
                "ests_evaporation_test": {
                    "a_for_ev_a_b_ln_t": 2.01,
                    "b_for_ev_a_b_ln_t": 0.045,
                    "method": "ESTS 12.16/1.0/M"
                }
            },
            "SARA": {
                "method": "ESTS 12.11/1.0/M",
                "saturates": {
                    "value": 79,
                    "unit": "%",
                    "unit_type": "massfraction"
                },
                "aromatics": {
                    "value": 13,
                    "unit": "%",
                    "unit_type": "massfraction"
                },
                "resins": {
                    "value": 7,
                    "unit": "%",
                    "standard_deviation": 0,
                    "replicates": 3,
                    "unit_type": "massfraction"
                },
                "asphaltenes": {
                    "value": 0.7,
                    "unit": "%",
                    "standard_deviation": 0.11,
                    "replicates": 3,
                    "unit_type": "massfraction"
                }
            },
            "distillation_data": {
                "type": "mass fraction",
                "method": "ESTS 5.10/x.x/M",
                "cuts": [
                    {
                        "fraction": {
                            "value": 2,
                            "unit": "%",
                            "unit_type": "massfraction"
                        },
                        "vapor_temp": {
                            "value": 40.0,
                            "unit": "C",
                            "unit_type": "temperature"
                        }
                    },
                    {
                        "fraction": {
                            "value": 3,
                            "unit": "%",
                            "unit_type": "massfraction"
                        },
                        "vapor_temp": {
                            "value": 60.0,
                            "unit": "C",
                            "unit_type": "temperature"
                        }
                    },
                    {
                        "fraction": {
                            "value": 5,
                            "unit": "%",
                            "unit_type": "massfraction"
                        },
                        "vapor_temp": {
                            "value": 80.0,
                            "unit": "C",
                            "unit_type": "temperature"
                        }
                    },
                    {
                        "fraction": {
                            "value": 7,
                            "unit": "%",
                            "unit_type": "massfraction"
                        },
                        "vapor_temp": {
                            "value": 100.0,
                            "unit": "C",
                            "unit_type": "temperature"
                        }
                    },
                    {
                        "fraction": {
                            "value": 9,
                            "unit": "%",
                            "unit_type": "massfraction"
                        },
                        "vapor_temp": {
                            "value": 120.0,
                            "unit": "C",
                            "unit_type": "temperature"
                        }
                    },
                    {
                        "fraction": {
                            "value": 11,
                            "unit": "%",
                            "unit_type": "massfraction"
                        },
                        "vapor_temp": {
                            "value": 140.0,
                            "unit": "C",
                            "unit_type": "temperature"
                        }
                    },
                    {
                        "fraction": {
                            "value": 14,
                            "unit": "%",
                            "unit_type": "massfraction"
                        },
                        "vapor_temp": {
                            "value": 160.0,
                            "unit": "C",
                            "unit_type": "temperature"
                        }
                    },
                    {
                        "fraction": {
                            "value": 17,
                            "unit": "%",
                            "unit_type": "massfraction"
                        },
                        "vapor_temp": {
                            "value": 180.0,
                            "unit": "C",
                            "unit_type": "temperature"
                        }
                    },
                    {
                        "fraction": {
                            "value": 19,
                            "unit": "%",
                            "unit_type": "massfraction"
                        },
                        "vapor_temp": {
                            "value": 200.0,
                            "unit": "C",
                            "unit_type": "temperature"
                        }
                    },
                    {
                        "fraction": {
                            "value": 26,
                            "unit": "%",
                            "unit_type": "massfraction"
                        },
                        "vapor_temp": {
                            "value": 250.0,
                            "unit": "C",
                            "unit_type": "temperature"
                        }
                    },
                    {
                        "fraction": {
                            "value": 33,
                            "unit": "%",
                            "unit_type": "massfraction"
                        },
                        "vapor_temp": {
                            "value": 300.0,
                            "unit": "C",
                            "unit_type": "temperature"
                        }
                    },
                    {
                        "fraction": {
                            "value": 41,
                            "unit": "%",
                            "unit_type": "massfraction"
                        },
                        "vapor_temp": {
                            "value": 350.0,
                            "unit": "C",
                            "unit_type": "temperature"
                        }
                    },
                    {
                        "fraction": {
                            "value": 49,
                            "unit": "%",
                            "unit_type": "massfraction"
                        },
                        "vapor_temp": {
                            "value": 400.0,
                            "unit": "C",
                            "unit_type": "temperature"
                        }
                    },
                    {
                        "fraction": {
                            "value": 57,
                            "unit": "%",
                            "unit_type": "massfraction"
                        },
                        "vapor_temp": {
                            "value": 450.0,
                            "unit": "C",
                            "unit_type": "temperature"
                        }
                    },
                    {
                        "fraction": {
                            "value": 64,
                            "unit": "%",
                            "unit_type": "massfraction"
                        },
                        "vapor_temp": {
                            "value": 500.0,
                            "unit": "C",
                            "unit_type": "temperature"
                        }
                    },
                    {
                        "fraction": {
                            "value": 70,
                            "unit": "%",
                            "unit_type": "massfraction"
                        },
                        "vapor_temp": {
                            "value": 550.0,
                            "unit": "C",
                            "unit_type": "temperature"
                        }
                    },
                    {
                        "fraction": {
                            "value": 76,
                            "unit": "%",
                            "unit_type": "massfraction"
                        },
                        "vapor_temp": {
                            "value": 600.0,
                            "unit": "C",
                            "unit_type": "temperature"
                        }
                    },
                    {
                        "fraction": {
                            "value": 80,
                            "unit": "%",
                            "unit_type": "massfraction"
                        },
                        "vapor_temp": {
                            "value": 650.0,
                            "unit": "C",
                            "unit_type": "temperature"
                        }
                    }
                ]
            },
            "compounds": [
                {
                    "name": "Benzene",
                    "groups": [
                        "BTEX group"
                    ],
                    "method": "ESTS 5.02/x.x/M",
                    "measurement": {
                        "value": 130,
                        "unit": "\u00b5g/g",
                        "unit_type": "massfraction"
                    }
                },
                {
                    "name": "Toluene",
                    "groups": [
                        "BTEX group"
                    ],
                    "method": "ESTS 5.02/x.x/M",
                    "measurement": {
                        "value": 1170,
                        "unit": "\u00b5g/g",
                        "unit_type": "massfraction"
                    }
                },
                {
                    "name": "Ethylbenzene",
                    "groups": [
                        "BTEX group"
                    ],
                    "method": "ESTS 5.02/x.x/M",
                    "measurement": {
                        "value": 510,
                        "unit": "\u00b5g/g",
                        "unit_type": "massfraction"
                    }
                },
                {
                    "name": "n-C8",
                    "groups": [
                        "n-Alkanes"
                    ],
                    "method": "ESTS 5.03/x.x/M",
                    "measurement": {
                        "value": 3937,
                        "unit": "\u00b5g/g",
                        "unit_type": "massfraction"
                    }
                },
                {
                    "name": "n-C9",
                    "groups": [
                        "n-Alkanes"
                    ],
                    "method": "ESTS 5.03/x.x/M",
                    "measurement": {
                        "value": 2983,
                        "unit": "\u00b5g/g",
                        "unit_type": "massfraction"
                    }
                },
                {
                    "name": "n-C10",
                    "groups": [
                        "n-Alkanes"
                    ],
                    "method": "ESTS 5.03/x.x/M",
                    "measurement": {
                        "value": 2225,
                        "unit": "\u00b5g/g",
                        "unit_type": "massfraction"
                    }
                },
                {
                    "name": "n-C11",
                    "groups": [
                        "n-Alkanes"
                    ],
                    "method": "ESTS 5.03/x.x/M",
                    "measurement": {
                        "value": 2053,
                        "unit": "\u00b5g/g",
                        "unit_type": "massfraction"
                    }
                },
                {
                    "name": "n-C12",
                    "groups": [
                        "n-Alkanes"
                    ],
                    "method": "ESTS 5.03/x.x/M",
                    "measurement": {
                        "value": 1632,
                        "unit": "\u00b5g/g",
                        "unit_type": "massfraction"
                    }
                },
                {
                    "name": "n-C13",
                    "groups": [
                        "n-Alkanes"
                    ],
                    "method": "ESTS 5.03/x.x/M",
                    "measurement": {
                        "value": 1276,
                        "unit": "\u00b5g/g",
                        "unit_type": "massfraction"
                    }
                },
                {
                    "name": "n-C14",
                    "groups": [
                        "n-Alkanes"
                    ],
                    "method": "ESTS 5.03/x.x/M",
                    "measurement": {
                        "value": 1105,
                        "unit": "\u00b5g/g",
                        "unit_type": "massfraction"
                    }
                },
                {
                    "name": "n-C15",
                    "groups": [
                        "n-Alkanes"
                    ],
                    "method": "ESTS 5.03/x.x/M",
                    "measurement": {
                        "value": 717,
                        "unit": "\u00b5g/g",
                        "unit_type": "massfraction"
                    }
                },
                {
                    "name": "n-C16",
                    "groups": [
                        "n-Alkanes"
                    ],
                    "method": "ESTS 5.03/x.x/M",
                    "measurement": {
                        "value": 415,
                        "unit": "\u00b5g/g",
                        "unit_type": "massfraction"
                    }
                },
                {
                    "name": "n-C17",
                    "groups": [
                        "n-Alkanes"
                    ],
                    "method": "ESTS 5.03/x.x/M",
                    "measurement": {
                        "value": 290,
                        "unit": "\u00b5g/g",
                        "unit_type": "massfraction"
                    }
                },
                {
                    "name": "Pristane",
                    "groups": [
                        "n-Alkanes"
                    ],
                    "method": "ESTS 5.03/x.x/M",
                    "measurement": {
                        "value": 1077,
                        "unit": "\u00b5g/g",
                        "unit_type": "massfraction"
                    }
                },
                {
                    "name": "n-C18",
                    "groups": [
                        "n-Alkanes"
                    ],
                    "method": "ESTS 5.03/x.x/M",
                    "measurement": {
                        "value": 372,
                        "unit": "\u00b5g/g",
                        "unit_type": "massfraction"
                    }
                },
                {
                    "name": "Phytane",
                    "groups": [
                        "n-Alkanes"
                    ],
                    "method": "ESTS 5.03/x.x/M",
                    "measurement": {
                        "value": 925,
                        "unit": "\u00b5g/g",
                        "unit_type": "massfraction"
                    }
                },
                {
                    "name": "n-C19",
                    "groups": [
                        "n-Alkanes"
                    ],
                    "method": "ESTS 5.03/x.x/M",
                    "measurement": {
                        "value": 175,
                        "unit": "\u00b5g/g",
                        "unit_type": "massfraction"
                    }
                },
                {
                    "name": "n-C20",
                    "groups": [
                        "n-Alkanes"
                    ],
                    "method": "ESTS 5.03/x.x/M",
                    "measurement": {
                        "value": 320,
                        "unit": "\u00b5g/g",
                        "unit_type": "massfraction"
                    }
                },
                {
                    "name": "n-C21",
                    "groups": [
                        "n-Alkanes"
                    ],
                    "method": "ESTS 5.03/x.x/M",
                    "measurement": {
                        "value": 263,
                        "unit": "\u00b5g/g",
                        "unit_type": "massfraction"
                    }
                },
                {
                    "name": "n-C22",
                    "groups": [
                        "n-Alkanes"
                    ],
                    "method": "ESTS 5.03/x.x/M",
                    "measurement": {
                        "value": 248,
                        "unit": "\u00b5g/g",
                        "unit_type": "massfraction"
                    }
                },
                {
                    "name": "n-C23",
                    "groups": [
                        "n-Alkanes"
                    ],
                    "method": "ESTS 5.03/x.x/M",
                    "measurement": {
                        "value": 232,
                        "unit": "\u00b5g/g",
                        "unit_type": "massfraction"
                    }
                },
                {
                    "name": "n-C24",
                    "groups": [
                        "n-Alkanes"
                    ],
                    "method": "ESTS 5.03/x.x/M",
                    "measurement": {
                        "value": 278,
                        "unit": "\u00b5g/g",
                        "unit_type": "massfraction"
                    }
                },
                {
                    "name": "n-C25",
                    "groups": [
                        "n-Alkanes"
                    ],
                    "method": "ESTS 5.03/x.x/M",
                    "measurement": {
                        "value": 277,
                        "unit": "\u00b5g/g",
                        "unit_type": "massfraction"
                    }
                },
                {
                    "name": "n-C26",
                    "groups": [
                        "n-Alkanes"
                    ],
                    "method": "ESTS 5.03/x.x/M",
                    "measurement": {
                        "value": 256,
                        "unit": "\u00b5g/g",
                        "unit_type": "massfraction"
                    }
                },
                {
                    "name": "n-C27",
                    "groups": [
                        "n-Alkanes"
                    ],
                    "method": "ESTS 5.03/x.x/M",
                    "measurement": {
                        "value": 221,
                        "unit": "\u00b5g/g",
                        "unit_type": "massfraction"
                    }
                },
                {
                    "name": "n-C28",
                    "groups": [
                        "n-Alkanes"
                    ],
                    "method": "ESTS 5.03/x.x/M",
                    "measurement": {
                        "value": 145,
                        "unit": "\u00b5g/g",
                        "unit_type": "massfraction"
                    }
                },
                {
                    "name": "n-C29",
                    "groups": [
                        "n-Alkanes"
                    ],
                    "method": "ESTS 5.03/x.x/M",
                    "measurement": {
                        "value": 171,
                        "unit": "\u00b5g/g",
                        "unit_type": "massfraction"
                    }
                },
                {
                    "name": "n-C30",
                    "groups": [
                        "n-Alkanes"
                    ],
                    "method": "ESTS 5.03/x.x/M",
                    "measurement": {
                        "value": 167,
                        "unit": "\u00b5g/g",
                        "unit_type": "massfraction"
                    }
                },
                {
                    "name": "n-C31",
                    "groups": [
                        "n-Alkanes"
                    ],
                    "method": "ESTS 5.03/x.x/M",
                    "measurement": {
                        "value": 143,
                        "unit": "\u00b5g/g",
                        "unit_type": "massfraction"
                    }
                },
                {
                    "name": "n-C32",
                    "groups": [
                        "n-Alkanes"
                    ],
                    "method": "ESTS 5.03/x.x/M",
                    "measurement": {
                        "value": 125,
                        "unit": "\u00b5g/g",
                        "unit_type": "massfraction"
                    }
                },
                {
                    "name": "n-C33",
                    "groups": [
                        "n-Alkanes"
                    ],
                    "method": "ESTS 5.03/x.x/M",
                    "measurement": {
                        "value": 93,
                        "unit": "\u00b5g/g",
                        "unit_type": "massfraction"
                    }
                },
                {
                    "name": "n-C34",
                    "groups": [
                        "n-Alkanes"
                    ],
                    "method": "ESTS 5.03/x.x/M",
                    "measurement": {
                        "value": 82,
                        "unit": "\u00b5g/g",
                        "unit_type": "massfraction"
                    }
                },
                {
                    "name": "n-C35",
                    "groups": [
                        "n-Alkanes"
                    ],
                    "method": "ESTS 5.03/x.x/M",
                    "measurement": {
                        "value": 69,
                        "unit": "\u00b5g/g",
                        "unit_type": "massfraction"
                    }
                },
                {
                    "name": "n-C36",
                    "groups": [
                        "n-Alkanes"
                    ],
                    "method": "ESTS 5.03/x.x/M",
                    "measurement": {
                        "value": 41,
                        "unit": "\u00b5g/g",
                        "unit_type": "massfraction"
                    }
                },
                {
                    "name": "n-C37",
                    "groups": [
                        "n-Alkanes"
                    ],
                    "method": "ESTS 5.03/x.x/M",
                    "measurement": {
                        "value": 33,
                        "unit": "\u00b5g/g",
                        "unit_type": "massfraction"
                    }
                },
                {
                    "name": "n-C38",
                    "groups": [
                        "n-Alkanes"
                    ],
                    "method": "ESTS 5.03/x.x/M",
                    "measurement": {
                        "value": 28,
                        "unit": "\u00b5g/g",
                        "unit_type": "massfraction"
                    }
                },
                {
                    "name": "n-C39",
                    "groups": [
                        "n-Alkanes"
                    ],
                    "method": "ESTS 5.03/x.x/M",
                    "measurement": {
                        "unit": "\u00b5g/g",
                        "max_value": 0.6,
                        "unit_type": "massfraction"
                    }
                },
                {
                    "name": "n-C40",
                    "groups": [
                        "n-Alkanes"
                    ],
                    "method": "ESTS 5.03/x.x/M",
                    "measurement": {
                        "unit": "\u00b5g/g",
                        "max_value": 0.6,
                        "unit_type": "massfraction"
                    }
                },
                {
                    "name": "n-C41",
                    "groups": [
                        "n-Alkanes"
                    ],
                    "method": "ESTS 5.03/x.x/M",
                    "measurement": {
                        "unit": "\u00b5g/g",
                        "max_value": 0.6,
                        "unit_type": "massfraction"
                    }
                },
                {
                    "name": "n-C42",
                    "groups": [
                        "n-Alkanes"
                    ],
                    "method": "ESTS 5.03/x.x/M",
                    "measurement": {
                        "unit": "\u00b5g/g",
                        "max_value": 0.6,
                        "unit_type": "massfraction"
                    }
                },
                {
                    "name": "n-C43",
                    "groups": [
                        "n-Alkanes"
                    ],
                    "method": "ESTS 5.03/x.x/M",
                    "measurement": {
                        "unit": "\u00b5g/g",
                        "max_value": 0.6,
                        "unit_type": "massfraction"
                    }
                },
                {
                    "name": "C0-Naphthalene",
                    "groups": [
                        "Alkylated Polycyclic Aromatic Hydrocarbons (PAHs)"
                    ],
                    "method": "ESTS 5.03/x.x/M",
                    "measurement": {
                        "value": 93,
                        "unit": "\u00b5g/g",
                        "unit_type": "massfraction"
                    }
                },
                {
                    "name": "C1-Naphthalene",
                    "groups": [
                        "Alkylated Polycyclic Aromatic Hydrocarbons (PAHs)"
                    ],
                    "method": "ESTS 5.03/x.x/M",
                    "measurement": {
                        "value": 462,
                        "unit": "\u00b5g/g",
                        "unit_type": "massfraction"
                    }
                },
                {
                    "name": "C2-Naphthalene",
                    "groups": [
                        "Alkylated Polycyclic Aromatic Hydrocarbons (PAHs)"
                    ],
                    "method": "ESTS 5.03/x.x/M",
                    "measurement": {
                        "value": 1139,
                        "unit": "\u00b5g/g",
                        "unit_type": "massfraction"
                    }
                },
                {
                    "name": "C3-Naphthalene",
                    "groups": [
                        "Alkylated Polycyclic Aromatic Hydrocarbons (PAHs)"
                    ],
                    "method": "ESTS 5.03/x.x/M",
                    "measurement": {
                        "value": 1554,
                        "unit": "\u00b5g/g",
                        "unit_type": "massfraction"
                    }
                },
                {
                    "name": "C4-Naphthalene",
                    "groups": [
                        "Alkylated Polycyclic Aromatic Hydrocarbons (PAHs)"
                    ],
                    "method": "ESTS 5.03/x.x/M",
                    "measurement": {
                        "value": 994,
                        "unit": "\u00b5g/g",
                        "unit_type": "massfraction"
                    }
                },
                {
                    "name": "C0-Phenanthrene",
                    "groups": [
                        "Alkylated Polycyclic Aromatic Hydrocarbons (PAHs)"
                    ],
                    "method": "ESTS 5.03/x.x/M",
                    "measurement": {
                        "value": 40,
                        "unit": "\u00b5g/g",
                        "unit_type": "massfraction"
                    }
                },
                {
                    "name": "C1-Phenanthrene",
                    "groups": [
                        "Alkylated Polycyclic Aromatic Hydrocarbons (PAHs)"
                    ],
                    "method": "ESTS 5.03/x.x/M",
                    "measurement": {
                        "value": 195,
                        "unit": "\u00b5g/g",
                        "unit_type": "massfraction"
                    }
                },
                {
                    "name": "C2-Phenanthrene",
                    "groups": [
                        "Alkylated Polycyclic Aromatic Hydrocarbons (PAHs)"
                    ],
                    "method": "ESTS 5.03/x.x/M",
                    "measurement": {
                        "value": 293,
                        "unit": "\u00b5g/g",
                        "unit_type": "massfraction"
                    }
                },
                {
                    "name": "C3-Phenanthrene",
                    "groups": [
                        "Alkylated Polycyclic Aromatic Hydrocarbons (PAHs)"
                    ],
                    "method": "ESTS 5.03/x.x/M",
                    "measurement": {
                        "value": 246,
                        "unit": "\u00b5g/g",
                        "unit_type": "massfraction"
                    }
                },
                {
                    "name": "C4-Phenanthrene",
                    "groups": [
                        "Alkylated Polycyclic Aromatic Hydrocarbons (PAHs)"
                    ],
                    "method": "ESTS 5.03/x.x/M",
                    "measurement": {
                        "value": 128,
                        "unit": "\u00b5g/g",
                        "unit_type": "massfraction"
                    }
                },
                {
                    "name": "C0-Dibenzothiophene",
                    "groups": [
                        "Alkylated Polycyclic Aromatic Hydrocarbons (PAHs)"
                    ],
                    "method": "ESTS 5.03/x.x/M",
                    "measurement": {
                        "value": 24,
                        "unit": "\u00b5g/g",
                        "unit_type": "massfraction"
                    }
                },
                {
                    "name": "C1-Dibenzothiophene",
                    "groups": [
                        "Alkylated Polycyclic Aromatic Hydrocarbons (PAHs)"
                    ],
                    "method": "ESTS 5.03/x.x/M",
                    "measurement": {
                        "value": 114,
                        "unit": "\u00b5g/g",
                        "unit_type": "massfraction"
                    }
                },
                {
                    "name": "C2-Dibenzothiophene",
                    "groups": [
                        "Alkylated Polycyclic Aromatic Hydrocarbons (PAHs)"
                    ],
                    "method": "ESTS 5.03/x.x/M",
                    "measurement": {
                        "value": 215,
                        "unit": "\u00b5g/g",
                        "unit_type": "massfraction"
                    }
                },
                {
                    "name": "C3-Dibenzothiophene",
                    "groups": [
                        "Alkylated Polycyclic Aromatic Hydrocarbons (PAHs)"
                    ],
                    "method": "ESTS 5.03/x.x/M",
                    "measurement": {
                        "value": 200,
                        "unit": "\u00b5g/g",
                        "unit_type": "massfraction"
                    }
                },
                {
                    "name": "C0-Fluorene",
                    "groups": [
                        "Alkylated Polycyclic Aromatic Hydrocarbons (PAHs)"
                    ],
                    "method": "ESTS 5.03/x.x/M",
                    "measurement": {
                        "value": 9,
                        "unit": "\u00b5g/g",
                        "unit_type": "massfraction"
                    }
                },
                {
                    "name": "C1-Fluorene",
                    "groups": [
                        "Alkylated Polycyclic Aromatic Hydrocarbons (PAHs)"
                    ],
                    "method": "ESTS 5.03/x.x/M",
                    "measurement": {
                        "value": 49,
                        "unit": "\u00b5g/g",
                        "unit_type": "massfraction"
                    }
                },
                {
                    "name": "C2-Fluorene",
                    "groups": [
                        "Alkylated Polycyclic Aromatic Hydrocarbons (PAHs)"
                    ],
                    "method": "ESTS 5.03/x.x/M",
                    "measurement": {
                        "value": 126,
                        "unit": "\u00b5g/g",
                        "unit_type": "massfraction"
                    }
                },
                {
                    "name": "C3-Fluorene",
                    "groups": [
                        "Alkylated Polycyclic Aromatic Hydrocarbons (PAHs)"
                    ],
                    "method": "ESTS 5.03/x.x/M",
                    "measurement": {
                        "value": 181,
                        "unit": "\u00b5g/g",
                        "unit_type": "massfraction"
                    }
                },
                {
                    "name": "C0-Chrysene",
                    "groups": [
                        "Alkylated Polycyclic Aromatic Hydrocarbons (PAHs)"
                    ],
                    "method": "ESTS 5.03/x.x/M",
                    "measurement": {
                        "value": 4,
                        "unit": "\u00b5g/g",
                        "unit_type": "massfraction"
                    }
                },
                {
                    "name": "C1-Chrysene",
                    "groups": [
                        "Alkylated Polycyclic Aromatic Hydrocarbons (PAHs)"
                    ],
                    "method": "ESTS 5.03/x.x/M",
                    "measurement": {
                        "value": 12,
                        "unit": "\u00b5g/g",
                        "unit_type": "massfraction"
                    }
                },
                {
                    "name": "C2-Chrysene",
                    "groups": [
                        "Alkylated Polycyclic Aromatic Hydrocarbons (PAHs)"
                    ],
                    "method": "ESTS 5.03/x.x/M",
                    "measurement": {
                        "value": 19,
                        "unit": "\u00b5g/g",
                        "unit_type": "massfraction"
                    }
                },
                {
                    "name": "C3-Chrysene",
                    "groups": [
                        "Alkylated Polycyclic Aromatic Hydrocarbons (PAHs)"
                    ],
                    "method": "ESTS 5.03/x.x/M",
                    "measurement": {
                        "value": 18,
                        "unit": "\u00b5g/g",
                        "unit_type": "massfraction"
                    }
                },
                {
                    "name": "Biphenyl (Bph)",
                    "groups": [
                        "Other Priority PAHs"
                    ],
                    "method": "ESTS 5.03/x.x/M",
                    "measurement": {
                        "value": 29.1,
                        "unit": "\u00b5g/g",
                        "unit_type": "massfraction"
                    }
                },
                {
                    "name": "Acenaphthylene (Acl)",
                    "groups": [
                        "Other Priority PAHs"
                    ],
                    "method": "ESTS 5.03/x.x/M",
                    "measurement": {
                        "value": 5,
                        "unit": "\u00b5g/g",
                        "unit_type": "massfraction"
                    }
                },
                {
                    "name": "Acenaphthene (Ace)",
                    "groups": [
                        "Other Priority PAHs"
                    ],
                    "method": "ESTS 5.03/x.x/M",
                    "measurement": {
                        "value": 13.1,
                        "unit": "\u00b5g/g",
                        "unit_type": "massfraction"
                    }
                },
                {
                    "name": "Anthracene (An)",
                    "groups": [
                        "Other Priority PAHs"
                    ],
                    "method": "ESTS 5.03/x.x/M",
                    "measurement": {
                        "value": 0.3,
                        "unit": "\u00b5g/g",
                        "unit_type": "massfraction"
                    }
                },
                {
                    "name": "Fluoranthene (Fl)",
                    "groups": [
                        "Other Priority PAHs"
                    ],
                    "method": "ESTS 5.03/x.x/M",
                    "measurement": {
                        "value": 2.5,
                        "unit": "\u00b5g/g",
                        "unit_type": "massfraction"
                    }
                },
                {
                    "name": "Pyrene (Py)",
                    "groups": [
                        "Other Priority PAHs"
                    ],
                    "method": "ESTS 5.03/x.x/M",
                    "measurement": {
                        "value": 3.1,
                        "unit": "\u00b5g/g",
                        "unit_type": "massfraction"
                    }
                },
                {
                    "name": "Benz(a)anthracene (BaA)",
                    "groups": [
                        "Other Priority PAHs"
                    ],
                    "method": "ESTS 5.03/x.x/M",
                    "measurement": {
                        "value": 0.5,
                        "unit": "\u00b5g/g",
                        "unit_type": "massfraction"
                    }
                },
                {
                    "name": "Benzo(b)fluoranthene (BbF)",
                    "groups": [
                        "Other Priority PAHs"
                    ],
                    "method": "ESTS 5.03/x.x/M",
                    "measurement": {
                        "value": 0.7,
                        "unit": "\u00b5g/g",
                        "unit_type": "massfraction"
                    }
                },
                {
                    "name": "Benzo(k)fluoranthene (BkF)",
                    "groups": [
                        "Other Priority PAHs"
                    ],
                    "method": "ESTS 5.03/x.x/M",
                    "measurement": {
                        "value": 0.3,
                        "unit": "\u00b5g/g",
                        "unit_type": "massfraction"
                    }
                },
                {
                    "name": "Benzo(e)pyrene (BeP)",
                    "groups": [
                        "Other Priority PAHs"
                    ],
                    "method": "ESTS 5.03/x.x/M",
                    "measurement": {
                        "value": 0.6,
                        "unit": "\u00b5g/g",
                        "unit_type": "massfraction"
                    }
                },
                {
                    "name": "Benzo(a)pyrene (BaP)",
                    "groups": [
                        "Other Priority PAHs"
                    ],
                    "method": "ESTS 5.03/x.x/M",
                    "measurement": {
                        "unit": "\u00b5g/g",
                        "max_value": 0.8,
                        "unit_type": "massfraction"
                    }
                },
                {
                    "name": "Perylene (Pe)",
                    "groups": [
                        "Other Priority PAHs"
                    ],
                    "method": "ESTS 5.03/x.x/M",
                    "measurement": {
                        "value": 23.6,
                        "unit": "\u00b5g/g",
                        "unit_type": "massfraction"
                    }
                },
                {
                    "name": "Indeno(1,2,3-cd)pyrene (IP)",
                    "groups": [
                        "Other Priority PAHs"
                    ],
                    "method": "ESTS 5.03/x.x/M",
                    "measurement": {
                        "unit": "\u00b5g/g",
                        "max_value": 0.2,
                        "unit_type": "massfraction"
                    }
                },
                {
                    "name": "Dibenzo(ah)anthracene (DA)",
                    "groups": [
                        "Other Priority PAHs"
                    ],
                    "method": "ESTS 5.03/x.x/M",
                    "measurement": {
                        "unit": "\u00b5g/g",
                        "max_value": 0.2,
                        "unit_type": "massfraction"
                    }
                },
                {
                    "name": "Benzo(ghi)perylene (BgP)",
                    "groups": [
                        "Other Priority PAHs"
                    ],
                    "method": "ESTS 5.03/x.x/M",
                    "measurement": {
                        "value": 0.3,
                        "unit": "\u00b5g/g",
                        "unit_type": "massfraction"
                    }
                },
                {
                    "name": "C21 Tricyclic Terpane (C21T)",
                    "groups": [
                        "Biomarkers"
                    ],
                    "method": "ESTS 5.03/x.x/M",
                    "measurement": {
                        "value": 8,
                        "unit": "\u00b5g/g",
                        "unit_type": "massfraction"
                    }
                },
                {
                    "name": "C22 Tricyclic Terpane (C22T)",
                    "groups": [
                        "Biomarkers"
                    ],
                    "method": "ESTS 5.03/x.x/M",
                    "measurement": {
                        "value": 4,
                        "unit": "\u00b5g/g",
                        "unit_type": "massfraction"
                    }
                },
                {
                    "name": "C23 Tricyclic Terpane (C23T)",
                    "groups": [
                        "Biomarkers"
                    ],
                    "method": "ESTS 5.03/x.x/M",
                    "measurement": {
                        "value": 15,
                        "unit": "\u00b5g/g",
                        "unit_type": "massfraction"
                    }
                },
                {
                    "name": "C24 Tricyclic Terpane (C24T)",
                    "groups": [
                        "Biomarkers"
                    ],
                    "method": "ESTS 5.03/x.x/M",
                    "measurement": {
                        "value": 11,
                        "unit": "\u00b5g/g",
                        "unit_type": "massfraction"
                    }
                },
                {
                    "name": "18A,22,29,30-Trisnorneohopane (C27Ts)",
                    "groups": [
                        "Biomarkers"
                    ],
                    "method": "ESTS 5.03/x.x/M",
                    "measurement": {
                        "value": 28,
                        "unit": "\u00b5g/g",
                        "unit_type": "massfraction"
                    }
                },
                {
                    "name": "17a(H)-22,29,30-Trisnorhopane (C27Tm)",
                    "groups": [
                        "Biomarkers"
                    ],
                    "method": "ESTS 5.03/x.x/M",
                    "measurement": {
                        "value": 37,
                        "unit": "\u00b5g/g",
                        "unit_type": "massfraction"
                    }
                },
                {
                    "name": "30-Norhopane (H29)",
                    "groups": [
                        "Biomarkers"
                    ],
                    "method": "ESTS 5.03/x.x/M",
                    "measurement": {
                        "value": 95,
                        "unit": "\u00b5g/g",
                        "unit_type": "massfraction"
                    }
                },
                {
                    "name": "Hopane (H30)",
                    "groups": [
                        "Biomarkers"
                    ],
                    "method": "ESTS 5.03/x.x/M",
                    "measurement": {
                        "value": 132,
                        "unit": "\u00b5g/g",
                        "unit_type": "massfraction"
                    }
                },
                {
                    "name": "30-Homohopane-22S (H31S)",
                    "groups": [
                        "Biomarkers"
                    ],
                    "method": "ESTS 5.03/x.x/M",
                    "measurement": {
                        "value": 46,
                        "unit": "\u00b5g/g",
                        "unit_type": "massfraction"
                    }
                },
                {
                    "name": "30-Homohopane-22R (H31R)",
                    "groups": [
                        "Biomarkers"
                    ],
                    "method": "ESTS 5.03/x.x/M",
                    "measurement": {
                        "value": 38,
                        "unit": "\u00b5g/g",
                        "unit_type": "massfraction"
                    }
                },
                {
                    "name": "30,31-Bishomohopane-22S (H32S)",
                    "groups": [
                        "Biomarkers"
                    ],
                    "method": "ESTS 5.03/x.x/M",
                    "measurement": {
                        "value": 27,
                        "unit": "\u00b5g/g",
                        "unit_type": "massfraction"
                    }
                },
                {
                    "name": "30,31-Bishomohopane-22R (H32R)",
                    "groups": [
                        "Biomarkers"
                    ],
                    "method": "ESTS 5.03/x.x/M",
                    "measurement": {
                        "value": 21,
                        "unit": "\u00b5g/g",
                        "unit_type": "massfraction"
                    }
                },
                {
                    "name": "30,31-Trishomohopane-22S (H33S)",
                    "groups": [
                        "Biomarkers"
                    ],
                    "method": "ESTS 5.03/x.x/M",
                    "measurement": {
                        "value": 19,
                        "unit": "\u00b5g/g",
                        "unit_type": "massfraction"
                    }
                },
                {
                    "name": "30,31-Trishomohopane-22R (H33R)",
                    "groups": [
                        "Biomarkers"
                    ],
                    "method": "ESTS 5.03/x.x/M",
                    "measurement": {
                        "value": 12,
                        "unit": "\u00b5g/g",
                        "unit_type": "massfraction"
                    }
                },
                {
                    "name": "Tetrakishomohopane-22S (H34S)",
                    "groups": [
                        "Biomarkers"
                    ],
                    "method": "ESTS 5.03/x.x/M",
                    "measurement": {
                        "value": 14,
                        "unit": "\u00b5g/g",
                        "unit_type": "massfraction"
                    }
                },
                {
                    "name": "Tetrakishomohopane-22R (H34R)",
                    "groups": [
                        "Biomarkers"
                    ],
                    "method": "ESTS 5.03/x.x/M",
                    "measurement": {
                        "value": 7,
                        "unit": "\u00b5g/g",
                        "unit_type": "massfraction"
                    }
                },
                {
                    "name": "Pentakishomohopane-22S (H35S)",
                    "groups": [
                        "Biomarkers"
                    ],
                    "method": "ESTS 5.03/x.x/M",
                    "measurement": {
                        "value": 7,
                        "unit": "\u00b5g/g",
                        "unit_type": "massfraction"
                    }
                },
                {
                    "name": "Pentakishomohopane-22R (H35R)",
                    "groups": [
                        "Biomarkers"
                    ],
                    "method": "ESTS 5.03/x.x/M",
                    "measurement": {
                        "value": 8,
                        "unit": "\u00b5g/g",
                        "unit_type": "massfraction"
                    }
                }
            ],
            "bulk_composition": [
                {
                    "name": "Sulfur Content",
                    "method": "ASTM D4294",
                    "measurement": {
                        "value": 0.9,
                        "unit": "%",
                        "standard_deviation": 0.02,
                        "replicates": 3,
                        "unit_type": "massfraction"
                    }
                },
                {
                    "name": "Water Content",
                    "method": "ASTM E203",
                    "measurement": {
                        "value": 0.2,
                        "unit": "%",
                        "replicates": 3,
                        "unit_type": "massfraction"
                    }
                },
                {
                    "name": "Gas Chromatography-Total Petroleum Hydrocarbon (GC-TPH)",
                    "groups": [
                        "GC-Detected Petroleum Hydrocarbon Content"
                    ],
                    "method": "ESTS 5.03/x.x/M",
                    "measurement": {
                        "value": 645,
                        "unit": "mg/g",
                        "unit_type": "massfraction"
                    }
                },
                {
                    "name": "Gas Chromatography-Total Saturate Hydrocarbon (GC-TSH)",
                    "groups": [
                        "GC-Detected Petroleum Hydrocarbon Content"
                    ],
                    "method": "ESTS 5.03/x.x/M",
                    "measurement": {
                        "value": 553,
                        "unit": "mg/g",
                        "unit_type": "massfraction"
                    }
                },
                {
                    "name": "Gas Chromatography-Total Aromatic Hydrocarbon (GC-TAH)",
                    "groups": [
                        "GC-Detected Petroleum Hydrocarbon Content"
                    ],
                    "method": "ESTS 5.03/x.x/M",
                    "measurement": {
                        "value": 92,
                        "unit": "mg/g",
                        "unit_type": "massfraction"
                    }
                },
                {
                    "name": "GC-TSH/GC-TPH",
                    "groups": [
                        "GC-Detected Petroleum Hydrocarbon Content"
                    ],
                    "method": "ESTS 5.03/x.x/M",
                    "measurement": {
                        "value": 86,
                        "unit": "%",
                        "unit_type": "massfraction"
                    }
                },
                {
                    "name": "GC-TAH/GC-TPH",
                    "groups": [
                        "GC-Detected Petroleum Hydrocarbon Content"
                    ],
                    "method": "ESTS 5.03/x.x/M",
                    "measurement": {
                        "value": 14,
                        "unit": "%",
                        "unit_type": "massfraction"
                    }
                },
                {
                    "name": "Waxes",
                    "method": "ESTS 12.11/2.0/M",
                    "measurement": {
                        "value": 0.5,
                        "unit": "%",
                        "unit_type": "massfraction"
                    }
                }
            ]
        },
        {
            "metadata": {
                "name": "7.6% Evaporated",
                "short_name": "7.6% Evaporated",
                "sample_id": "506.3",
<<<<<<< HEAD
                "fraction_weathered": {
=======
                "fraction_evaporated": {
>>>>>>> 158ba242
                    "value": 7.6,
                    "unit": "%",
                    "unit_type": "massfraction"
                }
            },
            "physical_properties": {
                "pour_point": {
                    "measurement": {
                        "value": -51,
                        "unit": "C",
                        "standard_deviation": 2.12,
                        "replicates": 2,
                        "unit_type": "temperature"
                    },
                    "method": "ASTM D97"
                },
                "flash_point": {
                    "measurement": {
                        "value": 36,
                        "unit": "C",
                        "standard_deviation": 0,
                        "replicates": 2,
                        "unit_type": "temperature"
                    },
                    "method": "ASTM D7094"
                },
                "densities": [
                    {
                        "density": {
                            "value": 0.8859,
                            "unit": "g/mL",
                            "standard_deviation": 0.0001,
                            "replicates": 3,
                            "unit_type": "density"
                        },
                        "ref_temp": {
                            "value": 15.0,
                            "unit": "C",
                            "unit_type": "temperature"
                        },
                        "method": "ASTM D5002"
                    },
                    {
                        "density": {
                            "value": 0.9127,
                            "unit": "g/mL",
                            "standard_deviation": 0.0004,
                            "replicates": 4,
                            "unit_type": "density"
                        },
                        "ref_temp": {
                            "value": 0.0,
                            "unit": "C",
                            "unit_type": "temperature"
                        },
                        "method": "ASTM D5002"
                    }
                ],
                "dynamic_viscosities": [
                    {
                        "viscosity": {
                            "value": 75,
                            "unit": "mPa.s",
                            "standard_deviation": 1,
                            "replicates": 3,
                            "unit_type": "dynamicviscosity"
                        },
                        "ref_temp": {
                            "value": 15.0,
                            "unit": "C",
                            "unit_type": "temperature"
                        },
                        "method": "ESTS 12.05/2.0/M"
                    },
                    {
                        "viscosity": {
                            "value": 180,
                            "unit": "mPa.s",
                            "standard_deviation": 7.2,
                            "replicates": 3,
                            "unit_type": "dynamicviscosity"
                        },
                        "ref_temp": {
                            "value": 0.0,
                            "unit": "C",
                            "unit_type": "temperature"
                        },
                        "method": "ESTS 12.05/2.0/M"
                    }
                ],
                "interfacial_tension_air": [
                    {
                        "tension": {
                            "value": 28.5,
                            "unit": "mN/m",
                            "standard_deviation": 0.1,
                            "replicates": 3,
                            "unit_type": "interfacialtension"
                        },
                        "ref_temp": {
                            "value": 15.0,
                            "unit": "C",
                            "unit_type": "temperature"
                        },
                        "method": "ASTM D971 mod."
                    },
                    {
                        "tension": {
                            "value": 29,
                            "unit": "mN/m",
                            "standard_deviation": 0.1,
                            "replicates": 3,
                            "unit_type": "interfacialtension"
                        },
                        "ref_temp": {
                            "value": 0.0,
                            "unit": "C",
                            "unit_type": "temperature"
                        },
                        "method": "ASTM D971 mod."
                    }
                ],
                "interfacial_tension_water": [
                    {
                        "tension": {
                            "value": 22.8,
                            "unit": "mN/m",
                            "standard_deviation": 0.9,
                            "replicates": 3,
                            "unit_type": "interfacialtension"
                        },
                        "ref_temp": {
                            "value": 15.0,
                            "unit": "C",
                            "unit_type": "temperature"
                        },
                        "method": "ASTM D971 mod."
                    },
                    {
                        "tension": {
                            "value": 26.4,
                            "unit": "mN/m",
                            "standard_deviation": 4.1,
                            "replicates": 3,
                            "unit_type": "interfacialtension"
                        },
                        "ref_temp": {
                            "value": 0.0,
                            "unit": "C",
                            "unit_type": "temperature"
                        },
                        "method": "ASTM D971 mod."
                    }
                ],
                "interfacial_tension_seawater": [
                    {
                        "tension": {
                            "value": 24.5,
                            "unit": "mN/m",
                            "standard_deviation": 3,
                            "replicates": 3,
                            "unit_type": "interfacialtension"
                        },
                        "ref_temp": {
                            "value": 15.0,
                            "unit": "C",
                            "unit_type": "temperature"
                        },
                        "method": "ASTM D971 mod."
                    },
                    {
                        "tension": {
                            "value": 26.5,
                            "unit": "mN/m",
                            "standard_deviation": 2.1,
                            "replicates": 3,
                            "unit_type": "interfacialtension"
                        },
                        "ref_temp": {
                            "value": 0.0,
                            "unit": "C",
                            "unit_type": "temperature"
                        },
                        "method": "ASTM D971 mod."
                    }
                ]
            },
            "environmental_behavior": {
                "dispersibilities": [
                    {
                        "dispersant": "Corexit 9500 Dispersant",
                        "effectiveness": {
                            "value": 43,
                            "unit": "%",
                            "standard_deviation": 6,
                            "replicates": 6,
                            "unit_type": "massfraction"
                        },
                        "method": "ASTM F2059"
                    }
                ],
                "emulsions": [
                    {
                        "age": {
                            "value": 0,
                            "unit": "day",
                            "unit_type": "time"
                        },
                        "ref_temp": {
                            "value": 15.0,
                            "unit": "C",
                            "unit_type": "temperature"
                        },
                        "method": "ESTS 13.02/x.x/M",
                        "visual_stability": "Unstable"
                    }
                ],
                "adhesion": {
                    "value": 30,
                    "unit": "g/m^2",
                    "standard_deviation": 8,
                    "replicates": 4,
                    "unit_type": null
                }
            },
            "SARA": {
                "method": "ESTS 12.11/1.0/M",
                "saturates": {
                    "value": 78,
                    "unit": "%",
                    "unit_type": "massfraction"
                },
                "aromatics": {
                    "value": 13,
                    "unit": "%",
                    "unit_type": "massfraction"
                },
                "resins": {
                    "value": 8,
                    "unit": "%",
                    "standard_deviation": 0,
                    "replicates": 3,
                    "unit_type": "massfraction"
                },
                "asphaltenes": {
                    "value": 0.6,
                    "unit": "%",
                    "standard_deviation": 0.03,
                    "replicates": 3,
                    "unit_type": "massfraction"
                }
            },
            "distillation_data": {
                "type": "mass fraction",
                "method": "ESTS 5.10/x.x/M",
                "cuts": [
                    {
                        "fraction": {
                            "value": 0,
                            "unit": "%",
                            "unit_type": "massfraction"
                        },
                        "vapor_temp": {
                            "value": 40.0,
                            "unit": "C",
                            "unit_type": "temperature"
                        }
                    },
                    {
                        "fraction": {
                            "value": 0,
                            "unit": "%",
                            "unit_type": "massfraction"
                        },
                        "vapor_temp": {
                            "value": 60.0,
                            "unit": "C",
                            "unit_type": "temperature"
                        }
                    },
                    {
                        "fraction": {
                            "value": 1,
                            "unit": "%",
                            "unit_type": "massfraction"
                        },
                        "vapor_temp": {
                            "value": 80.0,
                            "unit": "C",
                            "unit_type": "temperature"
                        }
                    },
                    {
                        "fraction": {
                            "value": 2,
                            "unit": "%",
                            "unit_type": "massfraction"
                        },
                        "vapor_temp": {
                            "value": 100.0,
                            "unit": "C",
                            "unit_type": "temperature"
                        }
                    },
                    {
                        "fraction": {
                            "value": 3,
                            "unit": "%",
                            "unit_type": "massfraction"
                        },
                        "vapor_temp": {
                            "value": 120.0,
                            "unit": "C",
                            "unit_type": "temperature"
                        }
                    },
                    {
                        "fraction": {
                            "value": 5,
                            "unit": "%",
                            "unit_type": "massfraction"
                        },
                        "vapor_temp": {
                            "value": 140.0,
                            "unit": "C",
                            "unit_type": "temperature"
                        }
                    },
                    {
                        "fraction": {
                            "value": 7,
                            "unit": "%",
                            "unit_type": "massfraction"
                        },
                        "vapor_temp": {
                            "value": 160.0,
                            "unit": "C",
                            "unit_type": "temperature"
                        }
                    },
                    {
                        "fraction": {
                            "value": 10,
                            "unit": "%",
                            "unit_type": "massfraction"
                        },
                        "vapor_temp": {
                            "value": 180.0,
                            "unit": "C",
                            "unit_type": "temperature"
                        }
                    },
                    {
                        "fraction": {
                            "value": 13,
                            "unit": "%",
                            "unit_type": "massfraction"
                        },
                        "vapor_temp": {
                            "value": 200.0,
                            "unit": "C",
                            "unit_type": "temperature"
                        }
                    },
                    {
                        "fraction": {
                            "value": 20,
                            "unit": "%",
                            "unit_type": "massfraction"
                        },
                        "vapor_temp": {
                            "value": 250.0,
                            "unit": "C",
                            "unit_type": "temperature"
                        }
                    },
                    {
                        "fraction": {
                            "value": 28,
                            "unit": "%",
                            "unit_type": "massfraction"
                        },
                        "vapor_temp": {
                            "value": 300.0,
                            "unit": "C",
                            "unit_type": "temperature"
                        }
                    },
                    {
                        "fraction": {
                            "value": 36,
                            "unit": "%",
                            "unit_type": "massfraction"
                        },
                        "vapor_temp": {
                            "value": 350.0,
                            "unit": "C",
                            "unit_type": "temperature"
                        }
                    },
                    {
                        "fraction": {
                            "value": 45,
                            "unit": "%",
                            "unit_type": "massfraction"
                        },
                        "vapor_temp": {
                            "value": 400.0,
                            "unit": "C",
                            "unit_type": "temperature"
                        }
                    },
                    {
                        "fraction": {
                            "value": 53,
                            "unit": "%",
                            "unit_type": "massfraction"
                        },
                        "vapor_temp": {
                            "value": 450.0,
                            "unit": "C",
                            "unit_type": "temperature"
                        }
                    },
                    {
                        "fraction": {
                            "value": 61,
                            "unit": "%",
                            "unit_type": "massfraction"
                        },
                        "vapor_temp": {
                            "value": 500.0,
                            "unit": "C",
                            "unit_type": "temperature"
                        }
                    },
                    {
                        "fraction": {
                            "value": 68,
                            "unit": "%",
                            "unit_type": "massfraction"
                        },
                        "vapor_temp": {
                            "value": 550.0,
                            "unit": "C",
                            "unit_type": "temperature"
                        }
                    },
                    {
                        "fraction": {
                            "value": 74,
                            "unit": "%",
                            "unit_type": "massfraction"
                        },
                        "vapor_temp": {
                            "value": 600.0,
                            "unit": "C",
                            "unit_type": "temperature"
                        }
                    },
                    {
                        "fraction": {
                            "value": 79,
                            "unit": "%",
                            "unit_type": "massfraction"
                        },
                        "vapor_temp": {
                            "value": 650.0,
                            "unit": "C",
                            "unit_type": "temperature"
                        }
                    }
                ]
            },
            "compounds": [
                {
                    "name": "Benzene",
                    "groups": [
                        "BTEX group"
                    ],
                    "method": "ESTS 5.02/x.x/M",
                    "measurement": {
                        "value": 50,
                        "unit": "\u00b5g/g",
                        "unit_type": "massfraction"
                    }
                },
                {
                    "name": "Toluene",
                    "groups": [
                        "BTEX group"
                    ],
                    "method": "ESTS 5.02/x.x/M",
                    "measurement": {
                        "value": 830,
                        "unit": "\u00b5g/g",
                        "unit_type": "massfraction"
                    }
                },
                {
                    "name": "Ethylbenzene",
                    "groups": [
                        "BTEX group"
                    ],
                    "method": "ESTS 5.02/x.x/M",
                    "measurement": {
                        "value": 460,
                        "unit": "\u00b5g/g",
                        "unit_type": "massfraction"
                    }
                },
                {
                    "name": "n-C8",
                    "groups": [
                        "n-Alkanes"
                    ],
                    "method": "ESTS 5.03/x.x/M",
                    "measurement": {
                        "value": 3164,
                        "unit": "\u00b5g/g",
                        "unit_type": "massfraction"
                    }
                },
                {
                    "name": "n-C9",
                    "groups": [
                        "n-Alkanes"
                    ],
                    "method": "ESTS 5.03/x.x/M",
                    "measurement": {
                        "value": 2906,
                        "unit": "\u00b5g/g",
                        "unit_type": "massfraction"
                    }
                },
                {
                    "name": "n-C10",
                    "groups": [
                        "n-Alkanes"
                    ],
                    "method": "ESTS 5.03/x.x/M",
                    "measurement": {
                        "value": 2219,
                        "unit": "\u00b5g/g",
                        "unit_type": "massfraction"
                    }
                },
                {
                    "name": "n-C11",
                    "groups": [
                        "n-Alkanes"
                    ],
                    "method": "ESTS 5.03/x.x/M",
                    "measurement": {
                        "value": 2174,
                        "unit": "\u00b5g/g",
                        "unit_type": "massfraction"
                    }
                },
                {
                    "name": "n-C12",
                    "groups": [
                        "n-Alkanes"
                    ],
                    "method": "ESTS 5.03/x.x/M",
                    "measurement": {
                        "value": 1910,
                        "unit": "\u00b5g/g",
                        "unit_type": "massfraction"
                    }
                },
                {
                    "name": "n-C13",
                    "groups": [
                        "n-Alkanes"
                    ],
                    "method": "ESTS 5.03/x.x/M",
                    "measurement": {
                        "value": 1576,
                        "unit": "\u00b5g/g",
                        "unit_type": "massfraction"
                    }
                },
                {
                    "name": "n-C14",
                    "groups": [
                        "n-Alkanes"
                    ],
                    "method": "ESTS 5.03/x.x/M",
                    "measurement": {
                        "value": 1113,
                        "unit": "\u00b5g/g",
                        "unit_type": "massfraction"
                    }
                },
                {
                    "name": "n-C15",
                    "groups": [
                        "n-Alkanes"
                    ],
                    "method": "ESTS 5.03/x.x/M",
                    "measurement": {
                        "value": 824,
                        "unit": "\u00b5g/g",
                        "unit_type": "massfraction"
                    }
                },
                {
                    "name": "n-C16",
                    "groups": [
                        "n-Alkanes"
                    ],
                    "method": "ESTS 5.03/x.x/M",
                    "measurement": {
                        "value": 481,
                        "unit": "\u00b5g/g",
                        "unit_type": "massfraction"
                    }
                },
                {
                    "name": "n-C17",
                    "groups": [
                        "n-Alkanes"
                    ],
                    "method": "ESTS 5.03/x.x/M",
                    "measurement": {
                        "value": 284,
                        "unit": "\u00b5g/g",
                        "unit_type": "massfraction"
                    }
                },
                {
                    "name": "Pristane",
                    "groups": [
                        "n-Alkanes"
                    ],
                    "method": "ESTS 5.03/x.x/M",
                    "measurement": {
                        "value": 1125,
                        "unit": "\u00b5g/g",
                        "unit_type": "massfraction"
                    }
                },
                {
                    "name": "n-C18",
                    "groups": [
                        "n-Alkanes"
                    ],
                    "method": "ESTS 5.03/x.x/M",
                    "measurement": {
                        "value": 377,
                        "unit": "\u00b5g/g",
                        "unit_type": "massfraction"
                    }
                },
                {
                    "name": "Phytane",
                    "groups": [
                        "n-Alkanes"
                    ],
                    "method": "ESTS 5.03/x.x/M",
                    "measurement": {
                        "value": 1015,
                        "unit": "\u00b5g/g",
                        "unit_type": "massfraction"
                    }
                },
                {
                    "name": "n-C19",
                    "groups": [
                        "n-Alkanes"
                    ],
                    "method": "ESTS 5.03/x.x/M",
                    "measurement": {
                        "value": 193,
                        "unit": "\u00b5g/g",
                        "unit_type": "massfraction"
                    }
                },
                {
                    "name": "n-C20",
                    "groups": [
                        "n-Alkanes"
                    ],
                    "method": "ESTS 5.03/x.x/M",
                    "measurement": {
                        "value": 345,
                        "unit": "\u00b5g/g",
                        "unit_type": "massfraction"
                    }
                },
                {
                    "name": "n-C21",
                    "groups": [
                        "n-Alkanes"
                    ],
                    "method": "ESTS 5.03/x.x/M",
                    "measurement": {
                        "value": 301,
                        "unit": "\u00b5g/g",
                        "unit_type": "massfraction"
                    }
                },
                {
                    "name": "n-C22",
                    "groups": [
                        "n-Alkanes"
                    ],
                    "method": "ESTS 5.03/x.x/M",
                    "measurement": {
                        "value": 293,
                        "unit": "\u00b5g/g",
                        "unit_type": "massfraction"
                    }
                },
                {
                    "name": "n-C23",
                    "groups": [
                        "n-Alkanes"
                    ],
                    "method": "ESTS 5.03/x.x/M",
                    "measurement": {
                        "value": 252,
                        "unit": "\u00b5g/g",
                        "unit_type": "massfraction"
                    }
                },
                {
                    "name": "n-C24",
                    "groups": [
                        "n-Alkanes"
                    ],
                    "method": "ESTS 5.03/x.x/M",
                    "measurement": {
                        "value": 233,
                        "unit": "\u00b5g/g",
                        "unit_type": "massfraction"
                    }
                },
                {
                    "name": "n-C25",
                    "groups": [
                        "n-Alkanes"
                    ],
                    "method": "ESTS 5.03/x.x/M",
                    "measurement": {
                        "value": 319,
                        "unit": "\u00b5g/g",
                        "unit_type": "massfraction"
                    }
                },
                {
                    "name": "n-C26",
                    "groups": [
                        "n-Alkanes"
                    ],
                    "method": "ESTS 5.03/x.x/M",
                    "measurement": {
                        "value": 268,
                        "unit": "\u00b5g/g",
                        "unit_type": "massfraction"
                    }
                },
                {
                    "name": "n-C27",
                    "groups": [
                        "n-Alkanes"
                    ],
                    "method": "ESTS 5.03/x.x/M",
                    "measurement": {
                        "value": 236,
                        "unit": "\u00b5g/g",
                        "unit_type": "massfraction"
                    }
                },
                {
                    "name": "n-C28",
                    "groups": [
                        "n-Alkanes"
                    ],
                    "method": "ESTS 5.03/x.x/M",
                    "measurement": {
                        "value": 188,
                        "unit": "\u00b5g/g",
                        "unit_type": "massfraction"
                    }
                },
                {
                    "name": "n-C29",
                    "groups": [
                        "n-Alkanes"
                    ],
                    "method": "ESTS 5.03/x.x/M",
                    "measurement": {
                        "value": 182,
                        "unit": "\u00b5g/g",
                        "unit_type": "massfraction"
                    }
                },
                {
                    "name": "n-C30",
                    "groups": [
                        "n-Alkanes"
                    ],
                    "method": "ESTS 5.03/x.x/M",
                    "measurement": {
                        "value": 189,
                        "unit": "\u00b5g/g",
                        "unit_type": "massfraction"
                    }
                },
                {
                    "name": "n-C31",
                    "groups": [
                        "n-Alkanes"
                    ],
                    "method": "ESTS 5.03/x.x/M",
                    "measurement": {
                        "value": 168,
                        "unit": "\u00b5g/g",
                        "unit_type": "massfraction"
                    }
                },
                {
                    "name": "n-C32",
                    "groups": [
                        "n-Alkanes"
                    ],
                    "method": "ESTS 5.03/x.x/M",
                    "measurement": {
                        "value": 121,
                        "unit": "\u00b5g/g",
                        "unit_type": "massfraction"
                    }
                },
                {
                    "name": "n-C33",
                    "groups": [
                        "n-Alkanes"
                    ],
                    "method": "ESTS 5.03/x.x/M",
                    "measurement": {
                        "value": 86,
                        "unit": "\u00b5g/g",
                        "unit_type": "massfraction"
                    }
                },
                {
                    "name": "n-C34",
                    "groups": [
                        "n-Alkanes"
                    ],
                    "method": "ESTS 5.03/x.x/M",
                    "measurement": {
                        "value": 84,
                        "unit": "\u00b5g/g",
                        "unit_type": "massfraction"
                    }
                },
                {
                    "name": "n-C35",
                    "groups": [
                        "n-Alkanes"
                    ],
                    "method": "ESTS 5.03/x.x/M",
                    "measurement": {
                        "value": 87,
                        "unit": "\u00b5g/g",
                        "unit_type": "massfraction"
                    }
                },
                {
                    "name": "n-C36",
                    "groups": [
                        "n-Alkanes"
                    ],
                    "method": "ESTS 5.03/x.x/M",
                    "measurement": {
                        "value": 53,
                        "unit": "\u00b5g/g",
                        "unit_type": "massfraction"
                    }
                },
                {
                    "name": "n-C37",
                    "groups": [
                        "n-Alkanes"
                    ],
                    "method": "ESTS 5.03/x.x/M",
                    "measurement": {
                        "value": 38,
                        "unit": "\u00b5g/g",
                        "unit_type": "massfraction"
                    }
                },
                {
                    "name": "n-C38",
                    "groups": [
                        "n-Alkanes"
                    ],
                    "method": "ESTS 5.03/x.x/M",
                    "measurement": {
                        "value": 31,
                        "unit": "\u00b5g/g",
                        "unit_type": "massfraction"
                    }
                },
                {
                    "name": "n-C39",
                    "groups": [
                        "n-Alkanes"
                    ],
                    "method": "ESTS 5.03/x.x/M",
                    "measurement": {
                        "unit": "\u00b5g/g",
                        "max_value": 0.6,
                        "unit_type": "massfraction"
                    }
                },
                {
                    "name": "n-C40",
                    "groups": [
                        "n-Alkanes"
                    ],
                    "method": "ESTS 5.03/x.x/M",
                    "measurement": {
                        "unit": "\u00b5g/g",
                        "max_value": 0.6,
                        "unit_type": "massfraction"
                    }
                },
                {
                    "name": "n-C41",
                    "groups": [
                        "n-Alkanes"
                    ],
                    "method": "ESTS 5.03/x.x/M",
                    "measurement": {
                        "unit": "\u00b5g/g",
                        "max_value": 0.6,
                        "unit_type": "massfraction"
                    }
                },
                {
                    "name": "n-C42",
                    "groups": [
                        "n-Alkanes"
                    ],
                    "method": "ESTS 5.03/x.x/M",
                    "measurement": {
                        "unit": "\u00b5g/g",
                        "max_value": 0.6,
                        "unit_type": "massfraction"
                    }
                },
                {
                    "name": "n-C43",
                    "groups": [
                        "n-Alkanes"
                    ],
                    "method": "ESTS 5.03/x.x/M",
                    "measurement": {
                        "unit": "\u00b5g/g",
                        "max_value": 0.6,
                        "unit_type": "massfraction"
                    }
                },
                {
                    "name": "C0-Naphthalene",
                    "groups": [
                        "Alkylated Polycyclic Aromatic Hydrocarbons (PAHs)"
                    ],
                    "method": "ESTS 5.03/x.x/M",
                    "measurement": {
                        "value": 82,
                        "unit": "\u00b5g/g",
                        "unit_type": "massfraction"
                    }
                },
                {
                    "name": "C1-Naphthalene",
                    "groups": [
                        "Alkylated Polycyclic Aromatic Hydrocarbons (PAHs)"
                    ],
                    "method": "ESTS 5.03/x.x/M",
                    "measurement": {
                        "value": 445,
                        "unit": "\u00b5g/g",
                        "unit_type": "massfraction"
                    }
                },
                {
                    "name": "C2-Naphthalene",
                    "groups": [
                        "Alkylated Polycyclic Aromatic Hydrocarbons (PAHs)"
                    ],
                    "method": "ESTS 5.03/x.x/M",
                    "measurement": {
                        "value": 1134,
                        "unit": "\u00b5g/g",
                        "unit_type": "massfraction"
                    }
                },
                {
                    "name": "C3-Naphthalene",
                    "groups": [
                        "Alkylated Polycyclic Aromatic Hydrocarbons (PAHs)"
                    ],
                    "method": "ESTS 5.03/x.x/M",
                    "measurement": {
                        "value": 1548,
                        "unit": "\u00b5g/g",
                        "unit_type": "massfraction"
                    }
                },
                {
                    "name": "C4-Naphthalene",
                    "groups": [
                        "Alkylated Polycyclic Aromatic Hydrocarbons (PAHs)"
                    ],
                    "method": "ESTS 5.03/x.x/M",
                    "measurement": {
                        "value": 1027,
                        "unit": "\u00b5g/g",
                        "unit_type": "massfraction"
                    }
                },
                {
                    "name": "C0-Phenanthrene",
                    "groups": [
                        "Alkylated Polycyclic Aromatic Hydrocarbons (PAHs)"
                    ],
                    "method": "ESTS 5.03/x.x/M",
                    "measurement": {
                        "value": 44,
                        "unit": "\u00b5g/g",
                        "unit_type": "massfraction"
                    }
                },
                {
                    "name": "C1-Phenanthrene",
                    "groups": [
                        "Alkylated Polycyclic Aromatic Hydrocarbons (PAHs)"
                    ],
                    "method": "ESTS 5.03/x.x/M",
                    "measurement": {
                        "value": 208,
                        "unit": "\u00b5g/g",
                        "unit_type": "massfraction"
                    }
                },
                {
                    "name": "C2-Phenanthrene",
                    "groups": [
                        "Alkylated Polycyclic Aromatic Hydrocarbons (PAHs)"
                    ],
                    "method": "ESTS 5.03/x.x/M",
                    "measurement": {
                        "value": 326,
                        "unit": "\u00b5g/g",
                        "unit_type": "massfraction"
                    }
                },
                {
                    "name": "C3-Phenanthrene",
                    "groups": [
                        "Alkylated Polycyclic Aromatic Hydrocarbons (PAHs)"
                    ],
                    "method": "ESTS 5.03/x.x/M",
                    "measurement": {
                        "value": 246,
                        "unit": "\u00b5g/g",
                        "unit_type": "massfraction"
                    }
                },
                {
                    "name": "C4-Phenanthrene",
                    "groups": [
                        "Alkylated Polycyclic Aromatic Hydrocarbons (PAHs)"
                    ],
                    "method": "ESTS 5.03/x.x/M",
                    "measurement": {
                        "value": 133,
                        "unit": "\u00b5g/g",
                        "unit_type": "massfraction"
                    }
                },
                {
                    "name": "C0-Dibenzothiophene",
                    "groups": [
                        "Alkylated Polycyclic Aromatic Hydrocarbons (PAHs)"
                    ],
                    "method": "ESTS 5.03/x.x/M",
                    "measurement": {
                        "value": 25,
                        "unit": "\u00b5g/g",
                        "unit_type": "massfraction"
                    }
                },
                {
                    "name": "C1-Dibenzothiophene",
                    "groups": [
                        "Alkylated Polycyclic Aromatic Hydrocarbons (PAHs)"
                    ],
                    "method": "ESTS 5.03/x.x/M",
                    "measurement": {
                        "value": 123,
                        "unit": "\u00b5g/g",
                        "unit_type": "massfraction"
                    }
                },
                {
                    "name": "C2-Dibenzothiophene",
                    "groups": [
                        "Alkylated Polycyclic Aromatic Hydrocarbons (PAHs)"
                    ],
                    "method": "ESTS 5.03/x.x/M",
                    "measurement": {
                        "value": 228,
                        "unit": "\u00b5g/g",
                        "unit_type": "massfraction"
                    }
                },
                {
                    "name": "C3-Dibenzothiophene",
                    "groups": [
                        "Alkylated Polycyclic Aromatic Hydrocarbons (PAHs)"
                    ],
                    "method": "ESTS 5.03/x.x/M",
                    "measurement": {
                        "value": 218,
                        "unit": "\u00b5g/g",
                        "unit_type": "massfraction"
                    }
                },
                {
                    "name": "C0-Fluorene",
                    "groups": [
                        "Alkylated Polycyclic Aromatic Hydrocarbons (PAHs)"
                    ],
                    "method": "ESTS 5.03/x.x/M",
                    "measurement": {
                        "value": 9,
                        "unit": "\u00b5g/g",
                        "unit_type": "massfraction"
                    }
                },
                {
                    "name": "C1-Fluorene",
                    "groups": [
                        "Alkylated Polycyclic Aromatic Hydrocarbons (PAHs)"
                    ],
                    "method": "ESTS 5.03/x.x/M",
                    "measurement": {
                        "value": 53,
                        "unit": "\u00b5g/g",
                        "unit_type": "massfraction"
                    }
                },
                {
                    "name": "C2-Fluorene",
                    "groups": [
                        "Alkylated Polycyclic Aromatic Hydrocarbons (PAHs)"
                    ],
                    "method": "ESTS 5.03/x.x/M",
                    "measurement": {
                        "value": 137,
                        "unit": "\u00b5g/g",
                        "unit_type": "massfraction"
                    }
                },
                {
                    "name": "C3-Fluorene",
                    "groups": [
                        "Alkylated Polycyclic Aromatic Hydrocarbons (PAHs)"
                    ],
                    "method": "ESTS 5.03/x.x/M",
                    "measurement": {
                        "value": 194,
                        "unit": "\u00b5g/g",
                        "unit_type": "massfraction"
                    }
                },
                {
                    "name": "C0-Chrysene",
                    "groups": [
                        "Alkylated Polycyclic Aromatic Hydrocarbons (PAHs)"
                    ],
                    "method": "ESTS 5.03/x.x/M",
                    "measurement": {
                        "value": 6,
                        "unit": "\u00b5g/g",
                        "unit_type": "massfraction"
                    }
                },
                {
                    "name": "C1-Chrysene",
                    "groups": [
                        "Alkylated Polycyclic Aromatic Hydrocarbons (PAHs)"
                    ],
                    "method": "ESTS 5.03/x.x/M",
                    "measurement": {
                        "value": 12,
                        "unit": "\u00b5g/g",
                        "unit_type": "massfraction"
                    }
                },
                {
                    "name": "C2-Chrysene",
                    "groups": [
                        "Alkylated Polycyclic Aromatic Hydrocarbons (PAHs)"
                    ],
                    "method": "ESTS 5.03/x.x/M",
                    "measurement": {
                        "value": 23,
                        "unit": "\u00b5g/g",
                        "unit_type": "massfraction"
                    }
                },
                {
                    "name": "C3-Chrysene",
                    "groups": [
                        "Alkylated Polycyclic Aromatic Hydrocarbons (PAHs)"
                    ],
                    "method": "ESTS 5.03/x.x/M",
                    "measurement": {
                        "value": 20,
                        "unit": "\u00b5g/g",
                        "unit_type": "massfraction"
                    }
                },
                {
                    "name": "Biphenyl (Bph)",
                    "groups": [
                        "Other Priority PAHs"
                    ],
                    "method": "ESTS 5.03/x.x/M",
                    "measurement": {
                        "value": 31.1,
                        "unit": "\u00b5g/g",
                        "unit_type": "massfraction"
                    }
                },
                {
                    "name": "Acenaphthylene (Acl)",
                    "groups": [
                        "Other Priority PAHs"
                    ],
                    "method": "ESTS 5.03/x.x/M",
                    "measurement": {
                        "value": 5.6,
                        "unit": "\u00b5g/g",
                        "unit_type": "massfraction"
                    }
                },
                {
                    "name": "Acenaphthene (Ace)",
                    "groups": [
                        "Other Priority PAHs"
                    ],
                    "method": "ESTS 5.03/x.x/M",
                    "measurement": {
                        "value": 13.3,
                        "unit": "\u00b5g/g",
                        "unit_type": "massfraction"
                    }
                },
                {
                    "name": "Anthracene (An)",
                    "groups": [
                        "Other Priority PAHs"
                    ],
                    "method": "ESTS 5.03/x.x/M",
                    "measurement": {
                        "value": 0.3,
                        "unit": "\u00b5g/g",
                        "unit_type": "massfraction"
                    }
                },
                {
                    "name": "Fluoranthene (Fl)",
                    "groups": [
                        "Other Priority PAHs"
                    ],
                    "method": "ESTS 5.03/x.x/M",
                    "measurement": {
                        "value": 3,
                        "unit": "\u00b5g/g",
                        "unit_type": "massfraction"
                    }
                },
                {
                    "name": "Pyrene (Py)",
                    "groups": [
                        "Other Priority PAHs"
                    ],
                    "method": "ESTS 5.03/x.x/M",
                    "measurement": {
                        "value": 3.2,
                        "unit": "\u00b5g/g",
                        "unit_type": "massfraction"
                    }
                },
                {
                    "name": "Benz(a)anthracene (BaA)",
                    "groups": [
                        "Other Priority PAHs"
                    ],
                    "method": "ESTS 5.03/x.x/M",
                    "measurement": {
                        "value": 0.5,
                        "unit": "\u00b5g/g",
                        "unit_type": "massfraction"
                    }
                },
                {
                    "name": "Benzo(b)fluoranthene (BbF)",
                    "groups": [
                        "Other Priority PAHs"
                    ],
                    "method": "ESTS 5.03/x.x/M",
                    "measurement": {
                        "value": 0.8,
                        "unit": "\u00b5g/g",
                        "unit_type": "massfraction"
                    }
                },
                {
                    "name": "Benzo(k)fluoranthene (BkF)",
                    "groups": [
                        "Other Priority PAHs"
                    ],
                    "method": "ESTS 5.03/x.x/M",
                    "measurement": {
                        "value": 0.3,
                        "unit": "\u00b5g/g",
                        "unit_type": "massfraction"
                    }
                },
                {
                    "name": "Benzo(e)pyrene (BeP)",
                    "groups": [
                        "Other Priority PAHs"
                    ],
                    "method": "ESTS 5.03/x.x/M",
                    "measurement": {
                        "value": 0.7,
                        "unit": "\u00b5g/g",
                        "unit_type": "massfraction"
                    }
                },
                {
                    "name": "Benzo(a)pyrene (BaP)",
                    "groups": [
                        "Other Priority PAHs"
                    ],
                    "method": "ESTS 5.03/x.x/M",
                    "measurement": {
                        "unit": "\u00b5g/g",
                        "max_value": 0.8,
                        "unit_type": "massfraction"
                    }
                },
                {
                    "name": "Perylene (Pe)",
                    "groups": [
                        "Other Priority PAHs"
                    ],
                    "method": "ESTS 5.03/x.x/M",
                    "measurement": {
                        "value": 25.1,
                        "unit": "\u00b5g/g",
                        "unit_type": "massfraction"
                    }
                },
                {
                    "name": "Indeno(1,2,3-cd)pyrene (IP)",
                    "groups": [
                        "Other Priority PAHs"
                    ],
                    "method": "ESTS 5.03/x.x/M",
                    "measurement": {
                        "unit": "\u00b5g/g",
                        "max_value": 0.2,
                        "unit_type": "massfraction"
                    }
                },
                {
                    "name": "Dibenzo(ah)anthracene (DA)",
                    "groups": [
                        "Other Priority PAHs"
                    ],
                    "method": "ESTS 5.03/x.x/M",
                    "measurement": {
                        "unit": "\u00b5g/g",
                        "max_value": 0.2,
                        "unit_type": "massfraction"
                    }
                },
                {
                    "name": "Benzo(ghi)perylene (BgP)",
                    "groups": [
                        "Other Priority PAHs"
                    ],
                    "method": "ESTS 5.03/x.x/M",
                    "measurement": {
                        "value": 0.3,
                        "unit": "\u00b5g/g",
                        "unit_type": "massfraction"
                    }
                },
                {
                    "name": "C21 Tricyclic Terpane (C21T)",
                    "groups": [
                        "Biomarkers"
                    ],
                    "method": "ESTS 5.03/x.x/M",
                    "measurement": {
                        "value": 10,
                        "unit": "\u00b5g/g",
                        "unit_type": "massfraction"
                    }
                },
                {
                    "name": "C22 Tricyclic Terpane (C22T)",
                    "groups": [
                        "Biomarkers"
                    ],
                    "method": "ESTS 5.03/x.x/M",
                    "measurement": {
                        "value": 4,
                        "unit": "\u00b5g/g",
                        "unit_type": "massfraction"
                    }
                },
                {
                    "name": "C23 Tricyclic Terpane (C23T)",
                    "groups": [
                        "Biomarkers"
                    ],
                    "method": "ESTS 5.03/x.x/M",
                    "measurement": {
                        "value": 17,
                        "unit": "\u00b5g/g",
                        "unit_type": "massfraction"
                    }
                },
                {
                    "name": "C24 Tricyclic Terpane (C24T)",
                    "groups": [
                        "Biomarkers"
                    ],
                    "method": "ESTS 5.03/x.x/M",
                    "measurement": {
                        "value": 12,
                        "unit": "\u00b5g/g",
                        "unit_type": "massfraction"
                    }
                },
                {
                    "name": "18A,22,29,30-Trisnorneohopane (C27Ts)",
                    "groups": [
                        "Biomarkers"
                    ],
                    "method": "ESTS 5.03/x.x/M",
                    "measurement": {
                        "value": 34,
                        "unit": "\u00b5g/g",
                        "unit_type": "massfraction"
                    }
                },
                {
                    "name": "17a(H)-22,29,30-Trisnorhopane (C27Tm)",
                    "groups": [
                        "Biomarkers"
                    ],
                    "method": "ESTS 5.03/x.x/M",
                    "measurement": {
                        "value": 43,
                        "unit": "\u00b5g/g",
                        "unit_type": "massfraction"
                    }
                },
                {
                    "name": "30-Norhopane (H29)",
                    "groups": [
                        "Biomarkers"
                    ],
                    "method": "ESTS 5.03/x.x/M",
                    "measurement": {
                        "value": 113,
                        "unit": "\u00b5g/g",
                        "unit_type": "massfraction"
                    }
                },
                {
                    "name": "Hopane (H30)",
                    "groups": [
                        "Biomarkers"
                    ],
                    "method": "ESTS 5.03/x.x/M",
                    "measurement": {
                        "value": 147,
                        "unit": "\u00b5g/g",
                        "unit_type": "massfraction"
                    }
                },
                {
                    "name": "30-Homohopane-22S (H31S)",
                    "groups": [
                        "Biomarkers"
                    ],
                    "method": "ESTS 5.03/x.x/M",
                    "measurement": {
                        "value": 53,
                        "unit": "\u00b5g/g",
                        "unit_type": "massfraction"
                    }
                },
                {
                    "name": "30-Homohopane-22R (H31R)",
                    "groups": [
                        "Biomarkers"
                    ],
                    "method": "ESTS 5.03/x.x/M",
                    "measurement": {
                        "value": 44,
                        "unit": "\u00b5g/g",
                        "unit_type": "massfraction"
                    }
                },
                {
                    "name": "30,31-Bishomohopane-22S (H32S)",
                    "groups": [
                        "Biomarkers"
                    ],
                    "method": "ESTS 5.03/x.x/M",
                    "measurement": {
                        "value": 31,
                        "unit": "\u00b5g/g",
                        "unit_type": "massfraction"
                    }
                },
                {
                    "name": "30,31-Bishomohopane-22R (H32R)",
                    "groups": [
                        "Biomarkers"
                    ],
                    "method": "ESTS 5.03/x.x/M",
                    "measurement": {
                        "value": 24,
                        "unit": "\u00b5g/g",
                        "unit_type": "massfraction"
                    }
                },
                {
                    "name": "30,31-Trishomohopane-22S (H33S)",
                    "groups": [
                        "Biomarkers"
                    ],
                    "method": "ESTS 5.03/x.x/M",
                    "measurement": {
                        "value": 22,
                        "unit": "\u00b5g/g",
                        "unit_type": "massfraction"
                    }
                },
                {
                    "name": "30,31-Trishomohopane-22R (H33R)",
                    "groups": [
                        "Biomarkers"
                    ],
                    "method": "ESTS 5.03/x.x/M",
                    "measurement": {
                        "value": 14,
                        "unit": "\u00b5g/g",
                        "unit_type": "massfraction"
                    }
                },
                {
                    "name": "Tetrakishomohopane-22S (H34S)",
                    "groups": [
                        "Biomarkers"
                    ],
                    "method": "ESTS 5.03/x.x/M",
                    "measurement": {
                        "value": 17,
                        "unit": "\u00b5g/g",
                        "unit_type": "massfraction"
                    }
                },
                {
                    "name": "Tetrakishomohopane-22R (H34R)",
                    "groups": [
                        "Biomarkers"
                    ],
                    "method": "ESTS 5.03/x.x/M",
                    "measurement": {
                        "value": 8,
                        "unit": "\u00b5g/g",
                        "unit_type": "massfraction"
                    }
                },
                {
                    "name": "Pentakishomohopane-22S (H35S)",
                    "groups": [
                        "Biomarkers"
                    ],
                    "method": "ESTS 5.03/x.x/M",
                    "measurement": {
                        "value": 9,
                        "unit": "\u00b5g/g",
                        "unit_type": "massfraction"
                    }
                },
                {
                    "name": "Pentakishomohopane-22R (H35R)",
                    "groups": [
                        "Biomarkers"
                    ],
                    "method": "ESTS 5.03/x.x/M",
                    "measurement": {
                        "value": 9,
                        "unit": "\u00b5g/g",
                        "unit_type": "massfraction"
                    }
                }
            ],
            "bulk_composition": [
                {
                    "name": "Sulfur Content",
                    "method": "ASTM D4294",
                    "measurement": {
                        "value": 1.2,
                        "unit": "%",
                        "standard_deviation": 0.01,
                        "replicates": 3,
                        "unit_type": "massfraction"
                    }
                },
                {
                    "name": "Water Content",
                    "method": "ASTM E203",
                    "measurement": {
                        "unit": "%",
                        "max_value": 0.1,
                        "replicates": 3,
                        "unit_type": "massfraction"
                    }
                },
                {
                    "name": "Gas Chromatography-Total Petroleum Hydrocarbon (GC-TPH)",
                    "groups": [
                        "GC-Detected Petroleum Hydrocarbon Content"
                    ],
                    "method": "ESTS 5.03/x.x/M",
                    "measurement": {
                        "value": 704,
                        "unit": "mg/g",
                        "unit_type": "massfraction"
                    }
                },
                {
                    "name": "Gas Chromatography-Total Saturate Hydrocarbon (GC-TSH)",
                    "groups": [
                        "GC-Detected Petroleum Hydrocarbon Content"
                    ],
                    "method": "ESTS 5.03/x.x/M",
                    "measurement": {
                        "value": 602,
                        "unit": "mg/g",
                        "unit_type": "massfraction"
                    }
                },
                {
                    "name": "Gas Chromatography-Total Aromatic Hydrocarbon (GC-TAH)",
                    "groups": [
                        "GC-Detected Petroleum Hydrocarbon Content"
                    ],
                    "method": "ESTS 5.03/x.x/M",
                    "measurement": {
                        "value": 102,
                        "unit": "mg/g",
                        "unit_type": "massfraction"
                    }
                },
                {
                    "name": "GC-TSH/GC-TPH",
                    "groups": [
                        "GC-Detected Petroleum Hydrocarbon Content"
                    ],
                    "method": "ESTS 5.03/x.x/M",
                    "measurement": {
                        "value": 86,
                        "unit": "%",
                        "unit_type": "massfraction"
                    }
                },
                {
                    "name": "GC-TAH/GC-TPH",
                    "groups": [
                        "GC-Detected Petroleum Hydrocarbon Content"
                    ],
                    "method": "ESTS 5.03/x.x/M",
                    "measurement": {
                        "value": 14,
                        "unit": "%",
                        "unit_type": "massfraction"
                    }
                },
                {
                    "name": "Waxes",
                    "method": "ESTS 12.11/2.0/M",
                    "measurement": {
                        "value": 0.6,
                        "unit": "%",
                        "unit_type": "massfraction"
                    }
                }
            ]
        },
        {
            "metadata": {
                "name": "15.2% Evaporated",
                "short_name": "15.2% Evaporated",
                "sample_id": "506.4",
<<<<<<< HEAD
                "fraction_weathered": {
=======
                "fraction_evaporated": {
>>>>>>> 158ba242
                    "value": 15.2,
                    "unit": "%",
                    "unit_type": "massfraction"
                }
            },
            "physical_properties": {
                "pour_point": {
                    "measurement": {
                        "value": -40,
                        "unit": "C",
                        "standard_deviation": 2.82,
                        "replicates": 2,
                        "unit_type": "temperature"
                    },
                    "method": "ASTM D97"
                },
                "flash_point": {
                    "measurement": {
                        "value": 75,
                        "unit": "C",
                        "replicates": 1,
                        "unit_type": "temperature"
                    },
                    "method": "ASTM D7094"
                },
                "densities": [
                    {
                        "density": {
                            "value": 0.8979,
                            "unit": "g/mL",
                            "standard_deviation": 0.0001,
                            "replicates": 3,
                            "unit_type": "density"
                        },
                        "ref_temp": {
                            "value": 15.0,
                            "unit": "C",
                            "unit_type": "temperature"
                        },
                        "method": "ASTM D5002"
                    },
                    {
                        "density": {
                            "value": 0.9273,
                            "unit": "g/mL",
                            "standard_deviation": 0.0005,
                            "replicates": 4,
                            "unit_type": "density"
                        },
                        "ref_temp": {
                            "value": 0.0,
                            "unit": "C",
                            "unit_type": "temperature"
                        },
                        "method": "ASTM D5002"
                    }
                ],
                "dynamic_viscosities": [
                    {
                        "viscosity": {
                            "value": 206,
                            "unit": "mPa.s",
                            "standard_deviation": 0,
                            "replicates": 3,
                            "unit_type": "dynamicviscosity"
                        },
                        "ref_temp": {
                            "value": 15.0,
                            "unit": "C",
                            "unit_type": "temperature"
                        },
                        "method": "ESTS 12.05/2.0/M"
                    },
                    {
                        "viscosity": {
                            "value": 603,
                            "unit": "mPa.s",
                            "standard_deviation": 4.9,
                            "replicates": 3,
                            "unit_type": "dynamicviscosity"
                        },
                        "ref_temp": {
                            "value": 0.0,
                            "unit": "C",
                            "unit_type": "temperature"
                        },
                        "method": "ESTS 12.05/2.0/M"
                    }
                ],
                "interfacial_tension_air": [
                    {
                        "tension": {
                            "value": 30.2,
                            "unit": "mN/m",
                            "standard_deviation": 0.1,
                            "replicates": 3,
                            "unit_type": "interfacialtension"
                        },
                        "ref_temp": {
                            "value": 15.0,
                            "unit": "C",
                            "unit_type": "temperature"
                        },
                        "method": "ASTM D971 mod."
                    },
                    {
                        "tension": {
                            "value": 31,
                            "unit": "mN/m",
                            "standard_deviation": 0.1,
                            "replicates": 3,
                            "unit_type": "interfacialtension"
                        },
                        "ref_temp": {
                            "value": 0.0,
                            "unit": "C",
                            "unit_type": "temperature"
                        },
                        "method": "ASTM D971 mod."
                    }
                ],
                "interfacial_tension_water": [
                    {
                        "tension": {
                            "value": 26.4,
                            "unit": "mN/m",
                            "standard_deviation": 1.5,
                            "replicates": 3,
                            "unit_type": "interfacialtension"
                        },
                        "ref_temp": {
                            "value": 15.0,
                            "unit": "C",
                            "unit_type": "temperature"
                        },
                        "method": "ASTM D971 mod."
                    },
                    {
                        "tension": {
                            "value": 24.9,
                            "unit": "mN/m",
                            "standard_deviation": 2.4,
                            "replicates": 3,
                            "unit_type": "interfacialtension"
                        },
                        "ref_temp": {
                            "value": 0.0,
                            "unit": "C",
                            "unit_type": "temperature"
                        },
                        "method": "ASTM D971 mod."
                    }
                ],
                "interfacial_tension_seawater": [
                    {
                        "tension": {
                            "value": 23.3,
                            "unit": "mN/m",
                            "standard_deviation": 3.1,
                            "replicates": 3,
                            "unit_type": "interfacialtension"
                        },
                        "ref_temp": {
                            "value": 15.0,
                            "unit": "C",
                            "unit_type": "temperature"
                        },
                        "method": "ASTM D971 mod."
                    },
                    {
                        "tension": {
                            "value": 23.7,
                            "unit": "mN/m",
                            "standard_deviation": 3.2,
                            "replicates": 3,
                            "unit_type": "interfacialtension"
                        },
                        "ref_temp": {
                            "value": 0.0,
                            "unit": "C",
                            "unit_type": "temperature"
                        },
                        "method": "ASTM D971 mod."
                    }
                ]
            },
            "environmental_behavior": {
                "dispersibilities": [
                    {
                        "dispersant": "Corexit 9500 Dispersant",
                        "effectiveness": {
                            "value": 20,
                            "unit": "%",
                            "standard_deviation": 6,
                            "replicates": 6,
                            "unit_type": "massfraction"
                        },
                        "method": "ASTM F2059"
                    }
                ],
                "emulsions": [
                    {
                        "age": {
                            "value": 0,
                            "unit": "day",
                            "unit_type": "time"
                        },
                        "ref_temp": {
                            "value": 15.0,
                            "unit": "C",
                            "unit_type": "temperature"
                        },
                        "method": "ESTS 13.02/x.x/M",
                        "visual_stability": "Unstable"
                    }
                ],
                "adhesion": {
                    "value": 25,
                    "unit": "g/m^2",
                    "standard_deviation": 3.6,
                    "replicates": 4,
                    "unit_type": null
                }
            },
            "SARA": {
                "method": "ESTS 12.11/1.0/M",
                "saturates": {
                    "value": 77,
                    "unit": "%",
                    "unit_type": "massfraction"
                },
                "aromatics": {
                    "value": 13,
                    "unit": "%",
                    "unit_type": "massfraction"
                },
                "resins": {
                    "value": 9,
                    "unit": "%",
                    "standard_deviation": 0,
                    "replicates": 3,
                    "unit_type": "massfraction"
                },
                "asphaltenes": {
                    "value": 0.7,
                    "unit": "%",
                    "standard_deviation": 0.02,
                    "replicates": 3,
                    "unit_type": "massfraction"
                }
            },
            "distillation_data": {
                "type": "mass fraction",
                "method": "ESTS 5.10/x.x/M",
                "cuts": [
                    {
                        "fraction": {
                            "value": 0,
                            "unit": "%",
                            "unit_type": "massfraction"
                        },
                        "vapor_temp": {
                            "value": 40.0,
                            "unit": "C",
                            "unit_type": "temperature"
                        }
                    },
                    {
                        "fraction": {
                            "value": 0,
                            "unit": "%",
                            "unit_type": "massfraction"
                        },
                        "vapor_temp": {
                            "value": 60.0,
                            "unit": "C",
                            "unit_type": "temperature"
                        }
                    },
                    {
                        "fraction": {
                            "value": 0,
                            "unit": "%",
                            "unit_type": "massfraction"
                        },
                        "vapor_temp": {
                            "value": 80.0,
                            "unit": "C",
                            "unit_type": "temperature"
                        }
                    },
                    {
                        "fraction": {
                            "value": 0,
                            "unit": "%",
                            "unit_type": "massfraction"
                        },
                        "vapor_temp": {
                            "value": 100.0,
                            "unit": "C",
                            "unit_type": "temperature"
                        }
                    },
                    {
                        "fraction": {
                            "value": 0,
                            "unit": "%",
                            "unit_type": "massfraction"
                        },
                        "vapor_temp": {
                            "value": 120.0,
                            "unit": "C",
                            "unit_type": "temperature"
                        }
                    },
                    {
                        "fraction": {
                            "value": 1,
                            "unit": "%",
                            "unit_type": "massfraction"
                        },
                        "vapor_temp": {
                            "value": 140.0,
                            "unit": "C",
                            "unit_type": "temperature"
                        }
                    },
                    {
                        "fraction": {
                            "value": 2,
                            "unit": "%",
                            "unit_type": "massfraction"
                        },
                        "vapor_temp": {
                            "value": 160.0,
                            "unit": "C",
                            "unit_type": "temperature"
                        }
                    },
                    {
                        "fraction": {
                            "value": 4,
                            "unit": "%",
                            "unit_type": "massfraction"
                        },
                        "vapor_temp": {
                            "value": 180.0,
                            "unit": "C",
                            "unit_type": "temperature"
                        }
                    },
                    {
                        "fraction": {
                            "value": 7,
                            "unit": "%",
                            "unit_type": "massfraction"
                        },
                        "vapor_temp": {
                            "value": 200.0,
                            "unit": "C",
                            "unit_type": "temperature"
                        }
                    },
                    {
                        "fraction": {
                            "value": 15,
                            "unit": "%",
                            "unit_type": "massfraction"
                        },
                        "vapor_temp": {
                            "value": 250.0,
                            "unit": "C",
                            "unit_type": "temperature"
                        }
                    },
                    {
                        "fraction": {
                            "value": 24,
                            "unit": "%",
                            "unit_type": "massfraction"
                        },
                        "vapor_temp": {
                            "value": 300.0,
                            "unit": "C",
                            "unit_type": "temperature"
                        }
                    },
                    {
                        "fraction": {
                            "value": 33,
                            "unit": "%",
                            "unit_type": "massfraction"
                        },
                        "vapor_temp": {
                            "value": 350.0,
                            "unit": "C",
                            "unit_type": "temperature"
                        }
                    },
                    {
                        "fraction": {
                            "value": 42,
                            "unit": "%",
                            "unit_type": "massfraction"
                        },
                        "vapor_temp": {
                            "value": 400.0,
                            "unit": "C",
                            "unit_type": "temperature"
                        }
                    },
                    {
                        "fraction": {
                            "value": 52,
                            "unit": "%",
                            "unit_type": "massfraction"
                        },
                        "vapor_temp": {
                            "value": 450.0,
                            "unit": "C",
                            "unit_type": "temperature"
                        }
                    },
                    {
                        "fraction": {
                            "value": 61,
                            "unit": "%",
                            "unit_type": "massfraction"
                        },
                        "vapor_temp": {
                            "value": 500.0,
                            "unit": "C",
                            "unit_type": "temperature"
                        }
                    },
                    {
                        "fraction": {
                            "value": 68,
                            "unit": "%",
                            "unit_type": "massfraction"
                        },
                        "vapor_temp": {
                            "value": 550.0,
                            "unit": "C",
                            "unit_type": "temperature"
                        }
                    },
                    {
                        "fraction": {
                            "value": 74,
                            "unit": "%",
                            "unit_type": "massfraction"
                        },
                        "vapor_temp": {
                            "value": 600.0,
                            "unit": "C",
                            "unit_type": "temperature"
                        }
                    },
                    {
                        "fraction": {
                            "value": 80,
                            "unit": "%",
                            "unit_type": "massfraction"
                        },
                        "vapor_temp": {
                            "value": 650.0,
                            "unit": "C",
                            "unit_type": "temperature"
                        }
                    }
                ]
            },
            "compounds": [
                {
                    "name": "Benzene",
                    "groups": [
                        "BTEX group"
                    ],
                    "method": "ESTS 5.02/x.x/M",
                    "measurement": {
                        "value": 10,
                        "unit": "\u00b5g/g",
                        "unit_type": "massfraction"
                    }
                },
                {
                    "name": "Toluene",
                    "groups": [
                        "BTEX group"
                    ],
                    "method": "ESTS 5.02/x.x/M",
                    "measurement": {
                        "value": 40,
                        "unit": "\u00b5g/g",
                        "unit_type": "massfraction"
                    }
                },
                {
                    "name": "Ethylbenzene",
                    "groups": [
                        "BTEX group"
                    ],
                    "method": "ESTS 5.02/x.x/M",
                    "measurement": {
                        "value": 130,
                        "unit": "\u00b5g/g",
                        "unit_type": "massfraction"
                    }
                },
                {
                    "name": "n-C8",
                    "groups": [
                        "n-Alkanes"
                    ],
                    "method": "ESTS 5.03/x.x/M",
                    "measurement": {
                        "value": 377,
                        "unit": "\u00b5g/g",
                        "unit_type": "massfraction"
                    }
                },
                {
                    "name": "n-C9",
                    "groups": [
                        "n-Alkanes"
                    ],
                    "method": "ESTS 5.03/x.x/M",
                    "measurement": {
                        "value": 1430,
                        "unit": "\u00b5g/g",
                        "unit_type": "massfraction"
                    }
                },
                {
                    "name": "n-C10",
                    "groups": [
                        "n-Alkanes"
                    ],
                    "method": "ESTS 5.03/x.x/M",
                    "measurement": {
                        "value": 1911,
                        "unit": "\u00b5g/g",
                        "unit_type": "massfraction"
                    }
                },
                {
                    "name": "n-C11",
                    "groups": [
                        "n-Alkanes"
                    ],
                    "method": "ESTS 5.03/x.x/M",
                    "measurement": {
                        "value": 2262,
                        "unit": "\u00b5g/g",
                        "unit_type": "massfraction"
                    }
                },
                {
                    "name": "n-C12",
                    "groups": [
                        "n-Alkanes"
                    ],
                    "method": "ESTS 5.03/x.x/M",
                    "measurement": {
                        "value": 2062,
                        "unit": "\u00b5g/g",
                        "unit_type": "massfraction"
                    }
                },
                {
                    "name": "n-C13",
                    "groups": [
                        "n-Alkanes"
                    ],
                    "method": "ESTS 5.03/x.x/M",
                    "measurement": {
                        "value": 1606,
                        "unit": "\u00b5g/g",
                        "unit_type": "massfraction"
                    }
                },
                {
                    "name": "n-C14",
                    "groups": [
                        "n-Alkanes"
                    ],
                    "method": "ESTS 5.03/x.x/M",
                    "measurement": {
                        "value": 1241,
                        "unit": "\u00b5g/g",
                        "unit_type": "massfraction"
                    }
                },
                {
                    "name": "n-C15",
                    "groups": [
                        "n-Alkanes"
                    ],
                    "method": "ESTS 5.03/x.x/M",
                    "measurement": {
                        "value": 927,
                        "unit": "\u00b5g/g",
                        "unit_type": "massfraction"
                    }
                },
                {
                    "name": "n-C16",
                    "groups": [
                        "n-Alkanes"
                    ],
                    "method": "ESTS 5.03/x.x/M",
                    "measurement": {
                        "value": 518,
                        "unit": "\u00b5g/g",
                        "unit_type": "massfraction"
                    }
                },
                {
                    "name": "n-C17",
                    "groups": [
                        "n-Alkanes"
                    ],
                    "method": "ESTS 5.03/x.x/M",
                    "measurement": {
                        "value": 394,
                        "unit": "\u00b5g/g",
                        "unit_type": "massfraction"
                    }
                },
                {
                    "name": "Pristane",
                    "groups": [
                        "n-Alkanes"
                    ],
                    "method": "ESTS 5.03/x.x/M",
                    "measurement": {
                        "value": 1412,
                        "unit": "\u00b5g/g",
                        "unit_type": "massfraction"
                    }
                },
                {
                    "name": "n-C18",
                    "groups": [
                        "n-Alkanes"
                    ],
                    "method": "ESTS 5.03/x.x/M",
                    "measurement": {
                        "value": 491,
                        "unit": "\u00b5g/g",
                        "unit_type": "massfraction"
                    }
                },
                {
                    "name": "Phytane",
                    "groups": [
                        "n-Alkanes"
                    ],
                    "method": "ESTS 5.03/x.x/M",
                    "measurement": {
                        "value": 1175,
                        "unit": "\u00b5g/g",
                        "unit_type": "massfraction"
                    }
                },
                {
                    "name": "n-C19",
                    "groups": [
                        "n-Alkanes"
                    ],
                    "method": "ESTS 5.03/x.x/M",
                    "measurement": {
                        "value": 187,
                        "unit": "\u00b5g/g",
                        "unit_type": "massfraction"
                    }
                },
                {
                    "name": "n-C20",
                    "groups": [
                        "n-Alkanes"
                    ],
                    "method": "ESTS 5.03/x.x/M",
                    "measurement": {
                        "value": 397,
                        "unit": "\u00b5g/g",
                        "unit_type": "massfraction"
                    }
                },
                {
                    "name": "n-C21",
                    "groups": [
                        "n-Alkanes"
                    ],
                    "method": "ESTS 5.03/x.x/M",
                    "measurement": {
                        "value": 310,
                        "unit": "\u00b5g/g",
                        "unit_type": "massfraction"
                    }
                },
                {
                    "name": "n-C22",
                    "groups": [
                        "n-Alkanes"
                    ],
                    "method": "ESTS 5.03/x.x/M",
                    "measurement": {
                        "value": 302,
                        "unit": "\u00b5g/g",
                        "unit_type": "massfraction"
                    }
                },
                {
                    "name": "n-C23",
                    "groups": [
                        "n-Alkanes"
                    ],
                    "method": "ESTS 5.03/x.x/M",
                    "measurement": {
                        "value": 294,
                        "unit": "\u00b5g/g",
                        "unit_type": "massfraction"
                    }
                },
                {
                    "name": "n-C24",
                    "groups": [
                        "n-Alkanes"
                    ],
                    "method": "ESTS 5.03/x.x/M",
                    "measurement": {
                        "value": 302,
                        "unit": "\u00b5g/g",
                        "unit_type": "massfraction"
                    }
                },
                {
                    "name": "n-C25",
                    "groups": [
                        "n-Alkanes"
                    ],
                    "method": "ESTS 5.03/x.x/M",
                    "measurement": {
                        "value": 316,
                        "unit": "\u00b5g/g",
                        "unit_type": "massfraction"
                    }
                },
                {
                    "name": "n-C26",
                    "groups": [
                        "n-Alkanes"
                    ],
                    "method": "ESTS 5.03/x.x/M",
                    "measurement": {
                        "value": 291,
                        "unit": "\u00b5g/g",
                        "unit_type": "massfraction"
                    }
                },
                {
                    "name": "n-C27",
                    "groups": [
                        "n-Alkanes"
                    ],
                    "method": "ESTS 5.03/x.x/M",
                    "measurement": {
                        "value": 289,
                        "unit": "\u00b5g/g",
                        "unit_type": "massfraction"
                    }
                },
                {
                    "name": "n-C28",
                    "groups": [
                        "n-Alkanes"
                    ],
                    "method": "ESTS 5.03/x.x/M",
                    "measurement": {
                        "value": 294,
                        "unit": "\u00b5g/g",
                        "unit_type": "massfraction"
                    }
                },
                {
                    "name": "n-C29",
                    "groups": [
                        "n-Alkanes"
                    ],
                    "method": "ESTS 5.03/x.x/M",
                    "measurement": {
                        "value": 230,
                        "unit": "\u00b5g/g",
                        "unit_type": "massfraction"
                    }
                },
                {
                    "name": "n-C30",
                    "groups": [
                        "n-Alkanes"
                    ],
                    "method": "ESTS 5.03/x.x/M",
                    "measurement": {
                        "value": 267,
                        "unit": "\u00b5g/g",
                        "unit_type": "massfraction"
                    }
                },
                {
                    "name": "n-C31",
                    "groups": [
                        "n-Alkanes"
                    ],
                    "method": "ESTS 5.03/x.x/M",
                    "measurement": {
                        "value": 190,
                        "unit": "\u00b5g/g",
                        "unit_type": "massfraction"
                    }
                },
                {
                    "name": "n-C32",
                    "groups": [
                        "n-Alkanes"
                    ],
                    "method": "ESTS 5.03/x.x/M",
                    "measurement": {
                        "value": 137,
                        "unit": "\u00b5g/g",
                        "unit_type": "massfraction"
                    }
                },
                {
                    "name": "n-C33",
                    "groups": [
                        "n-Alkanes"
                    ],
                    "method": "ESTS 5.03/x.x/M",
                    "measurement": {
                        "value": 120,
                        "unit": "\u00b5g/g",
                        "unit_type": "massfraction"
                    }
                },
                {
                    "name": "n-C34",
                    "groups": [
                        "n-Alkanes"
                    ],
                    "method": "ESTS 5.03/x.x/M",
                    "measurement": {
                        "value": 114,
                        "unit": "\u00b5g/g",
                        "unit_type": "massfraction"
                    }
                },
                {
                    "name": "n-C35",
                    "groups": [
                        "n-Alkanes"
                    ],
                    "method": "ESTS 5.03/x.x/M",
                    "measurement": {
                        "value": 106,
                        "unit": "\u00b5g/g",
                        "unit_type": "massfraction"
                    }
                },
                {
                    "name": "n-C36",
                    "groups": [
                        "n-Alkanes"
                    ],
                    "method": "ESTS 5.03/x.x/M",
                    "measurement": {
                        "value": 63,
                        "unit": "\u00b5g/g",
                        "unit_type": "massfraction"
                    }
                },
                {
                    "name": "n-C37",
                    "groups": [
                        "n-Alkanes"
                    ],
                    "method": "ESTS 5.03/x.x/M",
                    "measurement": {
                        "value": 40,
                        "unit": "\u00b5g/g",
                        "unit_type": "massfraction"
                    }
                },
                {
                    "name": "n-C38",
                    "groups": [
                        "n-Alkanes"
                    ],
                    "method": "ESTS 5.03/x.x/M",
                    "measurement": {
                        "value": 42,
                        "unit": "\u00b5g/g",
                        "unit_type": "massfraction"
                    }
                },
                {
                    "name": "n-C39",
                    "groups": [
                        "n-Alkanes"
                    ],
                    "method": "ESTS 5.03/x.x/M",
                    "measurement": {
                        "value": 30,
                        "unit": "\u00b5g/g",
                        "unit_type": "massfraction"
                    }
                },
                {
                    "name": "n-C40",
                    "groups": [
                        "n-Alkanes"
                    ],
                    "method": "ESTS 5.03/x.x/M",
                    "measurement": {
                        "unit": "\u00b5g/g",
                        "max_value": 0.6,
                        "unit_type": "massfraction"
                    }
                },
                {
                    "name": "n-C41",
                    "groups": [
                        "n-Alkanes"
                    ],
                    "method": "ESTS 5.03/x.x/M",
                    "measurement": {
                        "unit": "\u00b5g/g",
                        "max_value": 0.6,
                        "unit_type": "massfraction"
                    }
                },
                {
                    "name": "n-C42",
                    "groups": [
                        "n-Alkanes"
                    ],
                    "method": "ESTS 5.03/x.x/M",
                    "measurement": {
                        "unit": "\u00b5g/g",
                        "max_value": 0.6,
                        "unit_type": "massfraction"
                    }
                },
                {
                    "name": "n-C43",
                    "groups": [
                        "n-Alkanes"
                    ],
                    "method": "ESTS 5.03/x.x/M",
                    "measurement": {
                        "unit": "\u00b5g/g",
                        "max_value": 0.6,
                        "unit_type": "massfraction"
                    }
                },
                {
                    "name": "C0-Naphthalene",
                    "groups": [
                        "Alkylated Polycyclic Aromatic Hydrocarbons (PAHs)"
                    ],
                    "method": "ESTS 5.03/x.x/M",
                    "measurement": {
                        "value": 85,
                        "unit": "\u00b5g/g",
                        "unit_type": "massfraction"
                    }
                },
                {
                    "name": "C1-Naphthalene",
                    "groups": [
                        "Alkylated Polycyclic Aromatic Hydrocarbons (PAHs)"
                    ],
                    "method": "ESTS 5.03/x.x/M",
                    "measurement": {
                        "value": 487,
                        "unit": "\u00b5g/g",
                        "unit_type": "massfraction"
                    }
                },
                {
                    "name": "C2-Naphthalene",
                    "groups": [
                        "Alkylated Polycyclic Aromatic Hydrocarbons (PAHs)"
                    ],
                    "method": "ESTS 5.03/x.x/M",
                    "measurement": {
                        "value": 1286,
                        "unit": "\u00b5g/g",
                        "unit_type": "massfraction"
                    }
                },
                {
                    "name": "C3-Naphthalene",
                    "groups": [
                        "Alkylated Polycyclic Aromatic Hydrocarbons (PAHs)"
                    ],
                    "method": "ESTS 5.03/x.x/M",
                    "measurement": {
                        "value": 1804,
                        "unit": "\u00b5g/g",
                        "unit_type": "massfraction"
                    }
                },
                {
                    "name": "C4-Naphthalene",
                    "groups": [
                        "Alkylated Polycyclic Aromatic Hydrocarbons (PAHs)"
                    ],
                    "method": "ESTS 5.03/x.x/M",
                    "measurement": {
                        "value": 1155,
                        "unit": "\u00b5g/g",
                        "unit_type": "massfraction"
                    }
                },
                {
                    "name": "C0-Phenanthrene",
                    "groups": [
                        "Alkylated Polycyclic Aromatic Hydrocarbons (PAHs)"
                    ],
                    "method": "ESTS 5.03/x.x/M",
                    "measurement": {
                        "value": 50,
                        "unit": "\u00b5g/g",
                        "unit_type": "massfraction"
                    }
                },
                {
                    "name": "C1-Phenanthrene",
                    "groups": [
                        "Alkylated Polycyclic Aromatic Hydrocarbons (PAHs)"
                    ],
                    "method": "ESTS 5.03/x.x/M",
                    "measurement": {
                        "value": 238,
                        "unit": "\u00b5g/g",
                        "unit_type": "massfraction"
                    }
                },
                {
                    "name": "C2-Phenanthrene",
                    "groups": [
                        "Alkylated Polycyclic Aromatic Hydrocarbons (PAHs)"
                    ],
                    "method": "ESTS 5.03/x.x/M",
                    "measurement": {
                        "value": 359,
                        "unit": "\u00b5g/g",
                        "unit_type": "massfraction"
                    }
                },
                {
                    "name": "C3-Phenanthrene",
                    "groups": [
                        "Alkylated Polycyclic Aromatic Hydrocarbons (PAHs)"
                    ],
                    "method": "ESTS 5.03/x.x/M",
                    "measurement": {
                        "value": 274,
                        "unit": "\u00b5g/g",
                        "unit_type": "massfraction"
                    }
                },
                {
                    "name": "C4-Phenanthrene",
                    "groups": [
                        "Alkylated Polycyclic Aromatic Hydrocarbons (PAHs)"
                    ],
                    "method": "ESTS 5.03/x.x/M",
                    "measurement": {
                        "value": 141,
                        "unit": "\u00b5g/g",
                        "unit_type": "massfraction"
                    }
                },
                {
                    "name": "C0-Dibenzothiophene",
                    "groups": [
                        "Alkylated Polycyclic Aromatic Hydrocarbons (PAHs)"
                    ],
                    "method": "ESTS 5.03/x.x/M",
                    "measurement": {
                        "value": 28,
                        "unit": "\u00b5g/g",
                        "unit_type": "massfraction"
                    }
                },
                {
                    "name": "C1-Dibenzothiophene",
                    "groups": [
                        "Alkylated Polycyclic Aromatic Hydrocarbons (PAHs)"
                    ],
                    "method": "ESTS 5.03/x.x/M",
                    "measurement": {
                        "value": 139,
                        "unit": "\u00b5g/g",
                        "unit_type": "massfraction"
                    }
                },
                {
                    "name": "C2-Dibenzothiophene",
                    "groups": [
                        "Alkylated Polycyclic Aromatic Hydrocarbons (PAHs)"
                    ],
                    "method": "ESTS 5.03/x.x/M",
                    "measurement": {
                        "value": 265,
                        "unit": "\u00b5g/g",
                        "unit_type": "massfraction"
                    }
                },
                {
                    "name": "C3-Dibenzothiophene",
                    "groups": [
                        "Alkylated Polycyclic Aromatic Hydrocarbons (PAHs)"
                    ],
                    "method": "ESTS 5.03/x.x/M",
                    "measurement": {
                        "value": 261,
                        "unit": "\u00b5g/g",
                        "unit_type": "massfraction"
                    }
                },
                {
                    "name": "C0-Fluorene",
                    "groups": [
                        "Alkylated Polycyclic Aromatic Hydrocarbons (PAHs)"
                    ],
                    "method": "ESTS 5.03/x.x/M",
                    "measurement": {
                        "value": 10,
                        "unit": "\u00b5g/g",
                        "unit_type": "massfraction"
                    }
                },
                {
                    "name": "C1-Fluorene",
                    "groups": [
                        "Alkylated Polycyclic Aromatic Hydrocarbons (PAHs)"
                    ],
                    "method": "ESTS 5.03/x.x/M",
                    "measurement": {
                        "value": 58,
                        "unit": "\u00b5g/g",
                        "unit_type": "massfraction"
                    }
                },
                {
                    "name": "C2-Fluorene",
                    "groups": [
                        "Alkylated Polycyclic Aromatic Hydrocarbons (PAHs)"
                    ],
                    "method": "ESTS 5.03/x.x/M",
                    "measurement": {
                        "value": 144,
                        "unit": "\u00b5g/g",
                        "unit_type": "massfraction"
                    }
                },
                {
                    "name": "C3-Fluorene",
                    "groups": [
                        "Alkylated Polycyclic Aromatic Hydrocarbons (PAHs)"
                    ],
                    "method": "ESTS 5.03/x.x/M",
                    "measurement": {
                        "value": 213,
                        "unit": "\u00b5g/g",
                        "unit_type": "massfraction"
                    }
                },
                {
                    "name": "C0-Chrysene",
                    "groups": [
                        "Alkylated Polycyclic Aromatic Hydrocarbons (PAHs)"
                    ],
                    "method": "ESTS 5.03/x.x/M",
                    "measurement": {
                        "value": 6,
                        "unit": "\u00b5g/g",
                        "unit_type": "massfraction"
                    }
                },
                {
                    "name": "C1-Chrysene",
                    "groups": [
                        "Alkylated Polycyclic Aromatic Hydrocarbons (PAHs)"
                    ],
                    "method": "ESTS 5.03/x.x/M",
                    "measurement": {
                        "value": 14,
                        "unit": "\u00b5g/g",
                        "unit_type": "massfraction"
                    }
                },
                {
                    "name": "C2-Chrysene",
                    "groups": [
                        "Alkylated Polycyclic Aromatic Hydrocarbons (PAHs)"
                    ],
                    "method": "ESTS 5.03/x.x/M",
                    "measurement": {
                        "value": 25,
                        "unit": "\u00b5g/g",
                        "unit_type": "massfraction"
                    }
                },
                {
                    "name": "C3-Chrysene",
                    "groups": [
                        "Alkylated Polycyclic Aromatic Hydrocarbons (PAHs)"
                    ],
                    "method": "ESTS 5.03/x.x/M",
                    "measurement": {
                        "value": 21,
                        "unit": "\u00b5g/g",
                        "unit_type": "massfraction"
                    }
                },
                {
                    "name": "Biphenyl (Bph)",
                    "groups": [
                        "Other Priority PAHs"
                    ],
                    "method": "ESTS 5.03/x.x/M",
                    "measurement": {
                        "value": 34.9,
                        "unit": "\u00b5g/g",
                        "unit_type": "massfraction"
                    }
                },
                {
                    "name": "Acenaphthylene (Acl)",
                    "groups": [
                        "Other Priority PAHs"
                    ],
                    "method": "ESTS 5.03/x.x/M",
                    "measurement": {
                        "value": 5.9,
                        "unit": "\u00b5g/g",
                        "unit_type": "massfraction"
                    }
                },
                {
                    "name": "Acenaphthene (Ace)",
                    "groups": [
                        "Other Priority PAHs"
                    ],
                    "method": "ESTS 5.03/x.x/M",
                    "measurement": {
                        "value": 14.5,
                        "unit": "\u00b5g/g",
                        "unit_type": "massfraction"
                    }
                },
                {
                    "name": "Anthracene (An)",
                    "groups": [
                        "Other Priority PAHs"
                    ],
                    "method": "ESTS 5.03/x.x/M",
                    "measurement": {
                        "value": 0.4,
                        "unit": "\u00b5g/g",
                        "unit_type": "massfraction"
                    }
                },
                {
                    "name": "Fluoranthene (Fl)",
                    "groups": [
                        "Other Priority PAHs"
                    ],
                    "method": "ESTS 5.03/x.x/M",
                    "measurement": {
                        "value": 3.2,
                        "unit": "\u00b5g/g",
                        "unit_type": "massfraction"
                    }
                },
                {
                    "name": "Pyrene (Py)",
                    "groups": [
                        "Other Priority PAHs"
                    ],
                    "method": "ESTS 5.03/x.x/M",
                    "measurement": {
                        "value": 4,
                        "unit": "\u00b5g/g",
                        "unit_type": "massfraction"
                    }
                },
                {
                    "name": "Benz(a)anthracene (BaA)",
                    "groups": [
                        "Other Priority PAHs"
                    ],
                    "method": "ESTS 5.03/x.x/M",
                    "measurement": {
                        "value": 0.5,
                        "unit": "\u00b5g/g",
                        "unit_type": "massfraction"
                    }
                },
                {
                    "name": "Benzo(b)fluoranthene (BbF)",
                    "groups": [
                        "Other Priority PAHs"
                    ],
                    "method": "ESTS 5.03/x.x/M",
                    "measurement": {
                        "value": 0.9,
                        "unit": "\u00b5g/g",
                        "unit_type": "massfraction"
                    }
                },
                {
                    "name": "Benzo(k)fluoranthene (BkF)",
                    "groups": [
                        "Other Priority PAHs"
                    ],
                    "method": "ESTS 5.03/x.x/M",
                    "measurement": {
                        "value": 0.3,
                        "unit": "\u00b5g/g",
                        "unit_type": "massfraction"
                    }
                },
                {
                    "name": "Benzo(e)pyrene (BeP)",
                    "groups": [
                        "Other Priority PAHs"
                    ],
                    "method": "ESTS 5.03/x.x/M",
                    "measurement": {
                        "value": 0.9,
                        "unit": "\u00b5g/g",
                        "unit_type": "massfraction"
                    }
                },
                {
                    "name": "Benzo(a)pyrene (BaP)",
                    "groups": [
                        "Other Priority PAHs"
                    ],
                    "method": "ESTS 5.03/x.x/M",
                    "measurement": {
                        "unit": "\u00b5g/g",
                        "max_value": 0.8,
                        "unit_type": "massfraction"
                    }
                },
                {
                    "name": "Perylene (Pe)",
                    "groups": [
                        "Other Priority PAHs"
                    ],
                    "method": "ESTS 5.03/x.x/M",
                    "measurement": {
                        "value": 27.7,
                        "unit": "\u00b5g/g",
                        "unit_type": "massfraction"
                    }
                },
                {
                    "name": "Indeno(1,2,3-cd)pyrene (IP)",
                    "groups": [
                        "Other Priority PAHs"
                    ],
                    "method": "ESTS 5.03/x.x/M",
                    "measurement": {
                        "unit": "\u00b5g/g",
                        "max_value": 0.2,
                        "unit_type": "massfraction"
                    }
                },
                {
                    "name": "Dibenzo(ah)anthracene (DA)",
                    "groups": [
                        "Other Priority PAHs"
                    ],
                    "method": "ESTS 5.03/x.x/M",
                    "measurement": {
                        "unit": "\u00b5g/g",
                        "max_value": 0.2,
                        "unit_type": "massfraction"
                    }
                },
                {
                    "name": "Benzo(ghi)perylene (BgP)",
                    "groups": [
                        "Other Priority PAHs"
                    ],
                    "method": "ESTS 5.03/x.x/M",
                    "measurement": {
                        "value": 0.4,
                        "unit": "\u00b5g/g",
                        "unit_type": "massfraction"
                    }
                },
                {
                    "name": "C21 Tricyclic Terpane (C21T)",
                    "groups": [
                        "Biomarkers"
                    ],
                    "method": "ESTS 5.03/x.x/M",
                    "measurement": {
                        "value": 11,
                        "unit": "\u00b5g/g",
                        "unit_type": "massfraction"
                    }
                },
                {
                    "name": "C22 Tricyclic Terpane (C22T)",
                    "groups": [
                        "Biomarkers"
                    ],
                    "method": "ESTS 5.03/x.x/M",
                    "measurement": {
                        "value": 4,
                        "unit": "\u00b5g/g",
                        "unit_type": "massfraction"
                    }
                },
                {
                    "name": "C23 Tricyclic Terpane (C23T)",
                    "groups": [
                        "Biomarkers"
                    ],
                    "method": "ESTS 5.03/x.x/M",
                    "measurement": {
                        "value": 20,
                        "unit": "\u00b5g/g",
                        "unit_type": "massfraction"
                    }
                },
                {
                    "name": "C24 Tricyclic Terpane (C24T)",
                    "groups": [
                        "Biomarkers"
                    ],
                    "method": "ESTS 5.03/x.x/M",
                    "measurement": {
                        "value": 12,
                        "unit": "\u00b5g/g",
                        "unit_type": "massfraction"
                    }
                },
                {
                    "name": "18A,22,29,30-Trisnorneohopane (C27Ts)",
                    "groups": [
                        "Biomarkers"
                    ],
                    "method": "ESTS 5.03/x.x/M",
                    "measurement": {
                        "value": 36,
                        "unit": "\u00b5g/g",
                        "unit_type": "massfraction"
                    }
                },
                {
                    "name": "17a(H)-22,29,30-Trisnorhopane (C27Tm)",
                    "groups": [
                        "Biomarkers"
                    ],
                    "method": "ESTS 5.03/x.x/M",
                    "measurement": {
                        "value": 46,
                        "unit": "\u00b5g/g",
                        "unit_type": "massfraction"
                    }
                },
                {
                    "name": "30-Norhopane (H29)",
                    "groups": [
                        "Biomarkers"
                    ],
                    "method": "ESTS 5.03/x.x/M",
                    "measurement": {
                        "value": 118,
                        "unit": "\u00b5g/g",
                        "unit_type": "massfraction"
                    }
                },
                {
                    "name": "Hopane (H30)",
                    "groups": [
                        "Biomarkers"
                    ],
                    "method": "ESTS 5.03/x.x/M",
                    "measurement": {
                        "value": 161,
                        "unit": "\u00b5g/g",
                        "unit_type": "massfraction"
                    }
                },
                {
                    "name": "30-Homohopane-22S (H31S)",
                    "groups": [
                        "Biomarkers"
                    ],
                    "method": "ESTS 5.03/x.x/M",
                    "measurement": {
                        "value": 59,
                        "unit": "\u00b5g/g",
                        "unit_type": "massfraction"
                    }
                },
                {
                    "name": "30-Homohopane-22R (H31R)",
                    "groups": [
                        "Biomarkers"
                    ],
                    "method": "ESTS 5.03/x.x/M",
                    "measurement": {
                        "value": 45,
                        "unit": "\u00b5g/g",
                        "unit_type": "massfraction"
                    }
                },
                {
                    "name": "30,31-Bishomohopane-22S (H32S)",
                    "groups": [
                        "Biomarkers"
                    ],
                    "method": "ESTS 5.03/x.x/M",
                    "measurement": {
                        "value": 33,
                        "unit": "\u00b5g/g",
                        "unit_type": "massfraction"
                    }
                },
                {
                    "name": "30,31-Bishomohopane-22R (H32R)",
                    "groups": [
                        "Biomarkers"
                    ],
                    "method": "ESTS 5.03/x.x/M",
                    "measurement": {
                        "value": 26,
                        "unit": "\u00b5g/g",
                        "unit_type": "massfraction"
                    }
                },
                {
                    "name": "30,31-Trishomohopane-22S (H33S)",
                    "groups": [
                        "Biomarkers"
                    ],
                    "method": "ESTS 5.03/x.x/M",
                    "measurement": {
                        "value": 24,
                        "unit": "\u00b5g/g",
                        "unit_type": "massfraction"
                    }
                },
                {
                    "name": "30,31-Trishomohopane-22R (H33R)",
                    "groups": [
                        "Biomarkers"
                    ],
                    "method": "ESTS 5.03/x.x/M",
                    "measurement": {
                        "value": 14,
                        "unit": "\u00b5g/g",
                        "unit_type": "massfraction"
                    }
                },
                {
                    "name": "Tetrakishomohopane-22S (H34S)",
                    "groups": [
                        "Biomarkers"
                    ],
                    "method": "ESTS 5.03/x.x/M",
                    "measurement": {
                        "value": 18,
                        "unit": "\u00b5g/g",
                        "unit_type": "massfraction"
                    }
                },
                {
                    "name": "Tetrakishomohopane-22R (H34R)",
                    "groups": [
                        "Biomarkers"
                    ],
                    "method": "ESTS 5.03/x.x/M",
                    "measurement": {
                        "value": 9,
                        "unit": "\u00b5g/g",
                        "unit_type": "massfraction"
                    }
                },
                {
                    "name": "Pentakishomohopane-22S (H35S)",
                    "groups": [
                        "Biomarkers"
                    ],
                    "method": "ESTS 5.03/x.x/M",
                    "measurement": {
                        "value": 10,
                        "unit": "\u00b5g/g",
                        "unit_type": "massfraction"
                    }
                },
                {
                    "name": "Pentakishomohopane-22R (H35R)",
                    "groups": [
                        "Biomarkers"
                    ],
                    "method": "ESTS 5.03/x.x/M",
                    "measurement": {
                        "value": 9,
                        "unit": "\u00b5g/g",
                        "unit_type": "massfraction"
                    }
                }
            ],
            "bulk_composition": [
                {
                    "name": "Sulfur Content",
                    "method": "ASTM D4294",
                    "measurement": {
                        "value": 1.3,
                        "unit": "%",
                        "standard_deviation": 0.01,
                        "replicates": 2,
                        "unit_type": "massfraction"
                    }
                },
                {
                    "name": "Water Content",
                    "method": "ASTM E203",
                    "measurement": {
                        "unit": "%",
                        "max_value": 0.1,
                        "replicates": 3,
                        "unit_type": "massfraction"
                    }
                },
                {
                    "name": "Gas Chromatography-Total Petroleum Hydrocarbon (GC-TPH)",
                    "groups": [
                        "GC-Detected Petroleum Hydrocarbon Content"
                    ],
                    "method": "ESTS 5.03/x.x/M",
                    "measurement": {
                        "value": 749,
                        "unit": "mg/g",
                        "unit_type": "massfraction"
                    }
                },
                {
                    "name": "Gas Chromatography-Total Saturate Hydrocarbon (GC-TSH)",
                    "groups": [
                        "GC-Detected Petroleum Hydrocarbon Content"
                    ],
                    "method": "ESTS 5.03/x.x/M",
                    "measurement": {
                        "value": 638,
                        "unit": "mg/g",
                        "unit_type": "massfraction"
                    }
                },
                {
                    "name": "Gas Chromatography-Total Aromatic Hydrocarbon (GC-TAH)",
                    "groups": [
                        "GC-Detected Petroleum Hydrocarbon Content"
                    ],
                    "method": "ESTS 5.03/x.x/M",
                    "measurement": {
                        "value": 111,
                        "unit": "mg/g",
                        "unit_type": "massfraction"
                    }
                },
                {
                    "name": "GC-TSH/GC-TPH",
                    "groups": [
                        "GC-Detected Petroleum Hydrocarbon Content"
                    ],
                    "method": "ESTS 5.03/x.x/M",
                    "measurement": {
                        "value": 85,
                        "unit": "%",
                        "unit_type": "massfraction"
                    }
                },
                {
                    "name": "GC-TAH/GC-TPH",
                    "groups": [
                        "GC-Detected Petroleum Hydrocarbon Content"
                    ],
                    "method": "ESTS 5.03/x.x/M",
                    "measurement": {
                        "value": 15,
                        "unit": "%",
                        "unit_type": "massfraction"
                    }
                },
                {
                    "name": "Waxes",
                    "method": "ESTS 12.11/2.0/M",
                    "measurement": {
                        "value": 0.6,
                        "unit": "%",
                        "unit_type": "massfraction"
                    }
                }
            ]
        },
        {
            "metadata": {
                "name": "23.6% Evaporated",
                "short_name": "23.6% Evaporated",
                "sample_id": "506.5",
<<<<<<< HEAD
                "fraction_weathered": {
=======
                "fraction_evaporated": {
>>>>>>> 158ba242
                    "value": 23.6,
                    "unit": "%",
                    "unit_type": "massfraction"
                }
            },
            "physical_properties": {
                "pour_point": {
                    "measurement": {
                        "value": -35,
                        "unit": "C",
                        "standard_deviation": 1.41,
                        "replicates": 2,
                        "unit_type": "temperature"
                    },
                    "method": "ASTM D97"
                },
                "flash_point": {
                    "measurement": {
                        "value": 118,
                        "unit": "C",
                        "replicates": 1,
                        "unit_type": "temperature"
                    },
                    "method": "ASTM D7094"
                },
                "densities": [
                    {
                        "density": {
                            "value": 0.932,
                            "unit": "g/mL",
                            "standard_deviation": 0.0001,
                            "replicates": 3,
                            "unit_type": "density"
                        },
                        "ref_temp": {
                            "value": 15.0,
                            "unit": "C",
                            "unit_type": "temperature"
                        },
                        "method": "ASTM D5002"
                    },
                    {
                        "density": {
                            "value": 0.9417,
                            "unit": "g/mL",
                            "standard_deviation": 0.0005,
                            "replicates": 3,
                            "unit_type": "density"
                        },
                        "ref_temp": {
                            "value": 0.0,
                            "unit": "C",
                            "unit_type": "temperature"
                        },
                        "method": "ASTM D5002"
                    }
                ],
                "dynamic_viscosities": [
                    {
                        "viscosity": {
                            "value": 687,
                            "unit": "mPa.s",
                            "standard_deviation": 4,
                            "replicates": 3,
                            "unit_type": "dynamicviscosity"
                        },
                        "ref_temp": {
                            "value": 15.0,
                            "unit": "C",
                            "unit_type": "temperature"
                        },
                        "method": "ESTS 12.05/2.0/M"
                    },
                    {
                        "viscosity": {
                            "value": 2770,
                            "unit": "mPa.s",
                            "standard_deviation": 5.7,
                            "replicates": 3,
                            "unit_type": "dynamicviscosity"
                        },
                        "ref_temp": {
                            "value": 0.0,
                            "unit": "C",
                            "unit_type": "temperature"
                        },
                        "method": "ESTS 12.05/2.0/M"
                    }
                ],
                "interfacial_tension_air": [
                    {
                        "tension": {
                            "value": 30.9,
                            "unit": "mN/m",
                            "standard_deviation": 0.1,
                            "replicates": 3,
                            "unit_type": "interfacialtension"
                        },
                        "ref_temp": {
                            "value": 15.0,
                            "unit": "C",
                            "unit_type": "temperature"
                        },
                        "method": "ASTM D971 mod."
                    },
                    {
                        "tension": {
                            "value": 32.5,
                            "unit": "mN/m",
                            "standard_deviation": 0.2,
                            "replicates": 3,
                            "unit_type": "interfacialtension"
                        },
                        "ref_temp": {
                            "value": 0.0,
                            "unit": "C",
                            "unit_type": "temperature"
                        },
                        "method": "ASTM D971 mod."
                    }
                ],
                "interfacial_tension_water": [
                    {
                        "tension": {
                            "value": 24.8,
                            "unit": "mN/m",
                            "standard_deviation": 1.8,
                            "replicates": 3,
                            "unit_type": "interfacialtension"
                        },
                        "ref_temp": {
                            "value": 15.0,
                            "unit": "C",
                            "unit_type": "temperature"
                        },
                        "method": "ASTM D971 mod."
                    },
                    {
                        "tension": {
                            "value": "Too Viscous",
                            "unit": "mN/m",
                            "replicates": 3,
                            "unit_type": "interfacialtension"
                        },
                        "ref_temp": {
                            "value": 0.0,
                            "unit": "C",
                            "unit_type": "temperature"
                        },
                        "method": "ASTM D971 mod."
                    }
                ],
                "interfacial_tension_seawater": [
                    {
                        "tension": {
                            "value": 19.9,
                            "unit": "mN/m",
                            "standard_deviation": 1.2,
                            "replicates": 3,
                            "unit_type": "interfacialtension"
                        },
                        "ref_temp": {
                            "value": 15.0,
                            "unit": "C",
                            "unit_type": "temperature"
                        },
                        "method": "ASTM D971 mod."
                    },
                    {
                        "tension": {
                            "value": "Too Viscous",
                            "unit": "mN/m",
                            "replicates": 3,
                            "unit_type": "interfacialtension"
                        },
                        "ref_temp": {
                            "value": 0.0,
                            "unit": "C",
                            "unit_type": "temperature"
                        },
                        "method": "ASTM D971 mod."
                    }
                ]
            },
            "environmental_behavior": {
                "dispersibilities": [
                    {
                        "dispersant": "Corexit 9500 Dispersant",
                        "effectiveness": {
                            "value": 13,
                            "unit": "%",
                            "standard_deviation": 4,
                            "replicates": 6,
                            "unit_type": "massfraction"
                        },
                        "method": "ASTM F2059"
                    }
                ],
                "emulsions": [
                    {
                        "age": {
                            "value": 0,
                            "unit": "day",
                            "unit_type": "time"
                        },
                        "ref_temp": {
                            "value": 15.0,
                            "unit": "C",
                            "unit_type": "temperature"
                        },
                        "method": "ESTS 13.02/x.x/M",
                        "visual_stability": "Unstable"
                    }
                ],
                "adhesion": {
                    "value": 40,
                    "unit": "g/m^2",
                    "standard_deviation": 6.8,
                    "replicates": 4,
                    "unit_type": null
                }
            },
            "SARA": {
                "method": "ESTS 12.11/1.0/M",
                "saturates": {
                    "value": 74,
                    "unit": "%",
                    "unit_type": "massfraction"
                },
                "aromatics": {
                    "value": 13,
                    "unit": "%",
                    "unit_type": "massfraction"
                },
                "resins": {
                    "value": 11,
                    "unit": "%",
                    "standard_deviation": 0,
                    "replicates": 3,
                    "unit_type": "massfraction"
                },
                "asphaltenes": {
                    "value": 1.2,
                    "unit": "%",
                    "standard_deviation": 0.04,
                    "replicates": 3,
                    "unit_type": "massfraction"
                }
            },
            "distillation_data": {
                "type": "mass fraction",
                "method": "ESTS 5.10/x.x/M",
                "cuts": [
                    {
                        "fraction": {
                            "value": 0,
                            "unit": "%",
                            "unit_type": "massfraction"
                        },
                        "vapor_temp": {
                            "value": 40.0,
                            "unit": "C",
                            "unit_type": "temperature"
                        }
                    },
                    {
                        "fraction": {
                            "value": 0,
                            "unit": "%",
                            "unit_type": "massfraction"
                        },
                        "vapor_temp": {
                            "value": 60.0,
                            "unit": "C",
                            "unit_type": "temperature"
                        }
                    },
                    {
                        "fraction": {
                            "value": 0,
                            "unit": "%",
                            "unit_type": "massfraction"
                        },
                        "vapor_temp": {
                            "value": 80.0,
                            "unit": "C",
                            "unit_type": "temperature"
                        }
                    },
                    {
                        "fraction": {
                            "value": 0,
                            "unit": "%",
                            "unit_type": "massfraction"
                        },
                        "vapor_temp": {
                            "value": 100.0,
                            "unit": "C",
                            "unit_type": "temperature"
                        }
                    },
                    {
                        "fraction": {
                            "value": 0,
                            "unit": "%",
                            "unit_type": "massfraction"
                        },
                        "vapor_temp": {
                            "value": 120.0,
                            "unit": "C",
                            "unit_type": "temperature"
                        }
                    },
                    {
                        "fraction": {
                            "value": 0,
                            "unit": "%",
                            "unit_type": "massfraction"
                        },
                        "vapor_temp": {
                            "value": 140.0,
                            "unit": "C",
                            "unit_type": "temperature"
                        }
                    },
                    {
                        "fraction": {
                            "value": 0,
                            "unit": "%",
                            "unit_type": "massfraction"
                        },
                        "vapor_temp": {
                            "value": 160.0,
                            "unit": "C",
                            "unit_type": "temperature"
                        }
                    },
                    {
                        "fraction": {
                            "value": 0,
                            "unit": "%",
                            "unit_type": "massfraction"
                        },
                        "vapor_temp": {
                            "value": 180.0,
                            "unit": "C",
                            "unit_type": "temperature"
                        }
                    },
                    {
                        "fraction": {
                            "value": 1,
                            "unit": "%",
                            "unit_type": "massfraction"
                        },
                        "vapor_temp": {
                            "value": 200.0,
                            "unit": "C",
                            "unit_type": "temperature"
                        }
                    },
                    {
                        "fraction": {
                            "value": 7,
                            "unit": "%",
                            "unit_type": "massfraction"
                        },
                        "vapor_temp": {
                            "value": 250.0,
                            "unit": "C",
                            "unit_type": "temperature"
                        }
                    },
                    {
                        "fraction": {
                            "value": 16,
                            "unit": "%",
                            "unit_type": "massfraction"
                        },
                        "vapor_temp": {
                            "value": 300.0,
                            "unit": "C",
                            "unit_type": "temperature"
                        }
                    },
                    {
                        "fraction": {
                            "value": 27,
                            "unit": "%",
                            "unit_type": "massfraction"
                        },
                        "vapor_temp": {
                            "value": 350.0,
                            "unit": "C",
                            "unit_type": "temperature"
                        }
                    },
                    {
                        "fraction": {
                            "value": 37,
                            "unit": "%",
                            "unit_type": "massfraction"
                        },
                        "vapor_temp": {
                            "value": 400.0,
                            "unit": "C",
                            "unit_type": "temperature"
                        }
                    },
                    {
                        "fraction": {
                            "value": 48,
                            "unit": "%",
                            "unit_type": "massfraction"
                        },
                        "vapor_temp": {
                            "value": 450.0,
                            "unit": "C",
                            "unit_type": "temperature"
                        }
                    },
                    {
                        "fraction": {
                            "value": 58,
                            "unit": "%",
                            "unit_type": "massfraction"
                        },
                        "vapor_temp": {
                            "value": 500.0,
                            "unit": "C",
                            "unit_type": "temperature"
                        }
                    },
                    {
                        "fraction": {
                            "value": 67,
                            "unit": "%",
                            "unit_type": "massfraction"
                        },
                        "vapor_temp": {
                            "value": 550.0,
                            "unit": "C",
                            "unit_type": "temperature"
                        }
                    },
                    {
                        "fraction": {
                            "value": 73,
                            "unit": "%",
                            "unit_type": "massfraction"
                        },
                        "vapor_temp": {
                            "value": 600.0,
                            "unit": "C",
                            "unit_type": "temperature"
                        }
                    },
                    {
                        "fraction": {
                            "value": 79,
                            "unit": "%",
                            "unit_type": "massfraction"
                        },
                        "vapor_temp": {
                            "value": 650.0,
                            "unit": "C",
                            "unit_type": "temperature"
                        }
                    }
                ]
            },
            "compounds": [
                {
                    "name": "Benzene",
                    "groups": [
                        "BTEX group"
                    ],
                    "method": "ESTS 5.02/x.x/M",
                    "measurement": {
                        "value": 0,
                        "unit": "\u00b5g/g",
                        "unit_type": "massfraction"
                    }
                },
                {
                    "name": "Toluene",
                    "groups": [
                        "BTEX group"
                    ],
                    "method": "ESTS 5.02/x.x/M",
                    "measurement": {
                        "value": 0,
                        "unit": "\u00b5g/g",
                        "unit_type": "massfraction"
                    }
                },
                {
                    "name": "Ethylbenzene",
                    "groups": [
                        "BTEX group"
                    ],
                    "method": "ESTS 5.02/x.x/M",
                    "measurement": {
                        "value": 0,
                        "unit": "\u00b5g/g",
                        "unit_type": "massfraction"
                    }
                },
                {
                    "name": "n-C8",
                    "groups": [
                        "n-Alkanes"
                    ],
                    "method": "ESTS 5.03/x.x/M",
                    "measurement": {
                        "value": 356,
                        "unit": "\u00b5g/g",
                        "unit_type": "massfraction"
                    }
                },
                {
                    "name": "n-C9",
                    "groups": [
                        "n-Alkanes"
                    ],
                    "method": "ESTS 5.03/x.x/M",
                    "measurement": {
                        "value": 1428,
                        "unit": "\u00b5g/g",
                        "unit_type": "massfraction"
                    }
                },
                {
                    "name": "n-C10",
                    "groups": [
                        "n-Alkanes"
                    ],
                    "method": "ESTS 5.03/x.x/M",
                    "measurement": {
                        "value": 1888,
                        "unit": "\u00b5g/g",
                        "unit_type": "massfraction"
                    }
                },
                {
                    "name": "n-C11",
                    "groups": [
                        "n-Alkanes"
                    ],
                    "method": "ESTS 5.03/x.x/M",
                    "measurement": {
                        "value": 2202,
                        "unit": "\u00b5g/g",
                        "unit_type": "massfraction"
                    }
                },
                {
                    "name": "n-C12",
                    "groups": [
                        "n-Alkanes"
                    ],
                    "method": "ESTS 5.03/x.x/M",
                    "measurement": {
                        "value": 1980,
                        "unit": "\u00b5g/g",
                        "unit_type": "massfraction"
                    }
                },
                {
                    "name": "n-C13",
                    "groups": [
                        "n-Alkanes"
                    ],
                    "method": "ESTS 5.03/x.x/M",
                    "measurement": {
                        "value": 1771,
                        "unit": "\u00b5g/g",
                        "unit_type": "massfraction"
                    }
                },
                {
                    "name": "n-C14",
                    "groups": [
                        "n-Alkanes"
                    ],
                    "method": "ESTS 5.03/x.x/M",
                    "measurement": {
                        "value": 1201,
                        "unit": "\u00b5g/g",
                        "unit_type": "massfraction"
                    }
                },
                {
                    "name": "n-C15",
                    "groups": [
                        "n-Alkanes"
                    ],
                    "method": "ESTS 5.03/x.x/M",
                    "measurement": {
                        "value": 903,
                        "unit": "\u00b5g/g",
                        "unit_type": "massfraction"
                    }
                },
                {
                    "name": "n-C16",
                    "groups": [
                        "n-Alkanes"
                    ],
                    "method": "ESTS 5.03/x.x/M",
                    "measurement": {
                        "value": 482,
                        "unit": "\u00b5g/g",
                        "unit_type": "massfraction"
                    }
                },
                {
                    "name": "n-C17",
                    "groups": [
                        "n-Alkanes"
                    ],
                    "method": "ESTS 5.03/x.x/M",
                    "measurement": {
                        "value": 339,
                        "unit": "\u00b5g/g",
                        "unit_type": "massfraction"
                    }
                },
                {
                    "name": "Pristane",
                    "groups": [
                        "n-Alkanes"
                    ],
                    "method": "ESTS 5.03/x.x/M",
                    "measurement": {
                        "value": 1329,
                        "unit": "\u00b5g/g",
                        "unit_type": "massfraction"
                    }
                },
                {
                    "name": "n-C18",
                    "groups": [
                        "n-Alkanes"
                    ],
                    "method": "ESTS 5.03/x.x/M",
                    "measurement": {
                        "value": 455,
                        "unit": "\u00b5g/g",
                        "unit_type": "massfraction"
                    }
                },
                {
                    "name": "Phytane",
                    "groups": [
                        "n-Alkanes"
                    ],
                    "method": "ESTS 5.03/x.x/M",
                    "measurement": {
                        "value": 1184,
                        "unit": "\u00b5g/g",
                        "unit_type": "massfraction"
                    }
                },
                {
                    "name": "n-C19",
                    "groups": [
                        "n-Alkanes"
                    ],
                    "method": "ESTS 5.03/x.x/M",
                    "measurement": {
                        "value": 215,
                        "unit": "\u00b5g/g",
                        "unit_type": "massfraction"
                    }
                },
                {
                    "name": "n-C20",
                    "groups": [
                        "n-Alkanes"
                    ],
                    "method": "ESTS 5.03/x.x/M",
                    "measurement": {
                        "value": 428,
                        "unit": "\u00b5g/g",
                        "unit_type": "massfraction"
                    }
                },
                {
                    "name": "n-C21",
                    "groups": [
                        "n-Alkanes"
                    ],
                    "method": "ESTS 5.03/x.x/M",
                    "measurement": {
                        "value": 344,
                        "unit": "\u00b5g/g",
                        "unit_type": "massfraction"
                    }
                },
                {
                    "name": "n-C22",
                    "groups": [
                        "n-Alkanes"
                    ],
                    "method": "ESTS 5.03/x.x/M",
                    "measurement": {
                        "value": 315,
                        "unit": "\u00b5g/g",
                        "unit_type": "massfraction"
                    }
                },
                {
                    "name": "n-C23",
                    "groups": [
                        "n-Alkanes"
                    ],
                    "method": "ESTS 5.03/x.x/M",
                    "measurement": {
                        "value": 305,
                        "unit": "\u00b5g/g",
                        "unit_type": "massfraction"
                    }
                },
                {
                    "name": "n-C24",
                    "groups": [
                        "n-Alkanes"
                    ],
                    "method": "ESTS 5.03/x.x/M",
                    "measurement": {
                        "value": 315,
                        "unit": "\u00b5g/g",
                        "unit_type": "massfraction"
                    }
                },
                {
                    "name": "n-C25",
                    "groups": [
                        "n-Alkanes"
                    ],
                    "method": "ESTS 5.03/x.x/M",
                    "measurement": {
                        "value": 335,
                        "unit": "\u00b5g/g",
                        "unit_type": "massfraction"
                    }
                },
                {
                    "name": "n-C26",
                    "groups": [
                        "n-Alkanes"
                    ],
                    "method": "ESTS 5.03/x.x/M",
                    "measurement": {
                        "value": 322,
                        "unit": "\u00b5g/g",
                        "unit_type": "massfraction"
                    }
                },
                {
                    "name": "n-C27",
                    "groups": [
                        "n-Alkanes"
                    ],
                    "method": "ESTS 5.03/x.x/M",
                    "measurement": {
                        "value": 278,
                        "unit": "\u00b5g/g",
                        "unit_type": "massfraction"
                    }
                },
                {
                    "name": "n-C28",
                    "groups": [
                        "n-Alkanes"
                    ],
                    "method": "ESTS 5.03/x.x/M",
                    "measurement": {
                        "value": 138,
                        "unit": "\u00b5g/g",
                        "unit_type": "massfraction"
                    }
                },
                {
                    "name": "n-C29",
                    "groups": [
                        "n-Alkanes"
                    ],
                    "method": "ESTS 5.03/x.x/M",
                    "measurement": {
                        "value": 216,
                        "unit": "\u00b5g/g",
                        "unit_type": "massfraction"
                    }
                },
                {
                    "name": "n-C30",
                    "groups": [
                        "n-Alkanes"
                    ],
                    "method": "ESTS 5.03/x.x/M",
                    "measurement": {
                        "value": 238,
                        "unit": "\u00b5g/g",
                        "unit_type": "massfraction"
                    }
                },
                {
                    "name": "n-C31",
                    "groups": [
                        "n-Alkanes"
                    ],
                    "method": "ESTS 5.03/x.x/M",
                    "measurement": {
                        "value": 193,
                        "unit": "\u00b5g/g",
                        "unit_type": "massfraction"
                    }
                },
                {
                    "name": "n-C32",
                    "groups": [
                        "n-Alkanes"
                    ],
                    "method": "ESTS 5.03/x.x/M",
                    "measurement": {
                        "value": 133,
                        "unit": "\u00b5g/g",
                        "unit_type": "massfraction"
                    }
                },
                {
                    "name": "n-C33",
                    "groups": [
                        "n-Alkanes"
                    ],
                    "method": "ESTS 5.03/x.x/M",
                    "measurement": {
                        "value": 127,
                        "unit": "\u00b5g/g",
                        "unit_type": "massfraction"
                    }
                },
                {
                    "name": "n-C34",
                    "groups": [
                        "n-Alkanes"
                    ],
                    "method": "ESTS 5.03/x.x/M",
                    "measurement": {
                        "value": 121,
                        "unit": "\u00b5g/g",
                        "unit_type": "massfraction"
                    }
                },
                {
                    "name": "n-C35",
                    "groups": [
                        "n-Alkanes"
                    ],
                    "method": "ESTS 5.03/x.x/M",
                    "measurement": {
                        "value": 112,
                        "unit": "\u00b5g/g",
                        "unit_type": "massfraction"
                    }
                },
                {
                    "name": "n-C36",
                    "groups": [
                        "n-Alkanes"
                    ],
                    "method": "ESTS 5.03/x.x/M",
                    "measurement": {
                        "value": 66,
                        "unit": "\u00b5g/g",
                        "unit_type": "massfraction"
                    }
                },
                {
                    "name": "n-C37",
                    "groups": [
                        "n-Alkanes"
                    ],
                    "method": "ESTS 5.03/x.x/M",
                    "measurement": {
                        "value": 39,
                        "unit": "\u00b5g/g",
                        "unit_type": "massfraction"
                    }
                },
                {
                    "name": "n-C38",
                    "groups": [
                        "n-Alkanes"
                    ],
                    "method": "ESTS 5.03/x.x/M",
                    "measurement": {
                        "value": 46,
                        "unit": "\u00b5g/g",
                        "unit_type": "massfraction"
                    }
                },
                {
                    "name": "n-C39",
                    "groups": [
                        "n-Alkanes"
                    ],
                    "method": "ESTS 5.03/x.x/M",
                    "measurement": {
                        "value": 35,
                        "unit": "\u00b5g/g",
                        "unit_type": "massfraction"
                    }
                },
                {
                    "name": "n-C40",
                    "groups": [
                        "n-Alkanes"
                    ],
                    "method": "ESTS 5.03/x.x/M",
                    "measurement": {
                        "unit": "\u00b5g/g",
                        "max_value": 0.6,
                        "unit_type": "massfraction"
                    }
                },
                {
                    "name": "n-C41",
                    "groups": [
                        "n-Alkanes"
                    ],
                    "method": "ESTS 5.03/x.x/M",
                    "measurement": {
                        "unit": "\u00b5g/g",
                        "max_value": 0.6,
                        "unit_type": "massfraction"
                    }
                },
                {
                    "name": "n-C42",
                    "groups": [
                        "n-Alkanes"
                    ],
                    "method": "ESTS 5.03/x.x/M",
                    "measurement": {
                        "unit": "\u00b5g/g",
                        "max_value": 0.6,
                        "unit_type": "massfraction"
                    }
                },
                {
                    "name": "n-C43",
                    "groups": [
                        "n-Alkanes"
                    ],
                    "method": "ESTS 5.03/x.x/M",
                    "measurement": {
                        "unit": "\u00b5g/g",
                        "max_value": 0.6,
                        "unit_type": "massfraction"
                    }
                },
                {
                    "name": "C0-Naphthalene",
                    "groups": [
                        "Alkylated Polycyclic Aromatic Hydrocarbons (PAHs)"
                    ],
                    "method": "ESTS 5.03/x.x/M",
                    "measurement": {
                        "value": 88,
                        "unit": "\u00b5g/g",
                        "unit_type": "massfraction"
                    }
                },
                {
                    "name": "C1-Naphthalene",
                    "groups": [
                        "Alkylated Polycyclic Aromatic Hydrocarbons (PAHs)"
                    ],
                    "method": "ESTS 5.03/x.x/M",
                    "measurement": {
                        "value": 512,
                        "unit": "\u00b5g/g",
                        "unit_type": "massfraction"
                    }
                },
                {
                    "name": "C2-Naphthalene",
                    "groups": [
                        "Alkylated Polycyclic Aromatic Hydrocarbons (PAHs)"
                    ],
                    "method": "ESTS 5.03/x.x/M",
                    "measurement": {
                        "value": 1335,
                        "unit": "\u00b5g/g",
                        "unit_type": "massfraction"
                    }
                },
                {
                    "name": "C3-Naphthalene",
                    "groups": [
                        "Alkylated Polycyclic Aromatic Hydrocarbons (PAHs)"
                    ],
                    "method": "ESTS 5.03/x.x/M",
                    "measurement": {
                        "value": 1851,
                        "unit": "\u00b5g/g",
                        "unit_type": "massfraction"
                    }
                },
                {
                    "name": "C4-Naphthalene",
                    "groups": [
                        "Alkylated Polycyclic Aromatic Hydrocarbons (PAHs)"
                    ],
                    "method": "ESTS 5.03/x.x/M",
                    "measurement": {
                        "value": 1183,
                        "unit": "\u00b5g/g",
                        "unit_type": "massfraction"
                    }
                },
                {
                    "name": "C0-Phenanthrene",
                    "groups": [
                        "Alkylated Polycyclic Aromatic Hydrocarbons (PAHs)"
                    ],
                    "method": "ESTS 5.03/x.x/M",
                    "measurement": {
                        "value": 54,
                        "unit": "\u00b5g/g",
                        "unit_type": "massfraction"
                    }
                },
                {
                    "name": "C1-Phenanthrene",
                    "groups": [
                        "Alkylated Polycyclic Aromatic Hydrocarbons (PAHs)"
                    ],
                    "method": "ESTS 5.03/x.x/M",
                    "measurement": {
                        "value": 255,
                        "unit": "\u00b5g/g",
                        "unit_type": "massfraction"
                    }
                },
                {
                    "name": "C2-Phenanthrene",
                    "groups": [
                        "Alkylated Polycyclic Aromatic Hydrocarbons (PAHs)"
                    ],
                    "method": "ESTS 5.03/x.x/M",
                    "measurement": {
                        "value": 391,
                        "unit": "\u00b5g/g",
                        "unit_type": "massfraction"
                    }
                },
                {
                    "name": "C3-Phenanthrene",
                    "groups": [
                        "Alkylated Polycyclic Aromatic Hydrocarbons (PAHs)"
                    ],
                    "method": "ESTS 5.03/x.x/M",
                    "measurement": {
                        "value": 313,
                        "unit": "\u00b5g/g",
                        "unit_type": "massfraction"
                    }
                },
                {
                    "name": "C4-Phenanthrene",
                    "groups": [
                        "Alkylated Polycyclic Aromatic Hydrocarbons (PAHs)"
                    ],
                    "method": "ESTS 5.03/x.x/M",
                    "measurement": {
                        "value": 171,
                        "unit": "\u00b5g/g",
                        "unit_type": "massfraction"
                    }
                },
                {
                    "name": "C0-Dibenzothiophene",
                    "groups": [
                        "Alkylated Polycyclic Aromatic Hydrocarbons (PAHs)"
                    ],
                    "method": "ESTS 5.03/x.x/M",
                    "measurement": {
                        "value": 30,
                        "unit": "\u00b5g/g",
                        "unit_type": "massfraction"
                    }
                },
                {
                    "name": "C1-Dibenzothiophene",
                    "groups": [
                        "Alkylated Polycyclic Aromatic Hydrocarbons (PAHs)"
                    ],
                    "method": "ESTS 5.03/x.x/M",
                    "measurement": {
                        "value": 149,
                        "unit": "\u00b5g/g",
                        "unit_type": "massfraction"
                    }
                },
                {
                    "name": "C2-Dibenzothiophene",
                    "groups": [
                        "Alkylated Polycyclic Aromatic Hydrocarbons (PAHs)"
                    ],
                    "method": "ESTS 5.03/x.x/M",
                    "measurement": {
                        "value": 277,
                        "unit": "\u00b5g/g",
                        "unit_type": "massfraction"
                    }
                },
                {
                    "name": "C3-Dibenzothiophene",
                    "groups": [
                        "Alkylated Polycyclic Aromatic Hydrocarbons (PAHs)"
                    ],
                    "method": "ESTS 5.03/x.x/M",
                    "measurement": {
                        "value": 262,
                        "unit": "\u00b5g/g",
                        "unit_type": "massfraction"
                    }
                },
                {
                    "name": "C0-Fluorene",
                    "groups": [
                        "Alkylated Polycyclic Aromatic Hydrocarbons (PAHs)"
                    ],
                    "method": "ESTS 5.03/x.x/M",
                    "measurement": {
                        "value": 12,
                        "unit": "\u00b5g/g",
                        "unit_type": "massfraction"
                    }
                },
                {
                    "name": "C1-Fluorene",
                    "groups": [
                        "Alkylated Polycyclic Aromatic Hydrocarbons (PAHs)"
                    ],
                    "method": "ESTS 5.03/x.x/M",
                    "measurement": {
                        "value": 67,
                        "unit": "\u00b5g/g",
                        "unit_type": "massfraction"
                    }
                },
                {
                    "name": "C2-Fluorene",
                    "groups": [
                        "Alkylated Polycyclic Aromatic Hydrocarbons (PAHs)"
                    ],
                    "method": "ESTS 5.03/x.x/M",
                    "measurement": {
                        "value": 167,
                        "unit": "\u00b5g/g",
                        "unit_type": "massfraction"
                    }
                },
                {
                    "name": "C3-Fluorene",
                    "groups": [
                        "Alkylated Polycyclic Aromatic Hydrocarbons (PAHs)"
                    ],
                    "method": "ESTS 5.03/x.x/M",
                    "measurement": {
                        "value": 244,
                        "unit": "\u00b5g/g",
                        "unit_type": "massfraction"
                    }
                },
                {
                    "name": "C0-Chrysene",
                    "groups": [
                        "Alkylated Polycyclic Aromatic Hydrocarbons (PAHs)"
                    ],
                    "method": "ESTS 5.03/x.x/M",
                    "measurement": {
                        "value": 7,
                        "unit": "\u00b5g/g",
                        "unit_type": "massfraction"
                    }
                },
                {
                    "name": "C1-Chrysene",
                    "groups": [
                        "Alkylated Polycyclic Aromatic Hydrocarbons (PAHs)"
                    ],
                    "method": "ESTS 5.03/x.x/M",
                    "measurement": {
                        "value": 16,
                        "unit": "\u00b5g/g",
                        "unit_type": "massfraction"
                    }
                },
                {
                    "name": "C2-Chrysene",
                    "groups": [
                        "Alkylated Polycyclic Aromatic Hydrocarbons (PAHs)"
                    ],
                    "method": "ESTS 5.03/x.x/M",
                    "measurement": {
                        "value": 29,
                        "unit": "\u00b5g/g",
                        "unit_type": "massfraction"
                    }
                },
                {
                    "name": "C3-Chrysene",
                    "groups": [
                        "Alkylated Polycyclic Aromatic Hydrocarbons (PAHs)"
                    ],
                    "method": "ESTS 5.03/x.x/M",
                    "measurement": {
                        "value": 24,
                        "unit": "\u00b5g/g",
                        "unit_type": "massfraction"
                    }
                },
                {
                    "name": "Biphenyl (Bph)",
                    "groups": [
                        "Other Priority PAHs"
                    ],
                    "method": "ESTS 5.03/x.x/M",
                    "measurement": {
                        "value": 35.3,
                        "unit": "\u00b5g/g",
                        "unit_type": "massfraction"
                    }
                },
                {
                    "name": "Acenaphthylene (Acl)",
                    "groups": [
                        "Other Priority PAHs"
                    ],
                    "method": "ESTS 5.03/x.x/M",
                    "measurement": {
                        "value": 7.2,
                        "unit": "\u00b5g/g",
                        "unit_type": "massfraction"
                    }
                },
                {
                    "name": "Acenaphthene (Ace)",
                    "groups": [
                        "Other Priority PAHs"
                    ],
                    "method": "ESTS 5.03/x.x/M",
                    "measurement": {
                        "value": 16.9,
                        "unit": "\u00b5g/g",
                        "unit_type": "massfraction"
                    }
                },
                {
                    "name": "Anthracene (An)",
                    "groups": [
                        "Other Priority PAHs"
                    ],
                    "method": "ESTS 5.03/x.x/M",
                    "measurement": {
                        "value": 0.5,
                        "unit": "\u00b5g/g",
                        "unit_type": "massfraction"
                    }
                },
                {
                    "name": "Fluoranthene (Fl)",
                    "groups": [
                        "Other Priority PAHs"
                    ],
                    "method": "ESTS 5.03/x.x/M",
                    "measurement": {
                        "value": 3.2,
                        "unit": "\u00b5g/g",
                        "unit_type": "massfraction"
                    }
                },
                {
                    "name": "Pyrene (Py)",
                    "groups": [
                        "Other Priority PAHs"
                    ],
                    "method": "ESTS 5.03/x.x/M",
                    "measurement": {
                        "value": 3.8,
                        "unit": "\u00b5g/g",
                        "unit_type": "massfraction"
                    }
                },
                {
                    "name": "Benz(a)anthracene (BaA)",
                    "groups": [
                        "Other Priority PAHs"
                    ],
                    "method": "ESTS 5.03/x.x/M",
                    "measurement": {
                        "value": 0.6,
                        "unit": "\u00b5g/g",
                        "unit_type": "massfraction"
                    }
                },
                {
                    "name": "Benzo(b)fluoranthene (BbF)",
                    "groups": [
                        "Other Priority PAHs"
                    ],
                    "method": "ESTS 5.03/x.x/M",
                    "measurement": {
                        "value": 1,
                        "unit": "\u00b5g/g",
                        "unit_type": "massfraction"
                    }
                },
                {
                    "name": "Benzo(k)fluoranthene (BkF)",
                    "groups": [
                        "Other Priority PAHs"
                    ],
                    "method": "ESTS 5.03/x.x/M",
                    "measurement": {
                        "value": 0.4,
                        "unit": "\u00b5g/g",
                        "unit_type": "massfraction"
                    }
                },
                {
                    "name": "Benzo(e)pyrene (BeP)",
                    "groups": [
                        "Other Priority PAHs"
                    ],
                    "method": "ESTS 5.03/x.x/M",
                    "measurement": {
                        "value": 1,
                        "unit": "\u00b5g/g",
                        "unit_type": "massfraction"
                    }
                },
                {
                    "name": "Benzo(a)pyrene (BaP)",
                    "groups": [
                        "Other Priority PAHs"
                    ],
                    "method": "ESTS 5.03/x.x/M",
                    "measurement": {
                        "unit": "\u00b5g/g",
                        "max_value": 0.8,
                        "unit_type": "massfraction"
                    }
                },
                {
                    "name": "Perylene (Pe)",
                    "groups": [
                        "Other Priority PAHs"
                    ],
                    "method": "ESTS 5.03/x.x/M",
                    "measurement": {
                        "value": 30,
                        "unit": "\u00b5g/g",
                        "unit_type": "massfraction"
                    }
                },
                {
                    "name": "Indeno(1,2,3-cd)pyrene (IP)",
                    "groups": [
                        "Other Priority PAHs"
                    ],
                    "method": "ESTS 5.03/x.x/M",
                    "measurement": {
                        "unit": "\u00b5g/g",
                        "max_value": 0.2,
                        "unit_type": "massfraction"
                    }
                },
                {
                    "name": "Dibenzo(ah)anthracene (DA)",
                    "groups": [
                        "Other Priority PAHs"
                    ],
                    "method": "ESTS 5.03/x.x/M",
                    "measurement": {
                        "unit": "\u00b5g/g",
                        "max_value": 0.2,
                        "unit_type": "massfraction"
                    }
                },
                {
                    "name": "Benzo(ghi)perylene (BgP)",
                    "groups": [
                        "Other Priority PAHs"
                    ],
                    "method": "ESTS 5.03/x.x/M",
                    "measurement": {
                        "value": 0.4,
                        "unit": "\u00b5g/g",
                        "unit_type": "massfraction"
                    }
                },
                {
                    "name": "C21 Tricyclic Terpane (C21T)",
                    "groups": [
                        "Biomarkers"
                    ],
                    "method": "ESTS 5.03/x.x/M",
                    "measurement": {
                        "value": 12,
                        "unit": "\u00b5g/g",
                        "unit_type": "massfraction"
                    }
                },
                {
                    "name": "C22 Tricyclic Terpane (C22T)",
                    "groups": [
                        "Biomarkers"
                    ],
                    "method": "ESTS 5.03/x.x/M",
                    "measurement": {
                        "value": 5,
                        "unit": "\u00b5g/g",
                        "unit_type": "massfraction"
                    }
                },
                {
                    "name": "C23 Tricyclic Terpane (C23T)",
                    "groups": [
                        "Biomarkers"
                    ],
                    "method": "ESTS 5.03/x.x/M",
                    "measurement": {
                        "value": 21,
                        "unit": "\u00b5g/g",
                        "unit_type": "massfraction"
                    }
                },
                {
                    "name": "C24 Tricyclic Terpane (C24T)",
                    "groups": [
                        "Biomarkers"
                    ],
                    "method": "ESTS 5.03/x.x/M",
                    "measurement": {
                        "value": 13,
                        "unit": "\u00b5g/g",
                        "unit_type": "massfraction"
                    }
                },
                {
                    "name": "18A,22,29,30-Trisnorneohopane (C27Ts)",
                    "groups": [
                        "Biomarkers"
                    ],
                    "method": "ESTS 5.03/x.x/M",
                    "measurement": {
                        "value": 36,
                        "unit": "\u00b5g/g",
                        "unit_type": "massfraction"
                    }
                },
                {
                    "name": "17a(H)-22,29,30-Trisnorhopane (C27Tm)",
                    "groups": [
                        "Biomarkers"
                    ],
                    "method": "ESTS 5.03/x.x/M",
                    "measurement": {
                        "value": 47,
                        "unit": "\u00b5g/g",
                        "unit_type": "massfraction"
                    }
                },
                {
                    "name": "30-Norhopane (H29)",
                    "groups": [
                        "Biomarkers"
                    ],
                    "method": "ESTS 5.03/x.x/M",
                    "measurement": {
                        "value": 143,
                        "unit": "\u00b5g/g",
                        "unit_type": "massfraction"
                    }
                },
                {
                    "name": "Hopane (H30)",
                    "groups": [
                        "Biomarkers"
                    ],
                    "method": "ESTS 5.03/x.x/M",
                    "measurement": {
                        "value": 162,
                        "unit": "\u00b5g/g",
                        "unit_type": "massfraction"
                    }
                },
                {
                    "name": "30-Homohopane-22S (H31S)",
                    "groups": [
                        "Biomarkers"
                    ],
                    "method": "ESTS 5.03/x.x/M",
                    "measurement": {
                        "value": 64,
                        "unit": "\u00b5g/g",
                        "unit_type": "massfraction"
                    }
                },
                {
                    "name": "30-Homohopane-22R (H31R)",
                    "groups": [
                        "Biomarkers"
                    ],
                    "method": "ESTS 5.03/x.x/M",
                    "measurement": {
                        "value": 49,
                        "unit": "\u00b5g/g",
                        "unit_type": "massfraction"
                    }
                },
                {
                    "name": "30,31-Bishomohopane-22S (H32S)",
                    "groups": [
                        "Biomarkers"
                    ],
                    "method": "ESTS 5.03/x.x/M",
                    "measurement": {
                        "value": 34,
                        "unit": "\u00b5g/g",
                        "unit_type": "massfraction"
                    }
                },
                {
                    "name": "30,31-Bishomohopane-22R (H32R)",
                    "groups": [
                        "Biomarkers"
                    ],
                    "method": "ESTS 5.03/x.x/M",
                    "measurement": {
                        "value": 27,
                        "unit": "\u00b5g/g",
                        "unit_type": "massfraction"
                    }
                },
                {
                    "name": "30,31-Trishomohopane-22S (H33S)",
                    "groups": [
                        "Biomarkers"
                    ],
                    "method": "ESTS 5.03/x.x/M",
                    "measurement": {
                        "value": 25,
                        "unit": "\u00b5g/g",
                        "unit_type": "massfraction"
                    }
                },
                {
                    "name": "30,31-Trishomohopane-22R (H33R)",
                    "groups": [
                        "Biomarkers"
                    ],
                    "method": "ESTS 5.03/x.x/M",
                    "measurement": {
                        "value": 15,
                        "unit": "\u00b5g/g",
                        "unit_type": "massfraction"
                    }
                },
                {
                    "name": "Tetrakishomohopane-22S (H34S)",
                    "groups": [
                        "Biomarkers"
                    ],
                    "method": "ESTS 5.03/x.x/M",
                    "measurement": {
                        "value": 19,
                        "unit": "\u00b5g/g",
                        "unit_type": "massfraction"
                    }
                },
                {
                    "name": "Tetrakishomohopane-22R (H34R)",
                    "groups": [
                        "Biomarkers"
                    ],
                    "method": "ESTS 5.03/x.x/M",
                    "measurement": {
                        "value": 9,
                        "unit": "\u00b5g/g",
                        "unit_type": "massfraction"
                    }
                },
                {
                    "name": "Pentakishomohopane-22S (H35S)",
                    "groups": [
                        "Biomarkers"
                    ],
                    "method": "ESTS 5.03/x.x/M",
                    "measurement": {
                        "value": 9,
                        "unit": "\u00b5g/g",
                        "unit_type": "massfraction"
                    }
                },
                {
                    "name": "Pentakishomohopane-22R (H35R)",
                    "groups": [
                        "Biomarkers"
                    ],
                    "method": "ESTS 5.03/x.x/M",
                    "measurement": {
                        "value": 10,
                        "unit": "\u00b5g/g",
                        "unit_type": "massfraction"
                    }
                }
            ],
            "bulk_composition": [
                {
                    "name": "Sulfur Content",
                    "method": "ASTM D4294",
                    "measurement": {
                        "value": 1.5,
                        "unit": "%",
                        "standard_deviation": 0.01,
                        "replicates": 3,
                        "unit_type": "massfraction"
                    }
                },
                {
                    "name": "Water Content",
                    "method": "ASTM E203",
                    "measurement": {
                        "unit": "%",
                        "max_value": 0.1,
                        "replicates": 3,
                        "unit_type": "massfraction"
                    }
                },
                {
                    "name": "Gas Chromatography-Total Petroleum Hydrocarbon (GC-TPH)",
                    "groups": [
                        "GC-Detected Petroleum Hydrocarbon Content"
                    ],
                    "method": "ESTS 5.03/x.x/M",
                    "measurement": {
                        "value": 734,
                        "unit": "mg/g",
                        "unit_type": "massfraction"
                    }
                },
                {
                    "name": "Gas Chromatography-Total Saturate Hydrocarbon (GC-TSH)",
                    "groups": [
                        "GC-Detected Petroleum Hydrocarbon Content"
                    ],
                    "method": "ESTS 5.03/x.x/M",
                    "measurement": {
                        "value": 621,
                        "unit": "mg/g",
                        "unit_type": "massfraction"
                    }
                },
                {
                    "name": "Gas Chromatography-Total Aromatic Hydrocarbon (GC-TAH)",
                    "groups": [
                        "GC-Detected Petroleum Hydrocarbon Content"
                    ],
                    "method": "ESTS 5.03/x.x/M",
                    "measurement": {
                        "value": 113,
                        "unit": "mg/g",
                        "unit_type": "massfraction"
                    }
                },
                {
                    "name": "GC-TSH/GC-TPH",
                    "groups": [
                        "GC-Detected Petroleum Hydrocarbon Content"
                    ],
                    "method": "ESTS 5.03/x.x/M",
                    "measurement": {
                        "value": 85,
                        "unit": "%",
                        "unit_type": "massfraction"
                    }
                },
                {
                    "name": "GC-TAH/GC-TPH",
                    "groups": [
                        "GC-Detected Petroleum Hydrocarbon Content"
                    ],
                    "method": "ESTS 5.03/x.x/M",
                    "measurement": {
                        "value": 15,
                        "unit": "%",
                        "unit_type": "massfraction"
                    }
                },
                {
                    "name": "Waxes",
                    "method": "ESTS 12.11/2.0/M",
                    "measurement": {
                        "value": 0.5,
                        "unit": "%",
                        "unit_type": "massfraction"
                    }
                }
            ]
        }
    ]
}<|MERGE_RESOLUTION|>--- conflicted
+++ resolved
@@ -1756,11 +1756,7 @@
                 "name": "7.6% Evaporated",
                 "short_name": "7.6% Evaporated",
                 "sample_id": "506.3",
-<<<<<<< HEAD
-                "fraction_weathered": {
-=======
                 "fraction_evaporated": {
->>>>>>> 158ba242
                     "value": 7.6,
                     "unit": "%",
                     "unit_type": "massfraction"
@@ -3487,11 +3483,7 @@
                 "name": "15.2% Evaporated",
                 "short_name": "15.2% Evaporated",
                 "sample_id": "506.4",
-<<<<<<< HEAD
-                "fraction_weathered": {
-=======
                 "fraction_evaporated": {
->>>>>>> 158ba242
                     "value": 15.2,
                     "unit": "%",
                     "unit_type": "massfraction"
@@ -5217,11 +5209,7 @@
                 "name": "23.6% Evaporated",
                 "short_name": "23.6% Evaporated",
                 "sample_id": "506.5",
-<<<<<<< HEAD
-                "fraction_weathered": {
-=======
                 "fraction_evaporated": {
->>>>>>> 158ba242
                     "value": 23.6,
                     "unit": "%",
                     "unit_type": "massfraction"
