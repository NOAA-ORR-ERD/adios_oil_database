{
    "oil_id": "EC00540",
    "adios_data_model_version": "0.11.0",
    "metadata": {
        "name": "Bunker C - IFO-300 [1994]",
        "source_id": "540",
        "location": "Unknown",
        "reference": {
            "year": 2021,
            "reference": "Personal communication from Mischa Bertrand-Chetty (EC), date: Mar 4, 2021."
        },
        "sample_date": "1994-08-15",
        "product_type": "Residual Fuel Oil",
        "API": 12,
        "labels": [
            "Refined Product",
            "Residual Fuel",
            "Fuel Oil"
        ],
        "model_completeness": 90
    },
    "sub_samples": [
        {
            "metadata": {
                "name": "Fresh Oil Sample",
                "short_name": "Fresh Oil",
                "sample_id": "540.3",
                "fraction_evaporated": {
                    "value": 0.0,
                    "unit": "%",
                    "unit_type": "massfraction"
                }
            },
            "physical_properties": {
                "pour_point": {
                    "measurement": {
                        "value": -24,
                        "unit": "C",
                        "standard_deviation": 0,
                        "replicates": 3,
                        "unit_type": "temperature"
                    },
                    "method": "ASTM D5949"
                },
                "flash_point": {
                    "measurement": {
                        "value": 97,
                        "unit": "C",
                        "standard_deviation": 1,
                        "replicates": 3,
                        "unit_type": "temperature"
                    },
                    "method": "ASTM D7094"
                },
                "densities": [
                    {
                        "density": {
                            "value": 0.985,
                            "unit": "g/mL",
                            "standard_deviation": 0,
                            "replicates": 3,
                            "unit_type": "density"
                        },
                        "ref_temp": {
                            "value": 15.0,
                            "unit": "C",
                            "unit_type": "temperature"
                        },
                        "method": "ASTM D5002"
                    },
                    {
                        "density": {
                            "value": 0.9963,
                            "unit": "g/mL",
                            "standard_deviation": 0.0001,
                            "replicates": 3,
                            "unit_type": "density"
                        },
                        "ref_temp": {
                            "value": 0.0,
                            "unit": "C",
                            "unit_type": "temperature"
                        },
                        "method": "ASTM D5002"
                    }
                ],
                "dynamic_viscosities": [
                    {
                        "viscosity": {
                            "value": 16900,
                            "unit": "mPa.s",
                            "standard_deviation": 374,
                            "replicates": 4,
                            "unit_type": "dynamicviscosity"
                        },
                        "ref_temp": {
                            "value": 15.0,
                            "unit": "C",
                            "unit_type": "temperature"
                        },
                        "method": "ESTS 12.06/x.x/M"
                    },
                    {
                        "viscosity": {
                            "value": 280000.0,
                            "unit": "mPa.s",
                            "standard_deviation": 15259,
                            "replicates": 2,
                            "unit_type": "dynamicviscosity"
                        },
                        "ref_temp": {
                            "value": 0.0,
                            "unit": "C",
                            "unit_type": "temperature"
                        },
                        "method": "ESTS 12.06/x.x/M"
                    }
                ],
                "interfacial_tension_air": [
                    {
                        "tension": {
                            "value": 29.6,
                            "unit": "mN/m",
                            "standard_deviation": 0.5,
                            "replicates": 3,
                            "unit_type": "interfacialtension"
                        },
                        "ref_temp": {
                            "value": 15.0,
                            "unit": "C",
                            "unit_type": "temperature"
                        },
                        "method": "ESTS 12.12/x.x/M"
                    },
                    {
                        "tension": {
                            "value": "Too Viscous",
                            "unit": "mN/m",
                            "unit_type": "interfacialtension"
                        },
                        "ref_temp": {
                            "value": 0.0,
                            "unit": "C",
                            "unit_type": "temperature"
                        },
                        "method": "ESTS 12.12/x.x/M"
                    }
                ],
                "interfacial_tension_water": [
                    {
                        "tension": {
                            "value": "Too Viscous",
                            "unit": "mN/m",
                            "unit_type": "interfacialtension"
                        },
                        "ref_temp": {
                            "value": 15.0,
                            "unit": "C",
                            "unit_type": "temperature"
                        },
                        "method": "ESTS 12.12/x.x/M"
                    },
                    {
                        "tension": {
                            "value": "Too Viscous",
                            "unit": "mN/m",
                            "unit_type": "interfacialtension"
                        },
                        "ref_temp": {
                            "value": 0.0,
                            "unit": "C",
                            "unit_type": "temperature"
                        },
                        "method": "ESTS 12.12/x.x/M"
                    }
                ],
                "interfacial_tension_seawater": [
                    {
                        "tension": {
                            "value": "Too Viscous",
                            "unit": "mN/m",
                            "unit_type": "interfacialtension"
                        },
                        "ref_temp": {
                            "value": 15.0,
                            "unit": "C",
                            "unit_type": "temperature"
                        },
                        "method": "ESTS 12.12/x.x/M"
                    },
                    {
                        "tension": {
                            "value": "Too Viscous",
                            "unit": "mN/m",
                            "unit_type": "interfacialtension"
                        },
                        "ref_temp": {
                            "value": 0.0,
                            "unit": "C",
                            "unit_type": "temperature"
                        },
                        "method": "ESTS 12.12/x.x/M"
                    }
                ]
            },
            "environmental_behavior": {
                "emulsions": [
                    {
                        "age": {
                            "value": 0,
                            "unit": "day",
                            "unit_type": "time"
                        },
                        "water_content": {
                            "value": 40,
                            "unit": "%",
                            "standard_deviation": 3,
                            "replicates": 6,
                            "unit_type": "massfraction"
                        },
                        "ref_temp": {
                            "value": 15.0,
                            "unit": "C",
                            "unit_type": "temperature"
                        },
                        "complex_modulus": {
                            "value": 300,
                            "unit": "Pa",
                            "standard_deviation": 15,
                            "replicates": 4,
                            "unit_type": "pressure"
                        },
                        "storage_modulus": {
                            "value": 120,
                            "unit": "Pa",
                            "standard_deviation": 10,
                            "replicates": 4,
                            "unit_type": "pressure"
                        },
                        "loss_modulus": {
                            "value": 300,
                            "unit": "Pa",
                            "standard_deviation": 12,
                            "replicates": 4,
                            "unit_type": "pressure"
                        },
                        "tan_delta_v_e": {
                            "value": 3,
                            "standard_deviation": 0,
                            "replicates": 4,
                            "unit_type": "unitless"
                        },
                        "complex_viscosity": {
                            "value": 50,
                            "unit": "Pa.s",
                            "standard_deviation": 2,
                            "replicates": 3,
                            "unit_type": "dynamicviscosity"
                        },
                        "method": "ESTS 13.02/x.x/M",
                        "visual_stability": "Entrained"
                    },
                    {
                        "age": {
                            "value": 7,
                            "unit": "day",
                            "unit_type": "time"
                        },
                        "water_content": {
                            "value": 40,
                            "unit": "%",
                            "standard_deviation": 2,
                            "replicates": 6,
                            "unit_type": "massfraction"
                        },
                        "ref_temp": {
                            "value": 15.0,
                            "unit": "C",
                            "unit_type": "temperature"
                        },
                        "complex_modulus": {
                            "value": 400,
                            "unit": "Pa",
                            "standard_deviation": 7,
                            "replicates": 4,
                            "unit_type": "pressure"
                        },
                        "storage_modulus": {
                            "value": 140,
                            "unit": "Pa",
                            "standard_deviation": 10,
                            "replicates": 4,
                            "unit_type": "pressure"
                        },
                        "loss_modulus": {
                            "value": 374,
                            "unit": "Pa",
                            "standard_deviation": 5,
                            "replicates": 4,
                            "unit_type": "pressure"
                        },
                        "tan_delta_v_e": {
                            "value": 3,
                            "standard_deviation": 0.2,
                            "replicates": 4,
                            "unit_type": "unitless"
                        },
                        "complex_viscosity": {
                            "value": 60,
                            "unit": "Pa.s",
                            "standard_deviation": 1,
                            "replicates": 3,
                            "unit_type": "dynamicviscosity"
                        },
                        "method": "ESTS 13.02/x.x/M"
                    }
                ]
            },
            "SARA": {
                "method": "ESTS 12.11/3.0/M",
                "saturates": {
                    "value": 34,
                    "unit": "%",
                    "unit_type": "massfraction"
                },
                "aromatics": {
                    "value": 42,
                    "unit": "%",
                    "unit_type": "massfraction"
                },
                "resins": {
                    "value": 12,
                    "unit": "%",
                    "standard_deviation": 0.5,
                    "replicates": 3,
                    "unit_type": "massfraction"
                },
                "asphaltenes": {
                    "value": 12,
                    "unit": "%",
                    "standard_deviation": 0.4,
                    "replicates": 3,
                    "unit_type": "massfraction"
                }
            },
            "distillation_data": {
                "type": "mass fraction",
                "method": "ASTM D7169",
                "end_point": {
                    "unit": "C",
                    "min_value": 720.0,
                    "unit_type": "temperature"
                },
                "cuts": [
                    {
                        "fraction": {
                            "value": 0.0,
                            "unit": "%",
                            "unit_type": "massfraction"
                        },
                        "vapor_temp": {
                            "value": 163.0,
                            "unit": "C",
                            "unit_type": "temperature"
                        }
                    },
                    {
                        "fraction": {
                            "value": 5.0,
                            "unit": "%",
                            "unit_type": "massfraction"
                        },
                        "vapor_temp": {
                            "value": 235.0,
                            "unit": "C",
                            "unit_type": "temperature"
                        }
                    },
                    {
                        "fraction": {
                            "value": 10.0,
                            "unit": "%",
                            "unit_type": "massfraction"
                        },
                        "vapor_temp": {
                            "value": 263.0,
                            "unit": "C",
                            "unit_type": "temperature"
                        }
                    },
                    {
                        "fraction": {
                            "value": 15.0,
                            "unit": "%",
                            "unit_type": "massfraction"
                        },
                        "vapor_temp": {
                            "value": 292.0,
                            "unit": "C",
                            "unit_type": "temperature"
                        }
                    },
                    {
                        "fraction": {
                            "value": 20.0,
                            "unit": "%",
                            "unit_type": "massfraction"
                        },
                        "vapor_temp": {
                            "value": 328.0,
                            "unit": "C",
                            "unit_type": "temperature"
                        }
                    },
                    {
                        "fraction": {
                            "value": 25.0,
                            "unit": "%",
                            "unit_type": "massfraction"
                        },
                        "vapor_temp": {
                            "value": 368.0,
                            "unit": "C",
                            "unit_type": "temperature"
                        }
                    },
                    {
                        "fraction": {
                            "value": 30.0,
                            "unit": "%",
                            "unit_type": "massfraction"
                        },
                        "vapor_temp": {
                            "value": 400.0,
                            "unit": "C",
                            "unit_type": "temperature"
                        }
                    },
                    {
                        "fraction": {
                            "value": 35.0,
                            "unit": "%",
                            "unit_type": "massfraction"
                        },
                        "vapor_temp": {
                            "value": 444.0,
                            "unit": "C",
                            "unit_type": "temperature"
                        }
                    },
                    {
                        "fraction": {
                            "value": 40.0,
                            "unit": "%",
                            "unit_type": "massfraction"
                        },
                        "vapor_temp": {
                            "value": 539.0,
                            "unit": "C",
                            "unit_type": "temperature"
                        }
                    },
                    {
                        "fraction": {
                            "value": 45.0,
                            "unit": "%",
                            "unit_type": "massfraction"
                        },
                        "vapor_temp": {
                            "value": 580.0,
                            "unit": "C",
                            "unit_type": "temperature"
                        }
                    },
                    {
                        "fraction": {
                            "value": 50.0,
                            "unit": "%",
                            "unit_type": "massfraction"
                        },
                        "vapor_temp": {
                            "value": 601.0,
                            "unit": "C",
                            "unit_type": "temperature"
                        }
                    },
                    {
                        "fraction": {
                            "value": 55.0,
                            "unit": "%",
                            "unit_type": "massfraction"
                        },
                        "vapor_temp": {
                            "value": 619.0,
                            "unit": "C",
                            "unit_type": "temperature"
                        }
                    },
                    {
                        "fraction": {
                            "value": 60.0,
                            "unit": "%",
                            "unit_type": "massfraction"
                        },
                        "vapor_temp": {
                            "value": 635.0,
                            "unit": "C",
                            "unit_type": "temperature"
                        }
                    },
                    {
                        "fraction": {
                            "value": 65.0,
                            "unit": "%",
                            "unit_type": "massfraction"
                        },
                        "vapor_temp": {
                            "value": 650.0,
                            "unit": "C",
                            "unit_type": "temperature"
                        }
                    },
                    {
                        "fraction": {
                            "value": 70.0,
                            "unit": "%",
                            "unit_type": "massfraction"
                        },
                        "vapor_temp": {
                            "value": 669.0,
                            "unit": "C",
                            "unit_type": "temperature"
                        }
                    },
                    {
                        "fraction": {
                            "value": 75.0,
                            "unit": "%",
                            "unit_type": "massfraction"
                        },
                        "vapor_temp": {
                            "value": 692.0,
                            "unit": "C",
                            "unit_type": "temperature"
                        }
                    }
                ]
            },
            "compounds": [
                {
                    "name": "n-C9",
                    "groups": [
                        "n-Alkanes"
                    ],
                    "method": "ESTS 5.03/x.x/M",
                    "measurement": {
                        "value": 149,
                        "unit": "\u00b5g/g",
                        "unit_type": "massfraction"
                    }
                },
                {
                    "name": "n-C10",
                    "groups": [
                        "n-Alkanes"
                    ],
                    "method": "ESTS 5.03/x.x/M",
                    "measurement": {
                        "value": 352,
                        "unit": "\u00b5g/g",
                        "unit_type": "massfraction"
                    }
                },
                {
                    "name": "n-C11",
                    "groups": [
                        "n-Alkanes"
                    ],
                    "method": "ESTS 5.03/x.x/M",
                    "measurement": {
                        "value": 685,
                        "unit": "\u00b5g/g",
                        "unit_type": "massfraction"
                    }
                },
                {
                    "name": "n-C12",
                    "groups": [
                        "n-Alkanes"
                    ],
                    "method": "ESTS 5.03/x.x/M",
                    "measurement": {
                        "value": 1379,
                        "unit": "\u00b5g/g",
                        "unit_type": "massfraction"
                    }
                },
                {
                    "name": "n-C13",
                    "groups": [
                        "n-Alkanes"
                    ],
                    "method": "ESTS 5.03/x.x/M",
                    "measurement": {
                        "value": 2389,
                        "unit": "\u00b5g/g",
                        "unit_type": "massfraction"
                    }
                },
                {
                    "name": "n-C14",
                    "groups": [
                        "n-Alkanes"
                    ],
                    "method": "ESTS 5.03/x.x/M",
                    "measurement": {
                        "value": 3163,
                        "unit": "\u00b5g/g",
                        "unit_type": "massfraction"
                    }
                },
                {
                    "name": "n-C15",
                    "groups": [
                        "n-Alkanes"
                    ],
                    "method": "ESTS 5.03/x.x/M",
                    "measurement": {
                        "value": 3048,
                        "unit": "\u00b5g/g",
                        "unit_type": "massfraction"
                    }
                },
                {
                    "name": "n-C16",
                    "groups": [
                        "n-Alkanes"
                    ],
                    "method": "ESTS 5.03/x.x/M",
                    "measurement": {
                        "value": 2507,
                        "unit": "\u00b5g/g",
                        "unit_type": "massfraction"
                    }
                },
                {
                    "name": "n-C17",
                    "groups": [
                        "n-Alkanes"
                    ],
                    "method": "ESTS 5.03/x.x/M",
                    "measurement": {
                        "value": 1933,
                        "unit": "\u00b5g/g",
                        "unit_type": "massfraction"
                    }
                },
                {
                    "name": "Pristane",
                    "groups": [
                        "n-Alkanes"
                    ],
                    "method": "ESTS 5.03/x.x/M",
                    "measurement": {
                        "value": 1061,
                        "unit": "\u00b5g/g",
                        "unit_type": "massfraction"
                    }
                },
                {
                    "name": "n-C18",
                    "groups": [
                        "n-Alkanes"
                    ],
                    "method": "ESTS 5.03/x.x/M",
                    "measurement": {
                        "value": 1413,
                        "unit": "\u00b5g/g",
                        "unit_type": "massfraction"
                    }
                },
                {
                    "name": "Phytane",
                    "groups": [
                        "n-Alkanes"
                    ],
                    "method": "ESTS 5.03/x.x/M",
                    "measurement": {
                        "value": 772,
                        "unit": "\u00b5g/g",
                        "unit_type": "massfraction"
                    }
                },
                {
                    "name": "n-C19",
                    "groups": [
                        "n-Alkanes"
                    ],
                    "method": "ESTS 5.03/x.x/M",
                    "measurement": {
                        "value": 1125,
                        "unit": "\u00b5g/g",
                        "unit_type": "massfraction"
                    }
                },
                {
                    "name": "n-C20",
                    "groups": [
                        "n-Alkanes"
                    ],
                    "method": "ESTS 5.03/x.x/M",
                    "measurement": {
                        "value": 932,
                        "unit": "\u00b5g/g",
                        "unit_type": "massfraction"
                    }
                },
                {
                    "name": "n-C21",
                    "groups": [
                        "n-Alkanes"
                    ],
                    "method": "ESTS 5.03/x.x/M",
                    "measurement": {
                        "value": 746,
                        "unit": "\u00b5g/g",
                        "unit_type": "massfraction"
                    }
                },
                {
                    "name": "n-C22",
                    "groups": [
                        "n-Alkanes"
                    ],
                    "method": "ESTS 5.03/x.x/M",
                    "measurement": {
                        "value": 644,
                        "unit": "\u00b5g/g",
                        "unit_type": "massfraction"
                    }
                },
                {
                    "name": "n-C23",
                    "groups": [
                        "n-Alkanes"
                    ],
                    "method": "ESTS 5.03/x.x/M",
                    "measurement": {
                        "value": 571,
                        "unit": "\u00b5g/g",
                        "unit_type": "massfraction"
                    }
                },
                {
                    "name": "n-C24",
                    "groups": [
                        "n-Alkanes"
                    ],
                    "method": "ESTS 5.03/x.x/M",
                    "measurement": {
                        "value": 522,
                        "unit": "\u00b5g/g",
                        "unit_type": "massfraction"
                    }
                },
                {
                    "name": "n-C25",
                    "groups": [
                        "n-Alkanes"
                    ],
                    "method": "ESTS 5.03/x.x/M",
                    "measurement": {
                        "value": 437,
                        "unit": "\u00b5g/g",
                        "unit_type": "massfraction"
                    }
                },
                {
                    "name": "n-C26",
                    "groups": [
                        "n-Alkanes"
                    ],
                    "method": "ESTS 5.03/x.x/M",
                    "measurement": {
                        "value": 345,
                        "unit": "\u00b5g/g",
                        "unit_type": "massfraction"
                    }
                },
                {
                    "name": "n-C27",
                    "groups": [
                        "n-Alkanes"
                    ],
                    "method": "ESTS 5.03/x.x/M",
                    "measurement": {
                        "value": 246,
                        "unit": "\u00b5g/g",
                        "unit_type": "massfraction"
                    }
                },
                {
                    "name": "n-C28",
                    "groups": [
                        "n-Alkanes"
                    ],
                    "method": "ESTS 5.03/x.x/M",
                    "measurement": {
                        "value": 157,
                        "unit": "\u00b5g/g",
                        "unit_type": "massfraction"
                    }
                },
                {
                    "name": "n-C29",
                    "groups": [
                        "n-Alkanes"
                    ],
                    "method": "ESTS 5.03/x.x/M",
                    "measurement": {
                        "value": 109,
                        "unit": "\u00b5g/g",
                        "unit_type": "massfraction"
                    }
                },
                {
                    "name": "n-C30",
                    "groups": [
                        "n-Alkanes"
                    ],
                    "method": "ESTS 5.03/x.x/M",
                    "measurement": {
                        "value": 73,
                        "unit": "\u00b5g/g",
                        "unit_type": "massfraction"
                    }
                },
                {
                    "name": "n-C31",
                    "groups": [
                        "n-Alkanes"
                    ],
                    "method": "ESTS 5.03/x.x/M",
                    "measurement": {
                        "value": 49,
                        "unit": "\u00b5g/g",
                        "unit_type": "massfraction"
                    }
                },
                {
                    "name": "n-C32",
                    "groups": [
                        "n-Alkanes"
                    ],
                    "method": "ESTS 5.03/x.x/M",
                    "measurement": {
                        "value": 31,
                        "unit": "\u00b5g/g",
                        "unit_type": "massfraction"
                    }
                },
                {
                    "name": "n-C33",
                    "groups": [
                        "n-Alkanes"
                    ],
                    "method": "ESTS 5.03/x.x/M",
                    "measurement": {
                        "value": 25,
                        "unit": "\u00b5g/g",
                        "unit_type": "massfraction"
                    }
                },
                {
                    "name": "n-C34",
                    "groups": [
                        "n-Alkanes"
                    ],
                    "method": "ESTS 5.03/x.x/M",
                    "measurement": {
                        "value": 16,
                        "unit": "\u00b5g/g",
                        "unit_type": "massfraction"
                    }
                },
                {
                    "name": "n-C35",
                    "groups": [
                        "n-Alkanes"
                    ],
                    "method": "ESTS 5.03/x.x/M",
                    "measurement": {
                        "value": 13,
                        "unit": "\u00b5g/g",
                        "unit_type": "massfraction"
                    }
                },
                {
                    "name": "n-C36",
                    "groups": [
                        "n-Alkanes"
                    ],
                    "method": "ESTS 5.03/x.x/M",
                    "measurement": {
                        "value": 13,
                        "unit": "\u00b5g/g",
                        "unit_type": "massfraction"
                    }
                },
                {
                    "name": "n-C37",
                    "groups": [
                        "n-Alkanes"
                    ],
                    "method": "ESTS 5.03/x.x/M",
                    "measurement": {
                        "value": 10,
                        "unit": "\u00b5g/g",
                        "unit_type": "massfraction"
                    }
                },
                {
                    "name": "n-C38",
                    "groups": [
                        "n-Alkanes"
                    ],
                    "method": "ESTS 5.03/x.x/M",
                    "measurement": {
                        "value": 9,
                        "unit": "\u00b5g/g",
                        "unit_type": "massfraction"
                    }
                },
                {
                    "name": "n-C39",
                    "groups": [
                        "n-Alkanes"
                    ],
                    "method": "ESTS 5.03/x.x/M",
                    "measurement": {
                        "value": 7,
                        "unit": "\u00b5g/g",
                        "unit_type": "massfraction"
                    }
                },
                {
                    "name": "n-C40",
                    "groups": [
                        "n-Alkanes"
                    ],
                    "method": "ESTS 5.03/x.x/M",
                    "measurement": {
                        "value": 6,
                        "unit": "\u00b5g/g",
                        "unit_type": "massfraction"
                    }
                },
                {
                    "name": "C0-Naphthalene",
                    "groups": [
                        "Alkylated Polycyclic Aromatic Hydrocarbons (PAHs)"
                    ],
                    "method": "ESTS 5.03/x.x/M",
                    "measurement": {
                        "value": 281,
                        "unit": "\u00b5g/g",
                        "unit_type": "massfraction"
                    }
                },
                {
                    "name": "C1-Naphthalene",
                    "groups": [
                        "Alkylated Polycyclic Aromatic Hydrocarbons (PAHs)"
                    ],
                    "method": "ESTS 5.03/x.x/M",
                    "measurement": {
                        "value": 1555,
                        "unit": "\u00b5g/g",
                        "unit_type": "massfraction"
                    }
                },
                {
                    "name": "C2-Naphthalene",
                    "groups": [
                        "Alkylated Polycyclic Aromatic Hydrocarbons (PAHs)"
                    ],
                    "method": "ESTS 5.03/x.x/M",
                    "measurement": {
                        "value": 2811,
                        "unit": "\u00b5g/g",
                        "unit_type": "massfraction"
                    }
                },
                {
                    "name": "C3-Naphthalene",
                    "groups": [
                        "Alkylated Polycyclic Aromatic Hydrocarbons (PAHs)"
                    ],
                    "method": "ESTS 5.03/x.x/M",
                    "measurement": {
                        "value": 2449,
                        "unit": "\u00b5g/g",
                        "unit_type": "massfraction"
                    }
                },
                {
                    "name": "C4-Naphthalene",
                    "groups": [
                        "Alkylated Polycyclic Aromatic Hydrocarbons (PAHs)"
                    ],
                    "method": "ESTS 5.03/x.x/M",
                    "measurement": {
                        "value": 1177,
                        "unit": "\u00b5g/g",
                        "unit_type": "massfraction"
                    }
                },
                {
                    "name": "C0-Phenanthrene",
                    "groups": [
                        "Alkylated Polycyclic Aromatic Hydrocarbons (PAHs)"
                    ],
                    "method": "ESTS 5.03/x.x/M",
                    "measurement": {
                        "value": 271,
                        "unit": "\u00b5g/g",
                        "unit_type": "massfraction"
                    }
                },
                {
                    "name": "C1-Phenanthrene",
                    "groups": [
                        "Alkylated Polycyclic Aromatic Hydrocarbons (PAHs)"
                    ],
                    "method": "ESTS 5.03/x.x/M",
                    "measurement": {
                        "value": 1040,
                        "unit": "\u00b5g/g",
                        "unit_type": "massfraction"
                    }
                },
                {
                    "name": "C2-Phenanthrene",
                    "groups": [
                        "Alkylated Polycyclic Aromatic Hydrocarbons (PAHs)"
                    ],
                    "method": "ESTS 5.03/x.x/M",
                    "measurement": {
                        "value": 1717,
                        "unit": "\u00b5g/g",
                        "unit_type": "massfraction"
                    }
                },
                {
                    "name": "C3-Phenanthrene",
                    "groups": [
                        "Alkylated Polycyclic Aromatic Hydrocarbons (PAHs)"
                    ],
                    "method": "ESTS 5.03/x.x/M",
                    "measurement": {
                        "value": 1946,
                        "unit": "\u00b5g/g",
                        "unit_type": "massfraction"
                    }
                },
                {
                    "name": "C4-Phenanthrene",
                    "groups": [
                        "Alkylated Polycyclic Aromatic Hydrocarbons (PAHs)"
                    ],
                    "method": "ESTS 5.03/x.x/M",
                    "measurement": {
                        "value": 1266,
                        "unit": "\u00b5g/g",
                        "unit_type": "massfraction"
                    }
                },
                {
                    "name": "C0-Dibenzothiophene",
                    "groups": [
                        "Alkylated Polycyclic Aromatic Hydrocarbons (PAHs)"
                    ],
                    "method": "ESTS 5.03/x.x/M",
                    "measurement": {
                        "value": 132,
                        "unit": "\u00b5g/g",
                        "unit_type": "massfraction"
                    }
                },
                {
                    "name": "C1-Dibenzothiophene",
                    "groups": [
                        "Alkylated Polycyclic Aromatic Hydrocarbons (PAHs)"
                    ],
                    "method": "ESTS 5.03/x.x/M",
                    "measurement": {
                        "value": 270,
                        "unit": "\u00b5g/g",
                        "unit_type": "massfraction"
                    }
                },
                {
                    "name": "C2-Dibenzothiophene",
                    "groups": [
                        "Alkylated Polycyclic Aromatic Hydrocarbons (PAHs)"
                    ],
                    "method": "ESTS 5.03/x.x/M",
                    "measurement": {
                        "value": 349,
                        "unit": "\u00b5g/g",
                        "unit_type": "massfraction"
                    }
                },
                {
                    "name": "C3-Dibenzothiophene",
                    "groups": [
                        "Alkylated Polycyclic Aromatic Hydrocarbons (PAHs)"
                    ],
                    "method": "ESTS 5.03/x.x/M",
                    "measurement": {
                        "value": 254,
                        "unit": "\u00b5g/g",
                        "unit_type": "massfraction"
                    }
                },
                {
                    "name": "C0-Fluorene",
                    "groups": [
                        "Alkylated Polycyclic Aromatic Hydrocarbons (PAHs)"
                    ],
                    "method": "ESTS 5.03/x.x/M",
                    "measurement": {
                        "value": 68,
                        "unit": "\u00b5g/g",
                        "unit_type": "massfraction"
                    }
                },
                {
                    "name": "C1-Fluorene",
                    "groups": [
                        "Alkylated Polycyclic Aromatic Hydrocarbons (PAHs)"
                    ],
                    "method": "ESTS 5.03/x.x/M",
                    "measurement": {
                        "value": 167,
                        "unit": "\u00b5g/g",
                        "unit_type": "massfraction"
                    }
                },
                {
                    "name": "C2-Fluorene",
                    "groups": [
                        "Alkylated Polycyclic Aromatic Hydrocarbons (PAHs)"
                    ],
                    "method": "ESTS 5.03/x.x/M",
                    "measurement": {
                        "value": 281,
                        "unit": "\u00b5g/g",
                        "unit_type": "massfraction"
                    }
                },
                {
                    "name": "C3-Fluorene",
                    "groups": [
                        "Alkylated Polycyclic Aromatic Hydrocarbons (PAHs)"
                    ],
                    "method": "ESTS 5.03/x.x/M",
                    "measurement": {
                        "value": 281,
                        "unit": "\u00b5g/g",
                        "unit_type": "massfraction"
                    }
                },
                {
                    "name": "C0-Benzonaphthothiophene",
                    "groups": [
                        "Alkylated Polycyclic Aromatic Hydrocarbons (PAHs)"
                    ],
                    "method": "ESTS 5.03/x.x/M",
                    "measurement": {
                        "value": 26,
                        "unit": "\u00b5g/g",
                        "unit_type": "massfraction"
                    }
                },
                {
                    "name": "C1-Benzonaphthothiophene",
                    "groups": [
                        "Alkylated Polycyclic Aromatic Hydrocarbons (PAHs)"
                    ],
                    "method": "ESTS 5.03/x.x/M",
                    "measurement": {
                        "value": 104,
                        "unit": "\u00b5g/g",
                        "unit_type": "massfraction"
                    }
                },
                {
                    "name": "C2-Benzonaphthothiophene",
                    "groups": [
                        "Alkylated Polycyclic Aromatic Hydrocarbons (PAHs)"
                    ],
                    "method": "ESTS 5.03/x.x/M",
                    "measurement": {
                        "value": 152,
                        "unit": "\u00b5g/g",
                        "unit_type": "massfraction"
                    }
                },
                {
                    "name": "C3-Benzonaphthothiophene",
                    "groups": [
                        "Alkylated Polycyclic Aromatic Hydrocarbons (PAHs)"
                    ],
                    "method": "ESTS 5.03/x.x/M",
                    "measurement": {
                        "value": 135,
                        "unit": "\u00b5g/g",
                        "unit_type": "massfraction"
                    }
                },
                {
                    "name": "C4-Benzonaphthothiophene",
                    "groups": [
                        "Alkylated Polycyclic Aromatic Hydrocarbons (PAHs)"
                    ],
                    "method": "ESTS 5.03/x.x/M",
                    "measurement": {
                        "value": 83,
                        "unit": "\u00b5g/g",
                        "unit_type": "massfraction"
                    }
                },
                {
                    "name": "C0-Chrysene",
                    "groups": [
                        "Alkylated Polycyclic Aromatic Hydrocarbons (PAHs)"
                    ],
                    "method": "ESTS 5.03/x.x/M",
                    "measurement": {
                        "value": 24,
                        "unit": "\u00b5g/g",
                        "unit_type": "massfraction"
                    }
                },
                {
                    "name": "C1-Chrysene",
                    "groups": [
                        "Alkylated Polycyclic Aromatic Hydrocarbons (PAHs)"
                    ],
                    "method": "ESTS 5.03/x.x/M",
                    "measurement": {
                        "value": 53,
                        "unit": "\u00b5g/g",
                        "unit_type": "massfraction"
                    }
                },
                {
                    "name": "C2-Chrysene",
                    "groups": [
                        "Alkylated Polycyclic Aromatic Hydrocarbons (PAHs)"
                    ],
                    "method": "ESTS 5.03/x.x/M",
                    "measurement": {
                        "value": 84,
                        "unit": "\u00b5g/g",
                        "unit_type": "massfraction"
                    }
                },
                {
                    "name": "C3-Chrysene",
                    "groups": [
                        "Alkylated Polycyclic Aromatic Hydrocarbons (PAHs)"
                    ],
                    "method": "ESTS 5.03/x.x/M",
                    "measurement": {
                        "value": 87,
                        "unit": "\u00b5g/g",
                        "unit_type": "massfraction"
                    }
                },
                {
                    "name": "Biphenyl (Bph)",
                    "groups": [
                        "Other Priority PAHs"
                    ],
                    "method": "ESTS 5.03/x.x/M",
                    "measurement": {
                        "value": 63,
                        "unit": "\u00b5g/g",
                        "unit_type": "massfraction"
                    }
                },
                {
                    "name": "Acenaphthylene (Acl)",
                    "groups": [
                        "Other Priority PAHs"
                    ],
                    "method": "ESTS 5.03/x.x/M",
                    "measurement": {
                        "value": 10.7,
                        "unit": "\u00b5g/g",
                        "unit_type": "massfraction"
                    }
                },
                {
                    "name": "Acenaphthene (Ace)",
                    "groups": [
                        "Other Priority PAHs"
                    ],
                    "method": "ESTS 5.03/x.x/M",
                    "measurement": {
                        "value": 16.5,
                        "unit": "\u00b5g/g",
                        "unit_type": "massfraction"
                    }
                },
                {
                    "name": "Anthracene (An)",
                    "groups": [
                        "Other Priority PAHs"
                    ],
                    "method": "ESTS 5.03/x.x/M",
                    "measurement": {
                        "value": 4.7,
                        "unit": "\u00b5g/g",
                        "unit_type": "massfraction"
                    }
                },
                {
                    "name": "Fluoranthene (Fl)",
                    "groups": [
                        "Other Priority PAHs"
                    ],
                    "method": "ESTS 5.03/x.x/M",
                    "measurement": {
                        "value": 3,
                        "unit": "\u00b5g/g",
                        "unit_type": "massfraction"
                    }
                },
                {
                    "name": "Pyrene (Py)",
                    "groups": [
                        "Other Priority PAHs"
                    ],
                    "method": "ESTS 5.03/x.x/M",
                    "measurement": {
                        "value": 16.6,
                        "unit": "\u00b5g/g",
                        "unit_type": "massfraction"
                    }
                },
                {
                    "name": "Benz(a)anthracene (BaA)",
                    "groups": [
                        "Other Priority PAHs"
                    ],
                    "method": "ESTS 5.03/x.x/M",
                    "measurement": {
                        "value": 2.6,
                        "unit": "\u00b5g/g",
                        "unit_type": "massfraction"
                    }
                },
                {
                    "name": "Benzo(b)fluoranthene (BbF)",
                    "groups": [
                        "Other Priority PAHs"
                    ],
                    "method": "ESTS 5.03/x.x/M",
                    "measurement": {
                        "value": 2.5,
                        "unit": "\u00b5g/g",
                        "unit_type": "massfraction"
                    }
                },
                {
                    "name": "Benzo(k)fluoranthene (BkF)",
                    "groups": [
                        "Other Priority PAHs"
                    ],
                    "method": "ESTS 5.03/x.x/M",
                    "measurement": {
                        "value": 0.1,
                        "unit": "\u00b5g/g",
                        "unit_type": "massfraction"
                    }
                },
                {
                    "name": "Benzo(e)pyrene (BeP)",
                    "groups": [
                        "Other Priority PAHs"
                    ],
                    "method": "ESTS 5.03/x.x/M",
                    "measurement": {
                        "value": 6.7,
                        "unit": "\u00b5g/g",
                        "unit_type": "massfraction"
                    }
                },
                {
                    "name": "Benzo(a)pyrene (BaP)",
                    "groups": [
                        "Other Priority PAHs"
                    ],
                    "method": "ESTS 5.03/x.x/M",
                    "measurement": {
                        "value": 1.7,
                        "unit": "\u00b5g/g",
                        "unit_type": "massfraction"
                    }
                },
                {
                    "name": "Perylene (Pe)",
                    "groups": [
                        "Other Priority PAHs"
                    ],
                    "method": "ESTS 5.03/x.x/M",
                    "measurement": {
                        "value": 1,
                        "unit": "\u00b5g/g",
                        "unit_type": "massfraction"
                    }
                },
                {
                    "name": "Indeno(1,2,3-cd)pyrene (IP)",
                    "groups": [
                        "Other Priority PAHs"
                    ],
                    "method": "ESTS 5.03/x.x/M",
                    "measurement": {
                        "value": 0.6,
                        "unit": "\u00b5g/g",
                        "unit_type": "massfraction"
                    }
                },
                {
                    "name": "Dibenzo(ah)anthracene (DA)",
                    "groups": [
                        "Other Priority PAHs"
                    ],
                    "method": "ESTS 5.03/x.x/M",
                    "measurement": {
                        "value": 0.9,
                        "unit": "\u00b5g/g",
                        "unit_type": "massfraction"
                    }
                },
                {
                    "name": "Benzo(ghi)perylene (BgP)",
                    "groups": [
                        "Other Priority PAHs"
                    ],
                    "method": "ESTS 5.03/x.x/M",
                    "measurement": {
                        "value": 2,
                        "unit": "\u00b5g/g",
                        "unit_type": "massfraction"
                    }
                },
                {
                    "name": "C21 Tricyclic Terpane (C21T)",
                    "groups": [
                        "Biomarkers"
                    ],
                    "method": "ESTS 5.03/x.x/M",
                    "measurement": {
                        "value": 7,
                        "unit": "\u00b5g/g",
                        "unit_type": "massfraction"
                    }
                },
                {
                    "name": "C22 Tricyclic Terpane (C22T)",
                    "groups": [
                        "Biomarkers"
                    ],
                    "method": "ESTS 5.03/x.x/M",
                    "measurement": {
                        "value": 3,
                        "unit": "\u00b5g/g",
                        "unit_type": "massfraction"
                    }
                },
                {
                    "name": "C23 Tricyclic Terpane (C23T)",
                    "groups": [
                        "Biomarkers"
                    ],
                    "method": "ESTS 5.03/x.x/M",
                    "measurement": {
                        "value": 27,
                        "unit": "\u00b5g/g",
                        "unit_type": "massfraction"
                    }
                },
                {
                    "name": "C24 Tricyclic Terpane (C24T)",
                    "groups": [
                        "Biomarkers"
                    ],
                    "method": "ESTS 5.03/x.x/M",
                    "measurement": {
                        "value": 15,
                        "unit": "\u00b5g/g",
                        "unit_type": "massfraction"
                    }
                },
                {
                    "name": "18A,22,29,30-Trisnorneohopane (C27Ts)",
                    "groups": [
                        "Biomarkers"
                    ],
                    "method": "ESTS 5.03/x.x/M",
                    "measurement": {
                        "value": 10,
                        "unit": "\u00b5g/g",
                        "unit_type": "massfraction"
                    }
                },
                {
                    "name": "17a(H)-22,29,30-Trisnorhopane (C27Tm)",
                    "groups": [
                        "Biomarkers"
                    ],
                    "method": "ESTS 5.03/x.x/M",
                    "measurement": {
                        "value": 7,
                        "unit": "\u00b5g/g",
                        "unit_type": "massfraction"
                    }
                },
                {
                    "name": "30-Norhopane (H29)",
                    "groups": [
                        "Biomarkers"
                    ],
                    "method": "ESTS 5.03/x.x/M",
                    "measurement": {
                        "value": 24,
                        "unit": "\u00b5g/g",
                        "unit_type": "massfraction"
                    }
                },
                {
                    "name": "Hopane (H30)",
                    "groups": [
                        "Biomarkers"
                    ],
                    "method": "ESTS 5.03/x.x/M",
                    "measurement": {
                        "value": 27,
                        "unit": "\u00b5g/g",
                        "unit_type": "massfraction"
                    }
                },
                {
                    "name": "30-Homohopane-22S (H31S)",
                    "groups": [
                        "Biomarkers"
                    ],
                    "method": "ESTS 5.03/x.x/M",
                    "measurement": {
                        "value": 9,
                        "unit": "\u00b5g/g",
                        "unit_type": "massfraction"
                    }
                },
                {
                    "name": "30-Homohopane-22R (H31R)",
                    "groups": [
                        "Biomarkers"
                    ],
                    "method": "ESTS 5.03/x.x/M",
                    "measurement": {
                        "value": 7,
                        "unit": "\u00b5g/g",
                        "unit_type": "massfraction"
                    }
                },
                {
                    "name": "30,31-Bishomohopane-22S (H32S)",
                    "groups": [
                        "Biomarkers"
                    ],
                    "method": "ESTS 5.03/x.x/M",
                    "measurement": {
                        "value": 9,
                        "unit": "\u00b5g/g",
                        "unit_type": "massfraction"
                    }
                },
                {
                    "name": "30,31-Bishomohopane-22R (H32R)",
                    "groups": [
                        "Biomarkers"
                    ],
                    "method": "ESTS 5.03/x.x/M",
                    "measurement": {
                        "value": 5,
                        "unit": "\u00b5g/g",
                        "unit_type": "massfraction"
                    }
                },
                {
                    "name": "30,31-Trishomohopane-22S (H33S)",
                    "groups": [
                        "Biomarkers"
                    ],
                    "method": "ESTS 5.03/x.x/M",
                    "measurement": {
                        "value": 4,
                        "unit": "\u00b5g/g",
                        "unit_type": "massfraction"
                    }
                },
                {
                    "name": "30,31-Trishomohopane-22R (H33R)",
                    "groups": [
                        "Biomarkers"
                    ],
                    "method": "ESTS 5.03/x.x/M",
                    "measurement": {
                        "value": 4,
                        "unit": "\u00b5g/g",
                        "unit_type": "massfraction"
                    }
                },
                {
                    "name": "Tetrakishomohopane-22S (H34S)",
                    "groups": [
                        "Biomarkers"
                    ],
                    "method": "ESTS 5.03/x.x/M",
                    "measurement": {
                        "value": 4,
                        "unit": "\u00b5g/g",
                        "unit_type": "massfraction"
                    }
                },
                {
                    "name": "Tetrakishomohopane-22R (H34R)",
                    "groups": [
                        "Biomarkers"
                    ],
                    "method": "ESTS 5.03/x.x/M",
                    "measurement": {
                        "value": 3,
                        "unit": "\u00b5g/g",
                        "unit_type": "massfraction"
                    }
                },
                {
                    "name": "Pentakishomohopane-22S (H35S)",
                    "groups": [
                        "Biomarkers"
                    ],
                    "method": "ESTS 5.03/x.x/M",
                    "measurement": {
                        "value": 3,
                        "unit": "\u00b5g/g",
                        "unit_type": "massfraction"
                    }
                },
                {
                    "name": "Pentakishomohopane-22R (H35R)",
                    "groups": [
                        "Biomarkers"
                    ],
                    "method": "ESTS 5.03/x.x/M",
                    "measurement": {
                        "value": 3,
                        "unit": "\u00b5g/g",
                        "unit_type": "massfraction"
                    }
                }
            ],
            "bulk_composition": [
                {
                    "name": "Sulfur Content",
                    "method": "ASTM D4294",
                    "measurement": {
                        "value": 1.8,
                        "unit": "%",
                        "standard_deviation": 0.01,
                        "replicates": 3,
                        "unit_type": "massfraction"
                    }
                },
                {
                    "name": "Water Content",
                    "method": "ASTM E203",
                    "measurement": {
                        "value": 0.1,
                        "unit": "%",
                        "standard_deviation": 0,
                        "replicates": 3,
                        "unit_type": "massfraction"
                    }
                },
                {
                    "name": "Gas Chromatography-Total Petroleum Hydrocarbon (GC-TPH)",
                    "groups": [
                        "GC-Detected Petroleum Hydrocarbon Content"
                    ],
                    "method": "ESTS 5.03/x.x/M",
                    "measurement": {
                        "value": 328,
                        "unit": "mg/g",
                        "unit_type": "massfraction"
                    }
                },
                {
                    "name": "Gas Chromatography-Total Saturate Hydrocarbon (GC-TSH)",
                    "groups": [
                        "GC-Detected Petroleum Hydrocarbon Content"
                    ],
                    "method": "ESTS 5.03/x.x/M",
                    "measurement": {
                        "value": 146,
                        "unit": "mg/g",
                        "unit_type": "massfraction"
                    }
                },
                {
                    "name": "Gas Chromatography-Total Aromatic Hydrocarbon (GC-TAH)",
                    "groups": [
                        "GC-Detected Petroleum Hydrocarbon Content"
                    ],
                    "method": "ESTS 5.03/x.x/M",
                    "measurement": {
                        "value": 182,
                        "unit": "mg/g",
                        "unit_type": "massfraction"
                    }
                },
                {
                    "name": "GC-TSH/GC-TPH",
                    "groups": [
                        "GC-Detected Petroleum Hydrocarbon Content"
                    ],
                    "method": "ESTS 5.03/x.x/M",
                    "measurement": {
                        "value": 45,
                        "unit": "%",
                        "unit_type": "massfraction"
                    }
                },
                {
                    "name": "GC-TAH/GC-TPH",
                    "groups": [
                        "GC-Detected Petroleum Hydrocarbon Content"
                    ],
                    "method": "ESTS 5.03/x.x/M",
                    "measurement": {
                        "value": 55,
                        "unit": "%",
                        "unit_type": "massfraction"
                    }
                },
                {
                    "name": "Resolved Peaks/TPH",
                    "groups": [
                        "GC-Detected Petroleum Hydrocarbon Content"
                    ],
                    "method": "ESTS 5.03/x.x/M",
                    "measurement": {
                        "value": 38,
                        "unit": "%",
                        "unit_type": "massfraction"
                    }
                },
                {
                    "name": "Waxes",
                    "method": "ESTS 12.11/2.0/M",
                    "measurement": {
                        "value": 8,
                        "unit": "%",
                        "standard_deviation": 0.5,
                        "replicates": 3,
                        "unit_type": "massfraction"
                    }
                }
            ],
            "CCME": {
                "F1": {
                    "value": 3,
                    "unit": "mg/g",
                    "unit_type": "massfraction"
                },
                "F2": {
                    "value": 106,
                    "unit": "mg/g",
                    "unit_type": "massfraction"
                },
                "F3": {
                    "value": 195,
                    "unit": "mg/g",
                    "unit_type": "massfraction"
                },
                "F4": {
                    "value": 24,
                    "unit": "mg/g",
                    "unit_type": "massfraction"
                },
                "method": "ESTS 5.03/x.x/M"
            }
        },
        {
            "metadata": {
                "name": "7.5% Evaporated",
                "short_name": "7.5% Evaporated",
                "sample_id": "540.3.4.1",
<<<<<<< HEAD
                "fraction_weathered": {
=======
                "fraction_evaporated": {
>>>>>>> 158ba242
                    "value": 7.5,
                    "unit": "%",
                    "unit_type": "massfraction"
                }
            },
            "physical_properties": {
                "pour_point": {
                    "measurement": {
                        "value": 0,
                        "unit": "C",
                        "standard_deviation": 3,
                        "replicates": 5,
                        "unit_type": "temperature"
                    },
                    "method": "ASTM D5949"
                },
                "flash_point": {
                    "measurement": {
                        "value": 142,
                        "unit": "C",
                        "standard_deviation": 0,
                        "replicates": 3,
                        "unit_type": "temperature"
                    },
                    "method": "ASTM D7094"
                },
                "densities": [
                    {
                        "density": {
                            "value": 1.004,
                            "unit": "g/mL",
                            "standard_deviation": 0.0001,
                            "replicates": 3,
                            "unit_type": "density"
                        },
                        "ref_temp": {
                            "value": 15.0,
                            "unit": "C",
                            "unit_type": "temperature"
                        },
                        "method": "ASTM D5002"
                    },
                    {
                        "density": {
                            "value": 1.0146,
                            "unit": "g/mL",
                            "standard_deviation": 0,
                            "replicates": 3,
                            "unit_type": "density"
                        },
                        "ref_temp": {
                            "value": 0.0,
                            "unit": "C",
                            "unit_type": "temperature"
                        },
                        "method": "ASTM D5002"
                    }
                ],
                "dynamic_viscosities": [
                    {
                        "viscosity": {
                            "value": 480000,
                            "unit": "mPa.s",
                            "standard_deviation": 15968,
                            "replicates": 4,
                            "unit_type": "dynamicviscosity"
                        },
                        "ref_temp": {
                            "value": 15.0,
                            "unit": "C",
                            "unit_type": "temperature"
                        },
                        "method": "ESTS 12.06/x.x/M"
                    },
                    {
                        "viscosity": {
                            "value": 34000000.0,
                            "unit": "mPa.s",
                            "standard_deviation": 3100000.0,
                            "replicates": 2,
                            "unit_type": "dynamicviscosity"
                        },
                        "ref_temp": {
                            "value": 0.0,
                            "unit": "C",
                            "unit_type": "temperature"
                        },
                        "method": "ESTS 12.06/x.x/M"
                    }
                ],
                "interfacial_tension_air": [
                    {
                        "tension": {
                            "value": "Too Viscous",
                            "unit": "mN/m",
                            "unit_type": "interfacialtension"
                        },
                        "ref_temp": {
                            "value": 15.0,
                            "unit": "C",
                            "unit_type": "temperature"
                        },
                        "method": "ESTS 12.12/x.x/M"
                    },
                    {
                        "tension": {
                            "value": "Too Viscous",
                            "unit": "mN/m",
                            "unit_type": "interfacialtension"
                        },
                        "ref_temp": {
                            "value": 0.0,
                            "unit": "C",
                            "unit_type": "temperature"
                        },
                        "method": "ESTS 12.12/x.x/M"
                    }
                ],
                "interfacial_tension_water": [
                    {
                        "tension": {
                            "value": "Too Viscous",
                            "unit": "mN/m",
                            "unit_type": "interfacialtension"
                        },
                        "ref_temp": {
                            "value": 15.0,
                            "unit": "C",
                            "unit_type": "temperature"
                        },
                        "method": "ESTS 12.12/x.x/M"
                    },
                    {
                        "tension": {
                            "value": "Too Viscous",
                            "unit": "mN/m",
                            "unit_type": "interfacialtension"
                        },
                        "ref_temp": {
                            "value": 0.0,
                            "unit": "C",
                            "unit_type": "temperature"
                        },
                        "method": "ESTS 12.12/x.x/M"
                    }
                ],
                "interfacial_tension_seawater": [
                    {
                        "tension": {
                            "value": "Too Viscous",
                            "unit": "mN/m",
                            "unit_type": "interfacialtension"
                        },
                        "ref_temp": {
                            "value": 15.0,
                            "unit": "C",
                            "unit_type": "temperature"
                        },
                        "method": "ESTS 12.12/x.x/M"
                    },
                    {
                        "tension": {
                            "value": "Too Viscous",
                            "unit": "mN/m",
                            "unit_type": "interfacialtension"
                        },
                        "ref_temp": {
                            "value": 0.0,
                            "unit": "C",
                            "unit_type": "temperature"
                        },
                        "method": "ESTS 12.12/x.x/M"
                    }
                ]
            },
            "environmental_behavior": {
                "emulsions": [
                    {
                        "age": {
                            "value": 0,
                            "unit": "day",
                            "unit_type": "time"
                        },
                        "water_content": {
                            "value": 7,
                            "unit": "%",
                            "standard_deviation": 3,
                            "replicates": 6,
                            "unit_type": "massfraction"
                        },
                        "ref_temp": {
                            "value": 15.0,
                            "unit": "C",
                            "unit_type": "temperature"
                        },
                        "complex_modulus": {
                            "value": 2200,
                            "unit": "Pa",
                            "standard_deviation": 66,
                            "replicates": 4,
                            "unit_type": "pressure"
                        },
                        "storage_modulus": {
                            "value": 400,
                            "unit": "Pa",
                            "standard_deviation": 100,
                            "replicates": 4,
                            "unit_type": "pressure"
                        },
                        "loss_modulus": {
                            "value": 2200,
                            "unit": "Pa",
                            "standard_deviation": 54,
                            "replicates": 4,
                            "unit_type": "pressure"
                        },
                        "tan_delta_v_e": {
                            "value": 6,
                            "standard_deviation": 1.6,
                            "replicates": 4,
                            "unit_type": "unitless"
                        },
                        "complex_viscosity": {
                            "value": 350,
                            "unit": "Pa.s",
                            "standard_deviation": 11,
                            "replicates": 3,
                            "unit_type": "dynamicviscosity"
                        },
                        "method": "ESTS 13.02/x.x/M",
                        "visual_stability": "Unstable"
                    },
                    {
                        "age": {
                            "value": 7,
                            "unit": "day",
                            "unit_type": "time"
                        },
                        "water_content": {
                            "value": 10,
                            "unit": "%",
                            "standard_deviation": 3,
                            "replicates": 6,
                            "unit_type": "massfraction"
                        },
                        "ref_temp": {
                            "value": 15.0,
                            "unit": "C",
                            "unit_type": "temperature"
                        },
                        "complex_modulus": {
                            "value": 2000,
                            "unit": "Pa",
                            "standard_deviation": 140,
                            "replicates": 4,
                            "unit_type": "pressure"
                        },
                        "storage_modulus": {
                            "value": 400,
                            "unit": "Pa",
                            "standard_deviation": 110,
                            "replicates": 4,
                            "unit_type": "pressure"
                        },
                        "loss_modulus": {
                            "value": 2300,
                            "unit": "Pa",
                            "standard_deviation": 120,
                            "replicates": 4,
                            "unit_type": "pressure"
                        },
                        "tan_delta_v_e": {
                            "value": 6,
                            "standard_deviation": 1.3,
                            "replicates": 4,
                            "unit_type": "unitless"
                        },
                        "complex_viscosity": {
                            "value": 400,
                            "unit": "Pa.s",
                            "standard_deviation": 22,
                            "replicates": 3,
                            "unit_type": "dynamicviscosity"
                        },
                        "method": "ESTS 13.02/x.x/M",
                        "visual_stability": "Unstable"
                    }
                ]
            },
            "SARA": {
                "method": "ESTS 12.11/3.0/M",
                "saturates": {
                    "value": 37,
                    "unit": "%",
                    "unit_type": "massfraction"
                },
                "aromatics": {
                    "value": 31,
                    "unit": "%",
                    "unit_type": "massfraction"
                },
                "resins": {
                    "value": 15,
                    "unit": "%",
                    "standard_deviation": 0.2,
                    "replicates": 3,
                    "unit_type": "massfraction"
                },
                "asphaltenes": {
                    "value": 17,
                    "unit": "%",
                    "standard_deviation": 0.6,
                    "replicates": 3,
                    "unit_type": "massfraction"
                }
            },
            "compounds": [
                {
                    "name": "n-C9",
                    "groups": [
                        "n-Alkanes"
                    ],
                    "method": "ESTS 5.03/x.x/M",
                    "measurement": {
                        "unit": "\u00b5g/g",
                        "max_value": 0.3,
                        "unit_type": "massfraction"
                    }
                },
                {
                    "name": "n-C10",
                    "groups": [
                        "n-Alkanes"
                    ],
                    "method": "ESTS 5.03/x.x/M",
                    "measurement": {
                        "value": 3,
                        "unit": "\u00b5g/g",
                        "unit_type": "massfraction"
                    }
                },
                {
                    "name": "n-C11",
                    "groups": [
                        "n-Alkanes"
                    ],
                    "method": "ESTS 5.03/x.x/M",
                    "measurement": {
                        "value": 9,
                        "unit": "\u00b5g/g",
                        "unit_type": "massfraction"
                    }
                },
                {
                    "name": "n-C12",
                    "groups": [
                        "n-Alkanes"
                    ],
                    "method": "ESTS 5.03/x.x/M",
                    "measurement": {
                        "value": 67,
                        "unit": "\u00b5g/g",
                        "unit_type": "massfraction"
                    }
                },
                {
                    "name": "n-C13",
                    "groups": [
                        "n-Alkanes"
                    ],
                    "method": "ESTS 5.03/x.x/M",
                    "measurement": {
                        "value": 770,
                        "unit": "\u00b5g/g",
                        "unit_type": "massfraction"
                    }
                },
                {
                    "name": "n-C14",
                    "groups": [
                        "n-Alkanes"
                    ],
                    "method": "ESTS 5.03/x.x/M",
                    "measurement": {
                        "value": 2253,
                        "unit": "\u00b5g/g",
                        "unit_type": "massfraction"
                    }
                },
                {
                    "name": "n-C15",
                    "groups": [
                        "n-Alkanes"
                    ],
                    "method": "ESTS 5.03/x.x/M",
                    "measurement": {
                        "value": 3300,
                        "unit": "\u00b5g/g",
                        "unit_type": "massfraction"
                    }
                },
                {
                    "name": "n-C16",
                    "groups": [
                        "n-Alkanes"
                    ],
                    "method": "ESTS 5.03/x.x/M",
                    "measurement": {
                        "value": 3232,
                        "unit": "\u00b5g/g",
                        "unit_type": "massfraction"
                    }
                },
                {
                    "name": "n-C17",
                    "groups": [
                        "n-Alkanes"
                    ],
                    "method": "ESTS 5.03/x.x/M",
                    "measurement": {
                        "value": 2737,
                        "unit": "\u00b5g/g",
                        "unit_type": "massfraction"
                    }
                },
                {
                    "name": "Pristane",
                    "groups": [
                        "n-Alkanes"
                    ],
                    "method": "ESTS 5.03/x.x/M",
                    "measurement": {
                        "value": 1526,
                        "unit": "\u00b5g/g",
                        "unit_type": "massfraction"
                    }
                },
                {
                    "name": "n-C18",
                    "groups": [
                        "n-Alkanes"
                    ],
                    "method": "ESTS 5.03/x.x/M",
                    "measurement": {
                        "value": 2019,
                        "unit": "\u00b5g/g",
                        "unit_type": "massfraction"
                    }
                },
                {
                    "name": "Phytane",
                    "groups": [
                        "n-Alkanes"
                    ],
                    "method": "ESTS 5.03/x.x/M",
                    "measurement": {
                        "value": 1131,
                        "unit": "\u00b5g/g",
                        "unit_type": "massfraction"
                    }
                },
                {
                    "name": "n-C19",
                    "groups": [
                        "n-Alkanes"
                    ],
                    "method": "ESTS 5.03/x.x/M",
                    "measurement": {
                        "value": 1631,
                        "unit": "\u00b5g/g",
                        "unit_type": "massfraction"
                    }
                },
                {
                    "name": "n-C20",
                    "groups": [
                        "n-Alkanes"
                    ],
                    "method": "ESTS 5.03/x.x/M",
                    "measurement": {
                        "value": 1360,
                        "unit": "\u00b5g/g",
                        "unit_type": "massfraction"
                    }
                },
                {
                    "name": "n-C21",
                    "groups": [
                        "n-Alkanes"
                    ],
                    "method": "ESTS 5.03/x.x/M",
                    "measurement": {
                        "value": 1095,
                        "unit": "\u00b5g/g",
                        "unit_type": "massfraction"
                    }
                },
                {
                    "name": "n-C22",
                    "groups": [
                        "n-Alkanes"
                    ],
                    "method": "ESTS 5.03/x.x/M",
                    "measurement": {
                        "value": 941,
                        "unit": "\u00b5g/g",
                        "unit_type": "massfraction"
                    }
                },
                {
                    "name": "n-C23",
                    "groups": [
                        "n-Alkanes"
                    ],
                    "method": "ESTS 5.03/x.x/M",
                    "measurement": {
                        "value": 839,
                        "unit": "\u00b5g/g",
                        "unit_type": "massfraction"
                    }
                },
                {
                    "name": "n-C24",
                    "groups": [
                        "n-Alkanes"
                    ],
                    "method": "ESTS 5.03/x.x/M",
                    "measurement": {
                        "value": 776,
                        "unit": "\u00b5g/g",
                        "unit_type": "massfraction"
                    }
                },
                {
                    "name": "n-C25",
                    "groups": [
                        "n-Alkanes"
                    ],
                    "method": "ESTS 5.03/x.x/M",
                    "measurement": {
                        "value": 665,
                        "unit": "\u00b5g/g",
                        "unit_type": "massfraction"
                    }
                },
                {
                    "name": "n-C26",
                    "groups": [
                        "n-Alkanes"
                    ],
                    "method": "ESTS 5.03/x.x/M",
                    "measurement": {
                        "value": 535,
                        "unit": "\u00b5g/g",
                        "unit_type": "massfraction"
                    }
                },
                {
                    "name": "n-C27",
                    "groups": [
                        "n-Alkanes"
                    ],
                    "method": "ESTS 5.03/x.x/M",
                    "measurement": {
                        "value": 373,
                        "unit": "\u00b5g/g",
                        "unit_type": "massfraction"
                    }
                },
                {
                    "name": "n-C28",
                    "groups": [
                        "n-Alkanes"
                    ],
                    "method": "ESTS 5.03/x.x/M",
                    "measurement": {
                        "value": 241,
                        "unit": "\u00b5g/g",
                        "unit_type": "massfraction"
                    }
                },
                {
                    "name": "n-C29",
                    "groups": [
                        "n-Alkanes"
                    ],
                    "method": "ESTS 5.03/x.x/M",
                    "measurement": {
                        "value": 173,
                        "unit": "\u00b5g/g",
                        "unit_type": "massfraction"
                    }
                },
                {
                    "name": "n-C30",
                    "groups": [
                        "n-Alkanes"
                    ],
                    "method": "ESTS 5.03/x.x/M",
                    "measurement": {
                        "value": 107,
                        "unit": "\u00b5g/g",
                        "unit_type": "massfraction"
                    }
                },
                {
                    "name": "n-C31",
                    "groups": [
                        "n-Alkanes"
                    ],
                    "method": "ESTS 5.03/x.x/M",
                    "measurement": {
                        "value": 72,
                        "unit": "\u00b5g/g",
                        "unit_type": "massfraction"
                    }
                },
                {
                    "name": "n-C32",
                    "groups": [
                        "n-Alkanes"
                    ],
                    "method": "ESTS 5.03/x.x/M",
                    "measurement": {
                        "value": 44,
                        "unit": "\u00b5g/g",
                        "unit_type": "massfraction"
                    }
                },
                {
                    "name": "n-C33",
                    "groups": [
                        "n-Alkanes"
                    ],
                    "method": "ESTS 5.03/x.x/M",
                    "measurement": {
                        "value": 32,
                        "unit": "\u00b5g/g",
                        "unit_type": "massfraction"
                    }
                },
                {
                    "name": "n-C34",
                    "groups": [
                        "n-Alkanes"
                    ],
                    "method": "ESTS 5.03/x.x/M",
                    "measurement": {
                        "value": 17,
                        "unit": "\u00b5g/g",
                        "unit_type": "massfraction"
                    }
                },
                {
                    "name": "n-C35",
                    "groups": [
                        "n-Alkanes"
                    ],
                    "method": "ESTS 5.03/x.x/M",
                    "measurement": {
                        "value": 11,
                        "unit": "\u00b5g/g",
                        "unit_type": "massfraction"
                    }
                },
                {
                    "name": "n-C36",
                    "groups": [
                        "n-Alkanes"
                    ],
                    "method": "ESTS 5.03/x.x/M",
                    "measurement": {
                        "value": 9,
                        "unit": "\u00b5g/g",
                        "unit_type": "massfraction"
                    }
                },
                {
                    "name": "n-C37",
                    "groups": [
                        "n-Alkanes"
                    ],
                    "method": "ESTS 5.03/x.x/M",
                    "measurement": {
                        "value": 10,
                        "unit": "\u00b5g/g",
                        "unit_type": "massfraction"
                    }
                },
                {
                    "name": "n-C38",
                    "groups": [
                        "n-Alkanes"
                    ],
                    "method": "ESTS 5.03/x.x/M",
                    "measurement": {
                        "value": 9,
                        "unit": "\u00b5g/g",
                        "unit_type": "massfraction"
                    }
                },
                {
                    "name": "n-C39",
                    "groups": [
                        "n-Alkanes"
                    ],
                    "method": "ESTS 5.03/x.x/M",
                    "measurement": {
                        "value": 7,
                        "unit": "\u00b5g/g",
                        "unit_type": "massfraction"
                    }
                },
                {
                    "name": "n-C40",
                    "groups": [
                        "n-Alkanes"
                    ],
                    "method": "ESTS 5.03/x.x/M",
                    "measurement": {
                        "value": 9,
                        "unit": "\u00b5g/g",
                        "unit_type": "massfraction"
                    }
                },
                {
                    "name": "C0-Naphthalene",
                    "groups": [
                        "Alkylated Polycyclic Aromatic Hydrocarbons (PAHs)"
                    ],
                    "method": "ESTS 5.03/x.x/M",
                    "measurement": {
                        "value": 23,
                        "unit": "\u00b5g/g",
                        "unit_type": "massfraction"
                    }
                },
                {
                    "name": "C1-Naphthalene",
                    "groups": [
                        "Alkylated Polycyclic Aromatic Hydrocarbons (PAHs)"
                    ],
                    "method": "ESTS 5.03/x.x/M",
                    "measurement": {
                        "value": 711,
                        "unit": "\u00b5g/g",
                        "unit_type": "massfraction"
                    }
                },
                {
                    "name": "C2-Naphthalene",
                    "groups": [
                        "Alkylated Polycyclic Aromatic Hydrocarbons (PAHs)"
                    ],
                    "method": "ESTS 5.03/x.x/M",
                    "measurement": {
                        "value": 2406,
                        "unit": "\u00b5g/g",
                        "unit_type": "massfraction"
                    }
                },
                {
                    "name": "C3-Naphthalene",
                    "groups": [
                        "Alkylated Polycyclic Aromatic Hydrocarbons (PAHs)"
                    ],
                    "method": "ESTS 5.03/x.x/M",
                    "measurement": {
                        "value": 2727,
                        "unit": "\u00b5g/g",
                        "unit_type": "massfraction"
                    }
                },
                {
                    "name": "C4-Naphthalene",
                    "groups": [
                        "Alkylated Polycyclic Aromatic Hydrocarbons (PAHs)"
                    ],
                    "method": "ESTS 5.03/x.x/M",
                    "measurement": {
                        "value": 1358,
                        "unit": "\u00b5g/g",
                        "unit_type": "massfraction"
                    }
                },
                {
                    "name": "C0-Phenanthrene",
                    "groups": [
                        "Alkylated Polycyclic Aromatic Hydrocarbons (PAHs)"
                    ],
                    "method": "ESTS 5.03/x.x/M",
                    "measurement": {
                        "value": 317,
                        "unit": "\u00b5g/g",
                        "unit_type": "massfraction"
                    }
                },
                {
                    "name": "C1-Phenanthrene",
                    "groups": [
                        "Alkylated Polycyclic Aromatic Hydrocarbons (PAHs)"
                    ],
                    "method": "ESTS 5.03/x.x/M",
                    "measurement": {
                        "value": 1193,
                        "unit": "\u00b5g/g",
                        "unit_type": "massfraction"
                    }
                },
                {
                    "name": "C2-Phenanthrene",
                    "groups": [
                        "Alkylated Polycyclic Aromatic Hydrocarbons (PAHs)"
                    ],
                    "method": "ESTS 5.03/x.x/M",
                    "measurement": {
                        "value": 2019,
                        "unit": "\u00b5g/g",
                        "unit_type": "massfraction"
                    }
                },
                {
                    "name": "C3-Phenanthrene",
                    "groups": [
                        "Alkylated Polycyclic Aromatic Hydrocarbons (PAHs)"
                    ],
                    "method": "ESTS 5.03/x.x/M",
                    "measurement": {
                        "value": 2306,
                        "unit": "\u00b5g/g",
                        "unit_type": "massfraction"
                    }
                },
                {
                    "name": "C4-Phenanthrene",
                    "groups": [
                        "Alkylated Polycyclic Aromatic Hydrocarbons (PAHs)"
                    ],
                    "method": "ESTS 5.03/x.x/M",
                    "measurement": {
                        "value": 1395,
                        "unit": "\u00b5g/g",
                        "unit_type": "massfraction"
                    }
                },
                {
                    "name": "C0-Dibenzothiophene",
                    "groups": [
                        "Alkylated Polycyclic Aromatic Hydrocarbons (PAHs)"
                    ],
                    "method": "ESTS 5.03/x.x/M",
                    "measurement": {
                        "value": 99,
                        "unit": "\u00b5g/g",
                        "unit_type": "massfraction"
                    }
                },
                {
                    "name": "C1-Dibenzothiophene",
                    "groups": [
                        "Alkylated Polycyclic Aromatic Hydrocarbons (PAHs)"
                    ],
                    "method": "ESTS 5.03/x.x/M",
                    "measurement": {
                        "value": 323,
                        "unit": "\u00b5g/g",
                        "unit_type": "massfraction"
                    }
                },
                {
                    "name": "C2-Dibenzothiophene",
                    "groups": [
                        "Alkylated Polycyclic Aromatic Hydrocarbons (PAHs)"
                    ],
                    "method": "ESTS 5.03/x.x/M",
                    "measurement": {
                        "value": 546,
                        "unit": "\u00b5g/g",
                        "unit_type": "massfraction"
                    }
                },
                {
                    "name": "C3-Dibenzothiophene",
                    "groups": [
                        "Alkylated Polycyclic Aromatic Hydrocarbons (PAHs)"
                    ],
                    "method": "ESTS 5.03/x.x/M",
                    "measurement": {
                        "value": 716,
                        "unit": "\u00b5g/g",
                        "unit_type": "massfraction"
                    }
                },
                {
                    "name": "C0-Fluorene",
                    "groups": [
                        "Alkylated Polycyclic Aromatic Hydrocarbons (PAHs)"
                    ],
                    "method": "ESTS 5.03/x.x/M",
                    "measurement": {
                        "value": 108,
                        "unit": "\u00b5g/g",
                        "unit_type": "massfraction"
                    }
                },
                {
                    "name": "C1-Fluorene",
                    "groups": [
                        "Alkylated Polycyclic Aromatic Hydrocarbons (PAHs)"
                    ],
                    "method": "ESTS 5.03/x.x/M",
                    "measurement": {
                        "value": 274,
                        "unit": "\u00b5g/g",
                        "unit_type": "massfraction"
                    }
                },
                {
                    "name": "C2-Fluorene",
                    "groups": [
                        "Alkylated Polycyclic Aromatic Hydrocarbons (PAHs)"
                    ],
                    "method": "ESTS 5.03/x.x/M",
                    "measurement": {
                        "value": 409,
                        "unit": "\u00b5g/g",
                        "unit_type": "massfraction"
                    }
                },
                {
                    "name": "C3-Fluorene",
                    "groups": [
                        "Alkylated Polycyclic Aromatic Hydrocarbons (PAHs)"
                    ],
                    "method": "ESTS 5.03/x.x/M",
                    "measurement": {
                        "value": 393,
                        "unit": "\u00b5g/g",
                        "unit_type": "massfraction"
                    }
                },
                {
                    "name": "C0-Fluoranthene",
                    "groups": [
                        "Alkylated Polycyclic Aromatic Hydrocarbons (PAHs)"
                    ],
                    "method": "ESTS 5.03/x.x/M",
                    "measurement": {
                        "value": 37,
                        "unit": "\u00b5g/g",
                        "unit_type": "massfraction"
                    }
                },
                {
                    "name": "C1-Fluoranthene",
                    "groups": [
                        "Alkylated Polycyclic Aromatic Hydrocarbons (PAHs)"
                    ],
                    "method": "ESTS 5.03/x.x/M",
                    "measurement": {
                        "value": 1149,
                        "unit": "\u00b5g/g",
                        "unit_type": "massfraction"
                    }
                },
                {
                    "name": "C2-Fluoranthene",
                    "groups": [
                        "Alkylated Polycyclic Aromatic Hydrocarbons (PAHs)"
                    ],
                    "method": "ESTS 5.03/x.x/M",
                    "measurement": {
                        "value": 1891,
                        "unit": "\u00b5g/g",
                        "unit_type": "massfraction"
                    }
                },
                {
                    "name": "C3-Fluoranthene",
                    "groups": [
                        "Alkylated Polycyclic Aromatic Hydrocarbons (PAHs)"
                    ],
                    "method": "ESTS 5.03/x.x/M",
                    "measurement": {
                        "value": 1752,
                        "unit": "\u00b5g/g",
                        "unit_type": "massfraction"
                    }
                },
                {
                    "name": "C4-Fluoranthene",
                    "groups": [
                        "Alkylated Polycyclic Aromatic Hydrocarbons (PAHs)"
                    ],
                    "method": "ESTS 5.03/x.x/M",
                    "measurement": {
                        "value": 995,
                        "unit": "\u00b5g/g",
                        "unit_type": "massfraction"
                    }
                },
                {
                    "name": "C0-Benzonaphthothiophene",
                    "groups": [
                        "Alkylated Polycyclic Aromatic Hydrocarbons (PAHs)"
                    ],
                    "method": "ESTS 5.03/x.x/M",
                    "measurement": {
                        "value": 342,
                        "unit": "\u00b5g/g",
                        "unit_type": "massfraction"
                    }
                },
                {
                    "name": "C1-Benzonaphthothiophene",
                    "groups": [
                        "Alkylated Polycyclic Aromatic Hydrocarbons (PAHs)"
                    ],
                    "method": "ESTS 5.03/x.x/M",
                    "measurement": {
                        "value": 1277,
                        "unit": "\u00b5g/g",
                        "unit_type": "massfraction"
                    }
                },
                {
                    "name": "C2-Benzonaphthothiophene",
                    "groups": [
                        "Alkylated Polycyclic Aromatic Hydrocarbons (PAHs)"
                    ],
                    "method": "ESTS 5.03/x.x/M",
                    "measurement": {
                        "value": 1809,
                        "unit": "\u00b5g/g",
                        "unit_type": "massfraction"
                    }
                },
                {
                    "name": "C3-Benzonaphthothiophene",
                    "groups": [
                        "Alkylated Polycyclic Aromatic Hydrocarbons (PAHs)"
                    ],
                    "method": "ESTS 5.03/x.x/M",
                    "measurement": {
                        "value": 1349,
                        "unit": "\u00b5g/g",
                        "unit_type": "massfraction"
                    }
                },
                {
                    "name": "C4-Benzonaphthothiophene",
                    "groups": [
                        "Alkylated Polycyclic Aromatic Hydrocarbons (PAHs)"
                    ],
                    "method": "ESTS 5.03/x.x/M",
                    "measurement": {
                        "value": 682,
                        "unit": "\u00b5g/g",
                        "unit_type": "massfraction"
                    }
                },
                {
                    "name": "C0-Chrysene",
                    "groups": [
                        "Alkylated Polycyclic Aromatic Hydrocarbons (PAHs)"
                    ],
                    "method": "ESTS 5.03/x.x/M",
                    "measurement": {
                        "value": 428,
                        "unit": "\u00b5g/g",
                        "unit_type": "massfraction"
                    }
                },
                {
                    "name": "C1-Chrysene",
                    "groups": [
                        "Alkylated Polycyclic Aromatic Hydrocarbons (PAHs)"
                    ],
                    "method": "ESTS 5.03/x.x/M",
                    "measurement": {
                        "value": 1401,
                        "unit": "\u00b5g/g",
                        "unit_type": "massfraction"
                    }
                },
                {
                    "name": "C2-Chrysene",
                    "groups": [
                        "Alkylated Polycyclic Aromatic Hydrocarbons (PAHs)"
                    ],
                    "method": "ESTS 5.03/x.x/M",
                    "measurement": {
                        "value": 1828,
                        "unit": "\u00b5g/g",
                        "unit_type": "massfraction"
                    }
                },
                {
                    "name": "C3-Chrysene",
                    "groups": [
                        "Alkylated Polycyclic Aromatic Hydrocarbons (PAHs)"
                    ],
                    "method": "ESTS 5.03/x.x/M",
                    "measurement": {
                        "value": 1588,
                        "unit": "\u00b5g/g",
                        "unit_type": "massfraction"
                    }
                },
                {
                    "name": "Biphenyl (Bph)",
                    "groups": [
                        "Other Priority PAHs"
                    ],
                    "method": "ESTS 5.03/x.x/M",
                    "measurement": {
                        "value": 62.3,
                        "unit": "\u00b5g/g",
                        "unit_type": "massfraction"
                    }
                },
                {
                    "name": "Acenaphthylene (Acl)",
                    "groups": [
                        "Other Priority PAHs"
                    ],
                    "method": "ESTS 5.03/x.x/M",
                    "measurement": {
                        "value": 14.3,
                        "unit": "\u00b5g/g",
                        "unit_type": "massfraction"
                    }
                },
                {
                    "name": "Acenaphthene (Ace)",
                    "groups": [
                        "Other Priority PAHs"
                    ],
                    "method": "ESTS 5.03/x.x/M",
                    "measurement": {
                        "value": 34.9,
                        "unit": "\u00b5g/g",
                        "unit_type": "massfraction"
                    }
                },
                {
                    "name": "Anthracene (An)",
                    "groups": [
                        "Other Priority PAHs"
                    ],
                    "method": "ESTS 5.03/x.x/M",
                    "measurement": {
                        "value": 33.8,
                        "unit": "\u00b5g/g",
                        "unit_type": "massfraction"
                    }
                },
                {
                    "name": "Fluoranthene (Fl)",
                    "groups": [
                        "Other Priority PAHs"
                    ],
                    "method": "ESTS 5.03/x.x/M",
                    "measurement": {
                        "value": 41,
                        "unit": "\u00b5g/g",
                        "unit_type": "massfraction"
                    }
                },
                {
                    "name": "Pyrene (Py)",
                    "groups": [
                        "Other Priority PAHs"
                    ],
                    "method": "ESTS 5.03/x.x/M",
                    "measurement": {
                        "value": 250.6,
                        "unit": "\u00b5g/g",
                        "unit_type": "massfraction"
                    }
                },
                {
                    "name": "Benz(a)anthracene (BaA)",
                    "groups": [
                        "Other Priority PAHs"
                    ],
                    "method": "ESTS 5.03/x.x/M",
                    "measurement": {
                        "value": 178.3,
                        "unit": "\u00b5g/g",
                        "unit_type": "massfraction"
                    }
                },
                {
                    "name": "Benzo(b)fluoranthene (BbF)",
                    "groups": [
                        "Other Priority PAHs"
                    ],
                    "method": "ESTS 5.03/x.x/M",
                    "measurement": {
                        "value": 59.4,
                        "unit": "\u00b5g/g",
                        "unit_type": "massfraction"
                    }
                },
                {
                    "name": "Benzo(k)fluoranthene (BkF)",
                    "groups": [
                        "Other Priority PAHs"
                    ],
                    "method": "ESTS 5.03/x.x/M",
                    "measurement": {
                        "value": 5.9,
                        "unit": "\u00b5g/g",
                        "unit_type": "massfraction"
                    }
                },
                {
                    "name": "Benzo(e)pyrene (BeP)",
                    "groups": [
                        "Other Priority PAHs"
                    ],
                    "method": "ESTS 5.03/x.x/M",
                    "measurement": {
                        "value": 121.1,
                        "unit": "\u00b5g/g",
                        "unit_type": "massfraction"
                    }
                },
                {
                    "name": "Benzo(a)pyrene (BaP)",
                    "groups": [
                        "Other Priority PAHs"
                    ],
                    "method": "ESTS 5.03/x.x/M",
                    "measurement": {
                        "value": 101,
                        "unit": "\u00b5g/g",
                        "unit_type": "massfraction"
                    }
                },
                {
                    "name": "Perylene (Pe)",
                    "groups": [
                        "Other Priority PAHs"
                    ],
                    "method": "ESTS 5.03/x.x/M",
                    "measurement": {
                        "value": 38.3,
                        "unit": "\u00b5g/g",
                        "unit_type": "massfraction"
                    }
                },
                {
                    "name": "Indeno(1,2,3-cd)pyrene (IP)",
                    "groups": [
                        "Other Priority PAHs"
                    ],
                    "method": "ESTS 5.03/x.x/M",
                    "measurement": {
                        "value": 7.6,
                        "unit": "\u00b5g/g",
                        "unit_type": "massfraction"
                    }
                },
                {
                    "name": "Dibenzo(ah)anthracene (DA)",
                    "groups": [
                        "Other Priority PAHs"
                    ],
                    "method": "ESTS 5.03/x.x/M",
                    "measurement": {
                        "value": 24.4,
                        "unit": "\u00b5g/g",
                        "unit_type": "massfraction"
                    }
                },
                {
                    "name": "Benzo(ghi)perylene (BgP)",
                    "groups": [
                        "Other Priority PAHs"
                    ],
                    "method": "ESTS 5.03/x.x/M",
                    "measurement": {
                        "value": 37.5,
                        "unit": "\u00b5g/g",
                        "unit_type": "massfraction"
                    }
                },
                {
                    "name": "C21 Tricyclic Terpane (C21T)",
                    "groups": [
                        "Biomarkers"
                    ],
                    "method": "ESTS 5.03/x.x/M",
                    "measurement": {
                        "value": 10,
                        "unit": "\u00b5g/g",
                        "unit_type": "massfraction"
                    }
                },
                {
                    "name": "C22 Tricyclic Terpane (C22T)",
                    "groups": [
                        "Biomarkers"
                    ],
                    "method": "ESTS 5.03/x.x/M",
                    "measurement": {
                        "value": 5,
                        "unit": "\u00b5g/g",
                        "unit_type": "massfraction"
                    }
                },
                {
                    "name": "C23 Tricyclic Terpane (C23T)",
                    "groups": [
                        "Biomarkers"
                    ],
                    "method": "ESTS 5.03/x.x/M",
                    "measurement": {
                        "value": 38,
                        "unit": "\u00b5g/g",
                        "unit_type": "massfraction"
                    }
                },
                {
                    "name": "C24 Tricyclic Terpane (C24T)",
                    "groups": [
                        "Biomarkers"
                    ],
                    "method": "ESTS 5.03/x.x/M",
                    "measurement": {
                        "value": 23,
                        "unit": "\u00b5g/g",
                        "unit_type": "massfraction"
                    }
                },
                {
                    "name": "18A,22,29,30-Trisnorneohopane (C27Ts)",
                    "groups": [
                        "Biomarkers"
                    ],
                    "method": "ESTS 5.03/x.x/M",
                    "measurement": {
                        "value": 17,
                        "unit": "\u00b5g/g",
                        "unit_type": "massfraction"
                    }
                },
                {
                    "name": "17a(H)-22,29,30-Trisnorhopane (C27Tm)",
                    "groups": [
                        "Biomarkers"
                    ],
                    "method": "ESTS 5.03/x.x/M",
                    "measurement": {
                        "value": 9,
                        "unit": "\u00b5g/g",
                        "unit_type": "massfraction"
                    }
                },
                {
                    "name": "30-Norhopane (H29)",
                    "groups": [
                        "Biomarkers"
                    ],
                    "method": "ESTS 5.03/x.x/M",
                    "measurement": {
                        "value": 35,
                        "unit": "\u00b5g/g",
                        "unit_type": "massfraction"
                    }
                },
                {
                    "name": "Hopane (H30)",
                    "groups": [
                        "Biomarkers"
                    ],
                    "method": "ESTS 5.03/x.x/M",
                    "measurement": {
                        "value": 36,
                        "unit": "\u00b5g/g",
                        "unit_type": "massfraction"
                    }
                },
                {
                    "name": "30-Homohopane-22S (H31S)",
                    "groups": [
                        "Biomarkers"
                    ],
                    "method": "ESTS 5.03/x.x/M",
                    "measurement": {
                        "value": 13,
                        "unit": "\u00b5g/g",
                        "unit_type": "massfraction"
                    }
                },
                {
                    "name": "30-Homohopane-22R (H31R)",
                    "groups": [
                        "Biomarkers"
                    ],
                    "method": "ESTS 5.03/x.x/M",
                    "measurement": {
                        "value": 9,
                        "unit": "\u00b5g/g",
                        "unit_type": "massfraction"
                    }
                },
                {
                    "name": "30,31-Bishomohopane-22S (H32S)",
                    "groups": [
                        "Biomarkers"
                    ],
                    "method": "ESTS 5.03/x.x/M",
                    "measurement": {
                        "value": 12,
                        "unit": "\u00b5g/g",
                        "unit_type": "massfraction"
                    }
                },
                {
                    "name": "30,31-Bishomohopane-22R (H32R)",
                    "groups": [
                        "Biomarkers"
                    ],
                    "method": "ESTS 5.03/x.x/M",
                    "measurement": {
                        "value": 7,
                        "unit": "\u00b5g/g",
                        "unit_type": "massfraction"
                    }
                },
                {
                    "name": "30,31-Trishomohopane-22S (H33S)",
                    "groups": [
                        "Biomarkers"
                    ],
                    "method": "ESTS 5.03/x.x/M",
                    "measurement": {
                        "value": 6,
                        "unit": "\u00b5g/g",
                        "unit_type": "massfraction"
                    }
                },
                {
                    "name": "30,31-Trishomohopane-22R (H33R)",
                    "groups": [
                        "Biomarkers"
                    ],
                    "method": "ESTS 5.03/x.x/M",
                    "measurement": {
                        "value": 4,
                        "unit": "\u00b5g/g",
                        "unit_type": "massfraction"
                    }
                },
                {
                    "name": "Tetrakishomohopane-22S (H34S)",
                    "groups": [
                        "Biomarkers"
                    ],
                    "method": "ESTS 5.03/x.x/M",
                    "measurement": {
                        "value": 4,
                        "unit": "\u00b5g/g",
                        "unit_type": "massfraction"
                    }
                },
                {
                    "name": "Tetrakishomohopane-22R (H34R)",
                    "groups": [
                        "Biomarkers"
                    ],
                    "method": "ESTS 5.03/x.x/M",
                    "measurement": {
                        "value": 3,
                        "unit": "\u00b5g/g",
                        "unit_type": "massfraction"
                    }
                },
                {
                    "name": "Pentakishomohopane-22S (H35S)",
                    "groups": [
                        "Biomarkers"
                    ],
                    "method": "ESTS 5.03/x.x/M",
                    "measurement": {
                        "value": 4,
                        "unit": "\u00b5g/g",
                        "unit_type": "massfraction"
                    }
                },
                {
                    "name": "Pentakishomohopane-22R (H35R)",
                    "groups": [
                        "Biomarkers"
                    ],
                    "method": "ESTS 5.03/x.x/M",
                    "measurement": {
                        "value": 3,
                        "unit": "\u00b5g/g",
                        "unit_type": "massfraction"
                    }
                }
            ],
            "bulk_composition": [
                {
                    "name": "Sulfur Content",
                    "method": "ASTM D4294",
                    "measurement": {
                        "value": 1.9,
                        "unit": "%",
                        "standard_deviation": 0,
                        "replicates": 3,
                        "unit_type": "massfraction"
                    }
                },
                {
                    "name": "Water Content",
                    "method": "ASTM E203",
                    "measurement": {
                        "value": 0.1,
                        "unit": "%",
                        "standard_deviation": 0.01,
                        "replicates": 3,
                        "unit_type": "massfraction"
                    }
                },
                {
                    "name": "Gas Chromatography-Total Petroleum Hydrocarbon (GC-TPH)",
                    "groups": [
                        "GC-Detected Petroleum Hydrocarbon Content"
                    ],
                    "method": "ESTS 5.03/x.x/M",
                    "measurement": {
                        "value": 398,
                        "unit": "mg/g",
                        "unit_type": "massfraction"
                    }
                },
                {
                    "name": "Gas Chromatography-Total Saturate Hydrocarbon (GC-TSH)",
                    "groups": [
                        "GC-Detected Petroleum Hydrocarbon Content"
                    ],
                    "method": "ESTS 5.03/x.x/M",
                    "measurement": {
                        "value": 216,
                        "unit": "mg/g",
                        "unit_type": "massfraction"
                    }
                },
                {
                    "name": "Gas Chromatography-Total Aromatic Hydrocarbon (GC-TAH)",
                    "groups": [
                        "GC-Detected Petroleum Hydrocarbon Content"
                    ],
                    "method": "ESTS 5.03/x.x/M",
                    "measurement": {
                        "value": 182,
                        "unit": "mg/g",
                        "unit_type": "massfraction"
                    }
                },
                {
                    "name": "GC-TSH/GC-TPH",
                    "groups": [
                        "GC-Detected Petroleum Hydrocarbon Content"
                    ],
                    "method": "ESTS 5.03/x.x/M",
                    "measurement": {
                        "value": 54,
                        "unit": "%",
                        "unit_type": "massfraction"
                    }
                },
                {
                    "name": "GC-TAH/GC-TPH",
                    "groups": [
                        "GC-Detected Petroleum Hydrocarbon Content"
                    ],
                    "method": "ESTS 5.03/x.x/M",
                    "measurement": {
                        "value": 46,
                        "unit": "%",
                        "unit_type": "massfraction"
                    }
                },
                {
                    "name": "Resolved Peaks/TPH",
                    "groups": [
                        "GC-Detected Petroleum Hydrocarbon Content"
                    ],
                    "method": "ESTS 5.03/x.x/M",
                    "measurement": {
                        "value": 30,
                        "unit": "%",
                        "unit_type": "massfraction"
                    }
                },
                {
                    "name": "Waxes",
                    "method": "ESTS 12.11/2.0/M",
                    "measurement": {
                        "value": 10,
                        "unit": "%",
                        "standard_deviation": 0.2,
                        "replicates": 3,
                        "unit_type": "massfraction"
                    }
                }
            ],
            "CCME": {
                "F1": {
                    "value": 1,
                    "unit": "mg/g",
                    "unit_type": "massfraction"
                },
                "F2": {
                    "value": 70,
                    "unit": "mg/g",
                    "unit_type": "massfraction"
                },
                "F3": {
                    "value": 250,
                    "unit": "mg/g",
                    "unit_type": "massfraction"
                },
                "F4": {
                    "value": 76,
                    "unit": "mg/g",
                    "unit_type": "massfraction"
                },
                "method": "ESTS 5.03/x.x/M"
            }
        }
    ],
    "status": [
        "E032: Distillation type is \"None\", it must be one of: ['volume fraction', 'mass fraction']"
    ]
}<|MERGE_RESOLUTION|>--- conflicted
+++ resolved
@@ -1812,11 +1812,7 @@
                 "name": "7.5% Evaporated",
                 "short_name": "7.5% Evaporated",
                 "sample_id": "540.3.4.1",
-<<<<<<< HEAD
-                "fraction_weathered": {
-=======
                 "fraction_evaporated": {
->>>>>>> 158ba242
                     "value": 7.5,
                     "unit": "%",
                     "unit_type": "massfraction"
