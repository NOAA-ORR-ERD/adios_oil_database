{
    "oil_id": "EC00540",
    "_id": "EC00540",
    "metadata": {
        "name": "Bunker C - IFO-300 [1994]",
        "source_id": "540",
        "reference": {
            "year": 2020,
            "reference": "Personal communication from Fatemeh Mirnaghi (ESTS), date: April 21, 2020."
        },
        "sample_date": "1994-08-15",
        "product_type": "Residual Fuel Oil",
        "API": 12.0,
        "labels": [
            "Fuel Oil",
            "Refined Product",
            "Residual Fuel"
        ],
        "model_completeness": 90
    },
    "sub_samples": [
        {
            "metadata": {
                "name": "Fresh Oil Sample",
                "short_name": "Fresh Oil",
                "sample_id": "540.3",
                "fraction_weathered": {
                    "value": 0.0,
                    "unit": "fraction",
                    "unit_type": "massfraction"
                }
            },
            "physical_properties": {
                "pour_point": {
                    "measurement": {
                        "value": -24,
                        "unit": "C",
                        "standard_deviation": 0,
                        "replicates": 3,
                        "unit_type": "temperature"
                    },
                    "method": "ASTM D5949"
                },
                "flash_point": {
                    "measurement": {
                        "value": 97,
                        "unit": "C",
                        "standard_deviation": 1,
                        "replicates": 3,
                        "unit_type": "temperature"
                    },
                    "method": "ASTM D7094"
                },
                "densities": [
                    {
                        "density": {
                            "value": 0.99628,
                            "unit": "g/mL",
                            "standard_deviation": 9.4246e-05,
                            "replicates": 3,
                            "unit_type": "density"
                        },
                        "ref_temp": {
                            "value": 0.0,
                            "unit": "C",
                            "unit_type": "temperature"
                        },
                        "method": "ASTM D5002"
                    },
                    {
                        "density": {
                            "value": 0.98495,
                            "unit": "g/mL",
                            "standard_deviation": 1.1358e-05,
                            "replicates": 3,
                            "unit_type": "density"
                        },
                        "ref_temp": {
                            "value": 15.0,
                            "unit": "C",
                            "unit_type": "temperature"
                        },
                        "method": "ASTM D5002"
                    }
                ],
                "dynamic_viscosities": [
                    {
                        "viscosity": {
                            "value": 276000,
                            "unit": "mPa.s",
                            "standard_deviation": 15259,
                            "replicates": 2,
                            "unit_type": "dynamicviscosity"
                        },
                        "ref_temp": {
                            "value": 0.0,
                            "unit": "C",
                            "unit_type": "temperature"
                        },
                        "method": "ESTS: 12.06/x.x/M"
                    },
                    {
                        "viscosity": {
                            "value": 16900,
                            "unit": "mPa.s",
                            "standard_deviation": 374,
                            "replicates": 4,
                            "unit_type": "dynamicviscosity"
                        },
                        "ref_temp": {
                            "value": 15.0,
                            "unit": "C",
                            "unit_type": "temperature"
                        },
                        "method": "ESTS: 12.06/x.x/M"
                    }
                ],
                "interfacial_tension_air": [
                    {
                        "tension": {
                            "value": 29.58,
                            "unit": "mN/m",
                            "standard_deviation": 0.45,
                            "replicates": 3,
                            "unit_type": "interfacialtension"
                        },
                        "ref_temp": {
                            "value": 15.0,
                            "unit": "C",
                            "unit_type": "temperature"
                        },
                        "method": "ESTS: 12.12/x.x/M"
                    },
                    {
                        "tension": {
                            "value": "Too Viscous",
                            "unit": "mN/m",
                            "unit_type": "interfacialtension"
                        },
                        "ref_temp": {
                            "value": 0.0,
                            "unit": "C",
                            "unit_type": "temperature"
                        },
                        "method": "ESTS: 12.12/x.x/M"
                    }
                ],
                "interfacial_tension_water": [
                    {
                        "tension": {
                            "value": "Too Viscous",
                            "unit": "mN/m",
                            "unit_type": "interfacialtension"
                        },
                        "ref_temp": {
                            "value": 15.0,
                            "unit": "C",
                            "unit_type": "temperature"
                        },
                        "method": "ESTS: 12.12/x.x/M"
                    },
                    {
                        "tension": {
                            "value": "Too Viscous",
                            "unit": "mN/m",
                            "unit_type": "interfacialtension"
                        },
                        "ref_temp": {
                            "value": 0.0,
                            "unit": "C",
                            "unit_type": "temperature"
                        },
                        "method": "ESTS: 12.12/x.x/M"
                    }
                ],
                "interfacial_tension_seawater": [
                    {
                        "tension": {
                            "value": "Too Viscous",
                            "unit": "mN/m",
                            "unit_type": "interfacialtension"
                        },
                        "ref_temp": {
                            "value": 15.0,
                            "unit": "C",
                            "unit_type": "temperature"
                        },
                        "method": "ESTS: 12.12/x.x/M"
                    },
                    {
                        "tension": {
                            "value": "Too Viscous",
                            "unit": "mN/m",
                            "unit_type": "interfacialtension"
                        },
                        "ref_temp": {
                            "value": 0.0,
                            "unit": "C",
                            "unit_type": "temperature"
                        },
                        "method": "ESTS: 12.12/x.x/M"
                    }
                ]
            },
            "environmental_behavior": {
                "emulsions": [
                    {
                        "age": {
                            "value": 0,
                            "unit": "day",
                            "unit_type": "time"
                        },
                        "water_content": {
                            "value": 40,
                            "unit": "%",
                            "standard_deviation": 2.6,
                            "replicates": 6,
                            "unit_type": "massfraction"
                        },
                        "ref_temp": {
                            "value": 15.0,
                            "unit": "C",
                            "unit_type": "temperature"
                        },
                        "complex_modulus": {
                            "value": 300,
                            "unit": "Pa",
                            "standard_deviation": 15,
                            "replicates": 4,
                            "unit_type": "pressure"
                        },
                        "storage_modulus": {
                            "value": 120,
                            "unit": "Pa",
                            "standard_deviation": 10,
                            "replicates": 4,
                            "unit_type": "pressure"
                        },
                        "loss_modulus": {
                            "value": 300,
                            "unit": "Pa",
                            "standard_deviation": 12,
                            "replicates": 4,
                            "unit_type": "pressure"
                        },
                        "tan_delta_v_e": {
                            "value": 2.5725,
                            "standard_deviation": 0.12,
                            "replicates": 4,
                            "unit_type": "unitless"
                        },
                        "complex_viscosity": {
                            "value": 50,
                            "unit": "Pa.s",
                            "standard_deviation": 2.4,
                            "replicates": 3,
                            "unit_type": "dynamicviscosity"
                        },
                        "method": "ESTS: 13.02/x.x/M",
                        "visual_stability": "Entrained"
                    },
                    {
                        "age": {
                            "value": 7,
                            "unit": "day",
                            "unit_type": "time"
                        },
                        "water_content": {
                            "value": 40,
                            "unit": "%",
                            "standard_deviation": 2.4,
                            "replicates": 6,
                            "unit_type": "massfraction"
                        },
                        "ref_temp": {
                            "value": 15.0,
                            "unit": "C",
                            "unit_type": "temperature"
                        },
                        "complex_modulus": {
                            "value": 399.7,
                            "unit": "Pa",
                            "standard_deviation": 6.5,
                            "replicates": 4,
                            "unit_type": "pressure"
                        },
                        "storage_modulus": {
                            "value": 140,
                            "unit": "Pa",
                            "standard_deviation": 9.7,
                            "replicates": 4,
                            "unit_type": "pressure"
                        },
                        "loss_modulus": {
                            "value": 374,
                            "unit": "Pa",
                            "standard_deviation": 5.3,
                            "replicates": 4,
                            "unit_type": "pressure"
                        },
                        "tan_delta_v_e": {
                            "value": 2.6625,
                            "standard_deviation": 0.19,
                            "replicates": 4,
                            "unit_type": "unitless"
                        },
                        "complex_viscosity": {
                            "value": 60,
                            "unit": "Pa.s",
                            "standard_deviation": 1,
                            "replicates": 3,
                            "unit_type": "dynamicviscosity"
                        },
                        "method": "ESTS: 13.02/x.x/M"
                    }
                ]
            },
            "SARA": {
                "method": "ESTS: 12.11/3.0/M",
                "saturates": {
                    "value": 34.2,
                    "unit": "%",
                    "standard_deviation": 0.5,
                    "replicates": 3,
                    "unit_type": "massfraction"
                },
                "aromatics": {
                    "value": 41.8,
                    "unit": "%",
                    "standard_deviation": 0.5,
                    "replicates": 3,
                    "unit_type": "massfraction"
                },
                "resins": {
                    "value": 12,
                    "unit": "%",
                    "standard_deviation": 0.5,
                    "replicates": 3,
                    "unit_type": "massfraction"
                },
                "asphaltenes": {
                    "value": 12.1,
                    "unit": "%",
                    "standard_deviation": 0.41,
                    "replicates": 3,
                    "unit_type": "massfraction"
                }
            },
            "distillation_data": {
                "type": "mass fraction",
                "method": "ASTM D7169",
                "end_point": {
                    "unit": "C",
                    "min_value": 720.0,
                    "unit_type": "temperature"
                },
                "cuts": [
                    {
                        "fraction": {
                            "value": 5,
                            "unit": "%",
                            "unit_type": "massfraction"
                        },
                        "vapor_temp": {
                            "value": 235,
                            "unit": "C",
                            "unit_type": "temperature"
                        }
                    },
                    {
                        "fraction": {
                            "value": 10,
                            "unit": "%",
                            "unit_type": "massfraction"
                        },
                        "vapor_temp": {
                            "value": 263,
                            "unit": "C",
                            "unit_type": "temperature"
                        }
                    },
                    {
                        "fraction": {
                            "value": 15,
                            "unit": "%",
                            "unit_type": "massfraction"
                        },
                        "vapor_temp": {
                            "value": 292,
                            "unit": "C",
                            "unit_type": "temperature"
                        }
                    },
                    {
                        "fraction": {
                            "value": 20,
                            "unit": "%",
                            "unit_type": "massfraction"
                        },
                        "vapor_temp": {
                            "value": 328,
                            "unit": "C",
                            "unit_type": "temperature"
                        }
                    },
                    {
                        "fraction": {
                            "value": 25,
                            "unit": "%",
                            "unit_type": "massfraction"
                        },
                        "vapor_temp": {
                            "value": 368,
                            "unit": "C",
                            "unit_type": "temperature"
                        }
                    },
                    {
                        "fraction": {
                            "value": 30,
                            "unit": "%",
                            "unit_type": "massfraction"
                        },
                        "vapor_temp": {
                            "value": 400,
                            "unit": "C",
                            "unit_type": "temperature"
                        }
                    },
                    {
                        "fraction": {
                            "value": 35,
                            "unit": "%",
                            "unit_type": "massfraction"
                        },
                        "vapor_temp": {
                            "value": 444,
                            "unit": "C",
                            "unit_type": "temperature"
                        }
                    },
                    {
                        "fraction": {
                            "value": 40,
                            "unit": "%",
                            "unit_type": "massfraction"
                        },
                        "vapor_temp": {
                            "value": 539,
                            "unit": "C",
                            "unit_type": "temperature"
                        }
                    },
                    {
                        "fraction": {
                            "value": 45,
                            "unit": "%",
                            "unit_type": "massfraction"
                        },
                        "vapor_temp": {
                            "value": 580,
                            "unit": "C",
                            "unit_type": "temperature"
                        }
                    },
                    {
                        "fraction": {
                            "value": 50,
                            "unit": "%",
                            "unit_type": "massfraction"
                        },
                        "vapor_temp": {
                            "value": 601,
                            "unit": "C",
                            "unit_type": "temperature"
                        }
                    },
                    {
                        "fraction": {
                            "value": 55,
                            "unit": "%",
                            "unit_type": "massfraction"
                        },
                        "vapor_temp": {
                            "value": 619,
                            "unit": "C",
                            "unit_type": "temperature"
                        }
                    },
                    {
                        "fraction": {
                            "value": 60,
                            "unit": "%",
                            "unit_type": "massfraction"
                        },
                        "vapor_temp": {
                            "value": 635,
                            "unit": "C",
                            "unit_type": "temperature"
                        }
                    },
                    {
                        "fraction": {
                            "value": 65,
                            "unit": "%",
                            "unit_type": "massfraction"
                        },
                        "vapor_temp": {
                            "value": 650,
                            "unit": "C",
                            "unit_type": "temperature"
                        }
                    },
                    {
                        "fraction": {
                            "value": 70,
                            "unit": "%",
                            "unit_type": "massfraction"
                        },
                        "vapor_temp": {
                            "value": 669,
                            "unit": "C",
                            "unit_type": "temperature"
                        }
                    },
                    {
                        "fraction": {
                            "value": 75,
                            "unit": "%",
                            "unit_type": "massfraction"
                        },
                        "vapor_temp": {
                            "value": 692,
                            "unit": "C",
                            "unit_type": "temperature"
                        }
                    },
                    {
                        "fraction": {
                            "value": 0.0,
                            "unit": "%",
                            "unit_type": "massfraction"
                        },
                        "vapor_temp": {
                            "value": 163,
                            "unit": "C",
                            "unit_type": "temperature"
                        }
                    }
                ]
            },
            "compounds": [
                {
                    "name": "C0-N",
                    "groups": [
                        "Alkylated Aromatic Hydrocarbons"
                    ],
                    "measurement": {
                        "value": 280.9,
                        "unit": "\u00b5g/g",
                        "unit_type": "massfraction"
                    }
                },
                {
                    "name": "C1-N",
                    "groups": [
                        "Alkylated Aromatic Hydrocarbons"
                    ],
                    "measurement": {
                        "value": 1554.9,
                        "unit": "\u00b5g/g",
                        "unit_type": "massfraction"
                    }
                },
                {
                    "name": "C2-N",
                    "groups": [
                        "Alkylated Aromatic Hydrocarbons"
                    ],
                    "measurement": {
                        "value": 2811,
                        "unit": "\u00b5g/g",
                        "unit_type": "massfraction"
                    }
                },
                {
                    "name": "C3-N",
                    "groups": [
                        "Alkylated Aromatic Hydrocarbons"
                    ],
                    "measurement": {
                        "value": 2449,
                        "unit": "\u00b5g/g",
                        "unit_type": "massfraction"
                    }
                },
                {
                    "name": "C4-N",
                    "groups": [
                        "Alkylated Aromatic Hydrocarbons"
                    ],
                    "measurement": {
                        "value": 1177,
                        "unit": "\u00b5g/g",
                        "unit_type": "massfraction"
                    }
                },
                {
                    "name": "C0-P",
                    "groups": [
                        "Alkylated Aromatic Hydrocarbons"
                    ],
                    "measurement": {
                        "value": 270.8,
                        "unit": "\u00b5g/g",
                        "unit_type": "massfraction"
                    }
                },
                {
                    "name": "C1-P",
                    "groups": [
                        "Alkylated Aromatic Hydrocarbons"
                    ],
                    "measurement": {
                        "value": 1040,
                        "unit": "\u00b5g/g",
                        "unit_type": "massfraction"
                    }
                },
                {
                    "name": "C2-P",
                    "groups": [
                        "Alkylated Aromatic Hydrocarbons"
                    ],
                    "measurement": {
                        "value": 1717,
                        "unit": "\u00b5g/g",
                        "unit_type": "massfraction"
                    }
                },
                {
                    "name": "C3-P",
                    "groups": [
                        "Alkylated Aromatic Hydrocarbons"
                    ],
                    "measurement": {
                        "value": 1946,
                        "unit": "\u00b5g/g",
                        "unit_type": "massfraction"
                    }
                },
                {
                    "name": "C4-P",
                    "groups": [
                        "Alkylated Aromatic Hydrocarbons"
                    ],
                    "measurement": {
                        "value": 1266,
                        "unit": "\u00b5g/g",
                        "unit_type": "massfraction"
                    }
                },
                {
                    "name": "C0-D",
                    "groups": [
                        "Alkylated Aromatic Hydrocarbons"
                    ],
                    "measurement": {
                        "value": 131.7,
                        "unit": "\u00b5g/g",
                        "unit_type": "massfraction"
                    }
                },
                {
                    "name": "C1-D",
                    "groups": [
                        "Alkylated Aromatic Hydrocarbons"
                    ],
                    "measurement": {
                        "value": 270.1,
                        "unit": "\u00b5g/g",
                        "unit_type": "massfraction"
                    }
                },
                {
                    "name": "C2-D",
                    "groups": [
                        "Alkylated Aromatic Hydrocarbons"
                    ],
                    "measurement": {
                        "value": 349,
                        "unit": "\u00b5g/g",
                        "unit_type": "massfraction"
                    }
                },
                {
                    "name": "C3-D",
                    "groups": [
                        "Alkylated Aromatic Hydrocarbons"
                    ],
                    "measurement": {
                        "value": 254,
                        "unit": "\u00b5g/g",
                        "unit_type": "massfraction"
                    }
                },
                {
                    "name": "C0-F",
                    "groups": [
                        "Alkylated Aromatic Hydrocarbons"
                    ],
                    "measurement": {
                        "value": 67.8,
                        "unit": "\u00b5g/g",
                        "unit_type": "massfraction"
                    }
                },
                {
                    "name": "C1-F",
                    "groups": [
                        "Alkylated Aromatic Hydrocarbons"
                    ],
                    "measurement": {
                        "value": 166.7,
                        "unit": "\u00b5g/g",
                        "unit_type": "massfraction"
                    }
                },
                {
                    "name": "C2-F",
                    "groups": [
                        "Alkylated Aromatic Hydrocarbons"
                    ],
                    "measurement": {
                        "value": 281,
                        "unit": "\u00b5g/g",
                        "unit_type": "massfraction"
                    }
                },
                {
                    "name": "C3-F",
                    "groups": [
                        "Alkylated Aromatic Hydrocarbons"
                    ],
                    "measurement": {
                        "value": 281,
                        "unit": "\u00b5g/g",
                        "unit_type": "massfraction"
                    }
                },
                {
                    "name": "C0-B",
                    "groups": [
                        "Alkylated Aromatic Hydrocarbons"
                    ],
                    "measurement": {
                        "value": 26.31,
                        "unit": "\u00b5g/g",
                        "unit_type": "massfraction"
                    }
                },
                {
                    "name": "C1-B",
                    "groups": [
                        "Alkylated Aromatic Hydrocarbons"
                    ],
                    "measurement": {
                        "value": 103.75,
                        "unit": "\u00b5g/g",
                        "unit_type": "massfraction"
                    }
                },
                {
                    "name": "C2-B",
                    "groups": [
                        "Alkylated Aromatic Hydrocarbons"
                    ],
                    "measurement": {
                        "value": 152.07,
                        "unit": "\u00b5g/g",
                        "unit_type": "massfraction"
                    }
                },
                {
                    "name": "C3-B",
                    "groups": [
                        "Alkylated Aromatic Hydrocarbons"
                    ],
                    "measurement": {
                        "value": 134.63,
                        "unit": "\u00b5g/g",
                        "unit_type": "massfraction"
                    }
                },
                {
                    "name": "C4-B",
                    "groups": [
                        "Alkylated Aromatic Hydrocarbons"
                    ],
                    "measurement": {
                        "value": 82.92,
                        "unit": "\u00b5g/g",
                        "unit_type": "massfraction"
                    }
                },
                {
                    "name": "C0-C",
                    "groups": [
                        "Alkylated Aromatic Hydrocarbons"
                    ],
                    "measurement": {
                        "value": 24,
                        "unit": "\u00b5g/g",
                        "unit_type": "massfraction"
                    }
                },
                {
                    "name": "C1-C",
                    "groups": [
                        "Alkylated Aromatic Hydrocarbons"
                    ],
                    "measurement": {
                        "value": 53.2,
                        "unit": "\u00b5g/g",
                        "unit_type": "massfraction"
                    }
                },
                {
                    "name": "C2-C",
                    "groups": [
                        "Alkylated Aromatic Hydrocarbons"
                    ],
                    "measurement": {
                        "value": 84,
                        "unit": "\u00b5g/g",
                        "unit_type": "massfraction"
                    }
                },
                {
                    "name": "C3-C",
                    "groups": [
                        "Alkylated Aromatic Hydrocarbons"
                    ],
                    "measurement": {
                        "value": 87,
                        "unit": "\u00b5g/g",
                        "unit_type": "massfraction"
                    }
                },
                {
                    "name": "Biphenyl (Bph)",
                    "groups": [
                        "Alkylated Aromatic Hydrocarbons"
                    ],
                    "method": "ESTS: 5.03/x.x/M",
                    "measurement": {
                        "value": 63,
                        "unit": "\u00b5g/g",
                        "unit_type": "massfraction"
                    }
                },
                {
                    "name": "Acenaphthylene (Acl)",
                    "groups": [
                        "Alkylated Aromatic Hydrocarbons"
                    ],
                    "method": "ESTS: 5.03/x.x/M",
                    "measurement": {
                        "value": 10.72,
                        "unit": "\u00b5g/g",
                        "unit_type": "massfraction"
                    }
                },
                {
                    "name": "Acenaphthene (Ace)",
                    "groups": [
                        "Alkylated Aromatic Hydrocarbons"
                    ],
                    "method": "ESTS: 5.03/x.x/M",
                    "measurement": {
                        "value": 16.5,
                        "unit": "\u00b5g/g",
                        "unit_type": "massfraction"
                    }
                },
                {
                    "name": "Anthracene (An)",
                    "groups": [
                        "Alkylated Aromatic Hydrocarbons"
                    ],
                    "method": "ESTS: 5.03/x.x/M",
                    "measurement": {
                        "value": 4.68,
                        "unit": "\u00b5g/g",
                        "unit_type": "massfraction"
                    }
                },
                {
                    "name": "Fluoranthene (Fl)",
                    "groups": [
                        "Alkylated Aromatic Hydrocarbons"
                    ],
                    "method": "ESTS: 5.03/x.x/M",
                    "measurement": {
                        "value": 2.96,
                        "unit": "\u00b5g/g",
                        "unit_type": "massfraction"
                    }
                },
                {
                    "name": "Pyrene (Py)",
                    "groups": [
                        "Alkylated Aromatic Hydrocarbons"
                    ],
                    "method": "ESTS: 5.03/x.x/M",
                    "measurement": {
                        "value": 16.6,
                        "unit": "\u00b5g/g",
                        "unit_type": "massfraction"
                    }
                },
                {
                    "name": "Benz(a)anthracene (BaA)",
                    "groups": [
                        "Alkylated Aromatic Hydrocarbons"
                    ],
                    "method": "ESTS: 5.03/x.x/M",
                    "measurement": {
                        "value": 2.62,
                        "unit": "\u00b5g/g",
                        "unit_type": "massfraction"
                    }
                },
                {
                    "name": "Benzo(b)fluoranthene (BbF)",
                    "groups": [
                        "Alkylated Aromatic Hydrocarbons"
                    ],
                    "method": "ESTS: 5.03/x.x/M",
                    "measurement": {
                        "value": 2.45,
                        "unit": "\u00b5g/g",
                        "unit_type": "massfraction"
                    }
                },
                {
                    "name": "Benzo(k)fluoranthene (BkF)",
                    "groups": [
                        "Alkylated Aromatic Hydrocarbons"
                    ],
                    "method": "ESTS: 5.03/x.x/M",
                    "measurement": {
                        "value": 0.07,
                        "unit": "\u00b5g/g",
                        "unit_type": "massfraction"
                    }
                },
                {
                    "name": "Benzo(e)pyrene (BeP)",
                    "groups": [
                        "Alkylated Aromatic Hydrocarbons"
                    ],
                    "method": "ESTS: 5.03/x.x/M",
                    "measurement": {
                        "value": 6.7,
                        "unit": "\u00b5g/g",
                        "unit_type": "massfraction"
                    }
                },
                {
                    "name": "Benzo(a)pyrene (BaP)",
                    "groups": [
                        "Alkylated Aromatic Hydrocarbons"
                    ],
                    "method": "ESTS: 5.03/x.x/M",
                    "measurement": {
                        "value": 1.67,
                        "unit": "\u00b5g/g",
                        "unit_type": "massfraction"
                    }
                },
                {
                    "name": "Perylene (Pe)",
                    "groups": [
                        "Alkylated Aromatic Hydrocarbons"
                    ],
                    "method": "ESTS: 5.03/x.x/M",
                    "measurement": {
                        "value": 0.97,
                        "unit": "\u00b5g/g",
                        "unit_type": "massfraction"
                    }
                },
                {
                    "name": "Indeno(1,2,3-cd)pyrene (IP)",
                    "groups": [
                        "Alkylated Aromatic Hydrocarbons"
                    ],
                    "method": "ESTS: 5.03/x.x/M",
                    "measurement": {
                        "value": 0.57,
                        "unit": "\u00b5g/g",
                        "unit_type": "massfraction"
                    }
                },
                {
                    "name": "Dibenzo(ah)anthracene (DA)",
                    "groups": [
                        "Alkylated Aromatic Hydrocarbons"
                    ],
                    "method": "ESTS: 5.03/x.x/M",
                    "measurement": {
                        "value": 0.9,
                        "unit": "\u00b5g/g",
                        "unit_type": "massfraction"
                    }
                },
                {
                    "name": "Benzo(ghi)perylene (BgP)",
                    "groups": [
                        "Alkylated Aromatic Hydrocarbons"
                    ],
                    "method": "ESTS: 5.03/x.x/M",
                    "measurement": {
                        "value": 2,
                        "unit": "\u00b5g/g",
                        "unit_type": "massfraction"
                    }
                },
                {
                    "name": "C9",
                    "groups": [
                        "n-Alkanes"
                    ],
                    "method": "ESTS: 5.03/x.x/M",
                    "measurement": {
                        "value": 148.6,
                        "unit": "\u00b5g/g",
                        "unit_type": "massfraction"
                    }
                },
                {
                    "name": "C10",
                    "groups": [
                        "n-Alkanes"
                    ],
                    "method": "ESTS: 5.03/x.x/M",
                    "measurement": {
                        "value": 351.6,
                        "unit": "\u00b5g/g",
                        "unit_type": "massfraction"
                    }
                },
                {
                    "name": "C11",
                    "groups": [
                        "n-Alkanes"
                    ],
                    "method": "ESTS: 5.03/x.x/M",
                    "measurement": {
                        "value": 685,
                        "unit": "\u00b5g/g",
                        "unit_type": "massfraction"
                    }
                },
                {
                    "name": "C12",
                    "groups": [
                        "n-Alkanes"
                    ],
                    "method": "ESTS: 5.03/x.x/M",
                    "measurement": {
                        "value": 1379,
                        "unit": "\u00b5g/g",
                        "unit_type": "massfraction"
                    }
                },
                {
                    "name": "C13",
                    "groups": [
                        "n-Alkanes"
                    ],
                    "method": "ESTS: 5.03/x.x/M",
                    "measurement": {
                        "value": 2389,
                        "unit": "\u00b5g/g",
                        "unit_type": "massfraction"
                    }
                },
                {
                    "name": "C14",
                    "groups": [
                        "n-Alkanes"
                    ],
                    "method": "ESTS: 5.03/x.x/M",
                    "measurement": {
                        "value": 3163,
                        "unit": "\u00b5g/g",
                        "unit_type": "massfraction"
                    }
                },
                {
                    "name": "C15",
                    "groups": [
                        "n-Alkanes"
                    ],
                    "method": "ESTS: 5.03/x.x/M",
                    "measurement": {
                        "value": 3048,
                        "unit": "\u00b5g/g",
                        "unit_type": "massfraction"
                    }
                },
                {
                    "name": "C16",
                    "groups": [
                        "n-Alkanes"
                    ],
                    "method": "ESTS: 5.03/x.x/M",
                    "measurement": {
                        "value": 2507,
                        "unit": "\u00b5g/g",
                        "unit_type": "massfraction"
                    }
                },
                {
                    "name": "C17",
                    "groups": [
                        "n-Alkanes"
                    ],
                    "method": "ESTS: 5.03/x.x/M",
                    "measurement": {
                        "value": 1933,
                        "unit": "\u00b5g/g",
                        "unit_type": "massfraction"
                    }
                },
                {
                    "name": "Pristane",
                    "groups": [
                        "n-Alkanes"
                    ],
                    "method": "ESTS: 5.03/x.x/M",
                    "measurement": {
                        "value": 1061,
                        "unit": "\u00b5g/g",
                        "unit_type": "massfraction"
                    }
                },
                {
                    "name": "C18",
                    "groups": [
                        "n-Alkanes"
                    ],
                    "method": "ESTS: 5.03/x.x/M",
                    "measurement": {
                        "value": 1413,
                        "unit": "\u00b5g/g",
                        "unit_type": "massfraction"
                    }
                },
                {
                    "name": "Phytane",
                    "groups": [
                        "n-Alkanes"
                    ],
                    "method": "ESTS: 5.03/x.x/M",
                    "measurement": {
                        "value": 772,
                        "unit": "\u00b5g/g",
                        "unit_type": "massfraction"
                    }
                },
                {
                    "name": "C19",
                    "groups": [
                        "n-Alkanes"
                    ],
                    "method": "ESTS: 5.03/x.x/M",
                    "measurement": {
                        "value": 1125,
                        "unit": "\u00b5g/g",
                        "unit_type": "massfraction"
                    }
                },
                {
                    "name": "C20",
                    "groups": [
                        "n-Alkanes"
                    ],
                    "method": "ESTS: 5.03/x.x/M",
                    "measurement": {
                        "value": 932,
                        "unit": "\u00b5g/g",
                        "unit_type": "massfraction"
                    }
                },
                {
                    "name": "C21",
                    "groups": [
                        "n-Alkanes"
                    ],
                    "method": "ESTS: 5.03/x.x/M",
                    "measurement": {
                        "value": 746,
                        "unit": "\u00b5g/g",
                        "unit_type": "massfraction"
                    }
                },
                {
                    "name": "C22",
                    "groups": [
                        "n-Alkanes"
                    ],
                    "method": "ESTS: 5.03/x.x/M",
                    "measurement": {
                        "value": 644,
                        "unit": "\u00b5g/g",
                        "unit_type": "massfraction"
                    }
                },
                {
                    "name": "C23",
                    "groups": [
                        "n-Alkanes"
                    ],
                    "method": "ESTS: 5.03/x.x/M",
                    "measurement": {
                        "value": 571,
                        "unit": "\u00b5g/g",
                        "unit_type": "massfraction"
                    }
                },
                {
                    "name": "C24",
                    "groups": [
                        "n-Alkanes"
                    ],
                    "method": "ESTS: 5.03/x.x/M",
                    "measurement": {
                        "value": 522,
                        "unit": "\u00b5g/g",
                        "unit_type": "massfraction"
                    }
                },
                {
                    "name": "C25",
                    "groups": [
                        "n-Alkanes"
                    ],
                    "method": "ESTS: 5.03/x.x/M",
                    "measurement": {
                        "value": 437,
                        "unit": "\u00b5g/g",
                        "unit_type": "massfraction"
                    }
                },
                {
                    "name": "C26",
                    "groups": [
                        "n-Alkanes"
                    ],
                    "method": "ESTS: 5.03/x.x/M",
                    "measurement": {
                        "value": 345.2,
                        "unit": "\u00b5g/g",
                        "unit_type": "massfraction"
                    }
                },
                {
                    "name": "C27",
                    "groups": [
                        "n-Alkanes"
                    ],
                    "method": "ESTS: 5.03/x.x/M",
                    "measurement": {
                        "value": 245.9,
                        "unit": "\u00b5g/g",
                        "unit_type": "massfraction"
                    }
                },
                {
                    "name": "C28",
                    "groups": [
                        "n-Alkanes"
                    ],
                    "method": "ESTS: 5.03/x.x/M",
                    "measurement": {
                        "value": 156.9,
                        "unit": "\u00b5g/g",
                        "unit_type": "massfraction"
                    }
                },
                {
                    "name": "C29",
                    "groups": [
                        "n-Alkanes"
                    ],
                    "method": "ESTS: 5.03/x.x/M",
                    "measurement": {
                        "value": 109.2,
                        "unit": "\u00b5g/g",
                        "unit_type": "massfraction"
                    }
                },
                {
                    "name": "C30",
                    "groups": [
                        "n-Alkanes"
                    ],
                    "method": "ESTS: 5.03/x.x/M",
                    "measurement": {
                        "value": 72.6,
                        "unit": "\u00b5g/g",
                        "unit_type": "massfraction"
                    }
                },
                {
                    "name": "C31",
                    "groups": [
                        "n-Alkanes"
                    ],
                    "method": "ESTS: 5.03/x.x/M",
                    "measurement": {
                        "value": 49,
                        "unit": "\u00b5g/g",
                        "unit_type": "massfraction"
                    }
                },
                {
                    "name": "C32",
                    "groups": [
                        "n-Alkanes"
                    ],
                    "method": "ESTS: 5.03/x.x/M",
                    "measurement": {
                        "value": 30.97,
                        "unit": "\u00b5g/g",
                        "unit_type": "massfraction"
                    }
                },
                {
                    "name": "C33",
                    "groups": [
                        "n-Alkanes"
                    ],
                    "method": "ESTS: 5.03/x.x/M",
                    "measurement": {
                        "value": 25.27,
                        "unit": "\u00b5g/g",
                        "unit_type": "massfraction"
                    }
                },
                {
                    "name": "C34",
                    "groups": [
                        "n-Alkanes"
                    ],
                    "method": "ESTS: 5.03/x.x/M",
                    "measurement": {
                        "value": 16.48,
                        "unit": "\u00b5g/g",
                        "unit_type": "massfraction"
                    }
                },
                {
                    "name": "C35",
                    "groups": [
                        "n-Alkanes"
                    ],
                    "method": "ESTS: 5.03/x.x/M",
                    "measurement": {
                        "value": 12.89,
                        "unit": "\u00b5g/g",
                        "unit_type": "massfraction"
                    }
                },
                {
                    "name": "C36",
                    "groups": [
                        "n-Alkanes"
                    ],
                    "method": "ESTS: 5.03/x.x/M",
                    "measurement": {
                        "value": 12.56,
                        "unit": "\u00b5g/g",
                        "unit_type": "massfraction"
                    }
                },
                {
                    "name": "C37",
                    "groups": [
                        "n-Alkanes"
                    ],
                    "method": "ESTS: 5.03/x.x/M",
                    "measurement": {
                        "value": 10.39,
                        "unit": "\u00b5g/g",
                        "unit_type": "massfraction"
                    }
                },
                {
                    "name": "C38",
                    "groups": [
                        "n-Alkanes"
                    ],
                    "method": "ESTS: 5.03/x.x/M",
                    "measurement": {
                        "value": 9.19,
                        "unit": "\u00b5g/g",
                        "unit_type": "massfraction"
                    }
                },
                {
                    "name": "C39",
                    "groups": [
                        "n-Alkanes"
                    ],
                    "method": "ESTS: 5.03/x.x/M",
                    "measurement": {
                        "value": 7.41,
                        "unit": "\u00b5g/g",
                        "unit_type": "massfraction"
                    }
                },
                {
                    "name": "C40",
                    "groups": [
                        "n-Alkanes"
                    ],
                    "method": "ESTS: 5.03/x.x/M",
                    "measurement": {
                        "value": 6.2,
                        "unit": "\u00b5g/g",
                        "unit_type": "massfraction"
                    }
                },
                {
                    "name": "C21 tricyclic terpane (C21T)",
                    "groups": [
                        "Biomarkers"
                    ],
                    "method": "ESTS: 5.03/x.x/M",
                    "measurement": {
                        "value": 6.5,
                        "unit": "\u00b5g/g",
                        "unit_type": "massfraction"
                    }
                },
                {
                    "name": "C22 tricyclic terpane (C22T)",
                    "groups": [
                        "Biomarkers"
                    ],
                    "method": "ESTS: 5.03/x.x/M",
                    "measurement": {
                        "value": 3.3,
                        "unit": "\u00b5g/g",
                        "unit_type": "massfraction"
                    }
                },
                {
                    "name": "C23 tricyclic terpane (C23T)",
                    "groups": [
                        "Biomarkers"
                    ],
                    "method": "ESTS: 5.03/x.x/M",
                    "measurement": {
                        "value": 27,
                        "unit": "\u00b5g/g",
                        "unit_type": "massfraction"
                    }
                },
                {
                    "name": "C24 tricyclic terpane (C24T)",
                    "groups": [
                        "Biomarkers"
                    ],
                    "method": "ESTS: 5.03/x.x/M",
                    "measurement": {
                        "value": 14.7,
                        "unit": "\u00b5g/g",
                        "unit_type": "massfraction"
                    }
                },
                {
                    "name": "30-Norhopane (H29)",
                    "groups": [
                        "Biomarkers"
                    ],
                    "method": "ESTS: 5.03/x.x/M",
                    "measurement": {
                        "value": 24.2,
                        "unit": "\u00b5g/g",
                        "unit_type": "massfraction"
                    }
                },
                {
                    "name": "Hopane (H30)",
                    "groups": [
                        "Biomarkers"
                    ],
                    "method": "ESTS: 5.03/x.x/M",
                    "measurement": {
                        "value": 27.3,
                        "unit": "\u00b5g/g",
                        "unit_type": "massfraction"
                    }
                },
                {
                    "name": "30-Homohopane-22S (H31S)",
                    "groups": [
                        "Biomarkers"
                    ],
                    "method": "ESTS: 5.03/x.x/M",
                    "measurement": {
                        "value": 9.4,
                        "unit": "\u00b5g/g",
                        "unit_type": "massfraction"
                    }
                },
                {
                    "name": "30-Homohopane-22R (H31R)",
                    "groups": [
                        "Biomarkers"
                    ],
                    "method": "ESTS: 5.03/x.x/M",
                    "measurement": {
                        "value": 7.4,
                        "unit": "\u00b5g/g",
                        "unit_type": "massfraction"
                    }
                },
                {
                    "name": "30,31-Bishomohopane-22S (H32S)",
                    "groups": [
                        "Biomarkers"
                    ],
                    "method": "ESTS: 5.03/x.x/M",
                    "measurement": {
                        "value": 8.6,
                        "unit": "\u00b5g/g",
                        "unit_type": "massfraction"
                    }
                },
                {
                    "name": "30,31-Bishomohopane-22R (H32R)",
                    "groups": [
                        "Biomarkers"
                    ],
                    "method": "ESTS: 5.03/x.x/M",
                    "measurement": {
                        "value": 5,
                        "unit": "\u00b5g/g",
                        "unit_type": "massfraction"
                    }
                },
                {
                    "name": "30,31-Trishomohopane-22S (H33S)",
                    "groups": [
                        "Biomarkers"
                    ],
                    "method": "ESTS: 5.03/x.x/M",
                    "measurement": {
                        "value": 4.36,
                        "unit": "\u00b5g/g",
                        "unit_type": "massfraction"
                    }
                },
                {
                    "name": "30,31-Trishomohopane-22R (H33R)",
                    "groups": [
                        "Biomarkers"
                    ],
                    "method": "ESTS: 5.03/x.x/M",
                    "measurement": {
                        "value": 4.46,
                        "unit": "\u00b5g/g",
                        "unit_type": "massfraction"
                    }
                },
                {
                    "name": "Tetrakishomohopane-22S (H34S)",
                    "groups": [
                        "Biomarkers"
                    ],
                    "method": "ESTS: 5.03/x.x/M",
                    "measurement": {
                        "value": 3.95,
                        "unit": "\u00b5g/g",
                        "unit_type": "massfraction"
                    }
                },
                {
                    "name": "Tetrakishomohopane-22R (H34R)",
                    "groups": [
                        "Biomarkers"
                    ],
                    "method": "ESTS: 5.03/x.x/M",
                    "measurement": {
                        "value": 2.51,
                        "unit": "\u00b5g/g",
                        "unit_type": "massfraction"
                    }
                },
                {
                    "name": "Pentakishomohopane-22S (H35S)",
                    "groups": [
                        "Biomarkers"
                    ],
                    "method": "ESTS: 5.03/x.x/M",
                    "measurement": {
                        "value": 3.42,
                        "unit": "\u00b5g/g",
                        "unit_type": "massfraction"
                    }
                },
                {
                    "name": "Pentakishomohopane-22R (H35R)",
                    "groups": [
                        "Biomarkers"
                    ],
                    "method": "ESTS: 5.03/x.x/M",
                    "measurement": {
                        "value": 2.58,
                        "unit": "\u00b5g/g",
                        "unit_type": "massfraction"
                    }
                },
                {
                    "name": "18\u03b1,22,29,30-trisnorneohopane (C27Ts)",
                    "groups": [
                        "Biomarkers"
                    ],
                    "method": "ESTS: 5.03/x.x/M",
                    "measurement": {
                        "value": 10.1,
                        "unit": "\u00b5g/g",
                        "unit_type": "massfraction"
                    }
                },
                {
                    "name": "17\u03b1(H)-22,29,30-Trisnorhopane (C27Tm)",
                    "groups": [
                        "Biomarkers"
                    ],
                    "method": "ESTS: 5.03/x.x/M",
                    "measurement": {
                        "value": 6.6,
                        "unit": "\u00b5g/g",
                        "unit_type": "massfraction"
                    }
                },
                {
                    "name": "14\u00df(H),17\u00df(H)-20-Cholestane (C27\u03b1\u00df\u00df)",
                    "groups": [
                        "Biomarkers"
                    ],
                    "method": "ESTS: 5.03/x.x/M",
                    "measurement": {
                        "value": 19,
                        "unit": "\u00b5g/g",
                        "unit_type": "massfraction"
                    }
                },
                {
                    "name": "14\u00df(H),17\u00df(H)-20-Methylcholestane (C28\u03b1\u00df\u00df)",
                    "groups": [
                        "Biomarkers"
                    ],
                    "method": "ESTS: 5.03/x.x/M",
                    "measurement": {
                        "value": 13,
                        "unit": "\u00b5g/g",
                        "unit_type": "massfraction"
                    }
                },
                {
                    "name": "14\u00df(H),17\u00df(H)-20-Ethylcholestane (C29\u03b1\u00df\u00df)",
                    "groups": [
                        "Biomarkers"
                    ],
                    "method": "ESTS: 5.03/x.x/M",
                    "measurement": {
                        "value": 16.1,
                        "unit": "\u00b5g/g",
                        "unit_type": "massfraction"
                    }
                }
            ],
            "bulk_composition": [
                {
                    "name": "Wax Content",
                    "method": "ESTS: 12.11/2.0/M",
                    "measurement": {
                        "value": 8.19,
                        "unit": "%",
                        "standard_deviation": 0.54,
                        "replicates": 3,
                        "unit_type": "massfraction"
                    }
                },
                {
                    "name": "Water Content",
                    "method": "ASTM E203",
                    "measurement": {
                        "value": 0.14,
                        "unit": "%",
                        "standard_deviation": 0,
                        "replicates": 3,
                        "unit_type": "massfraction"
                    }
                },
                {
                    "name": "Sulfur Content",
                    "method": "ASTM D4294",
                    "measurement": {
                        "value": 1.7934,
                        "unit": "%",
                        "standard_deviation": 0.0061262,
                        "replicates": 3,
                        "unit_type": "massfraction"
                    }
                },
                {
                    "name": "GC-TPH",
                    "method": "ESTS: 5.03/x.x/M",
                    "measurement": {
                        "value": 328,
                        "unit": "mg/g",
                        "unit_type": "massfraction"
                    }
                },
                {
                    "name": "GC-TSH",
                    "method": "ESTS: 5.03/x.x/M",
                    "measurement": {
                        "value": 146,
                        "unit": "mg/g",
                        "unit_type": "massfraction"
                    }
                },
                {
                    "name": "GC-TAH",
                    "method": "ESTS: 5.03/x.x/M",
                    "measurement": {
                        "value": 182,
                        "unit": "mg/g",
                        "unit_type": "massfraction"
                    }
                },
                {
                    "name": "GC-TSH/GC-TPH",
                    "groups": [
                        "Hydrocarbon Content Ratio"
                    ],
                    "method": "ESTS: 5.03/x.x/M",
                    "measurement": {
                        "value": 44.6,
                        "unit": "%",
                        "unit_type": "massfraction"
                    }
                },
                {
                    "name": "GC-TAH/GC-TPH",
                    "groups": [
                        "Hydrocarbon Content Ratio"
                    ],
                    "method": "ESTS: 5.03/x.x/M",
                    "measurement": {
                        "value": 55.4,
                        "unit": "%",
                        "unit_type": "massfraction"
                    }
                },
                {
                    "name": "Resolved Peaks/TPH",
                    "groups": [
                        "Hydrocarbon Content Ratio"
                    ],
                    "method": "ESTS: 5.03/x.x/M",
                    "measurement": {
                        "value": 37.7,
                        "unit": "%",
                        "unit_type": "massfraction"
                    }
                }
            ],
            "CCME": {
                "F1": {
                    "value": 3.28,
                    "unit": "mg/g",
                    "unit_type": "massfraction"
                },
                "F2": {
                    "value": 105.94,
                    "unit": "mg/g",
                    "unit_type": "massfraction"
                },
                "F3": {
                    "value": 194.5,
                    "unit": "mg/g",
                    "unit_type": "massfraction"
                },
                "F4": {
                    "value": 24.239,
                    "unit": "mg/g",
                    "unit_type": "massfraction"
                },
                "method": "ESTS 5.03/x.x/M"
<<<<<<< HEAD
=======
            },
            "ESTS_hydrocarbon_fractions": {
                "method": "Hollebone, Bruce (2020) Personal communication"
>>>>>>> b593d765
            }
        },
        {
            "metadata": {
                "name": "7.45% Weathered",
                "short_name": "7.45% Weathered",
                "sample_id": "540.3.4.1",
                "fraction_weathered": {
                    "value": 0.0745,
                    "unit": "fraction",
                    "unit_type": "massfraction"
                }
            },
            "physical_properties": {
                "pour_point": {
                    "measurement": {
                        "value": 0,
                        "unit": "C",
                        "standard_deviation": 3,
                        "replicates": 5,
                        "unit_type": "temperature"
                    },
                    "method": "ASTM D5949"
                },
                "flash_point": {
                    "measurement": {
                        "value": 142,
                        "unit": "C",
                        "standard_deviation": 0,
                        "replicates": 3,
                        "unit_type": "temperature"
                    },
                    "method": "ASTM D7094"
                },
                "densities": [
                    {
                        "density": {
                            "value": 1.0146,
                            "unit": "g/mL",
                            "standard_deviation": 4.5391e-05,
                            "replicates": 3,
                            "unit_type": "density"
                        },
                        "ref_temp": {
                            "value": 0.0,
                            "unit": "C",
                            "unit_type": "temperature"
                        },
                        "method": "ASTM D5002"
                    },
                    {
                        "density": {
                            "value": 1.004,
                            "unit": "g/mL",
                            "standard_deviation": 0.00012161,
                            "replicates": 3,
                            "unit_type": "density"
                        },
                        "ref_temp": {
                            "value": 15.0,
                            "unit": "C",
                            "unit_type": "temperature"
                        },
                        "method": "ASTM D5002"
                    }
                ],
                "dynamic_viscosities": [
                    {
                        "viscosity": {
                            "value": 33600000,
                            "unit": "mPa.s",
                            "standard_deviation": 3060000,
                            "replicates": 2,
                            "unit_type": "dynamicviscosity"
                        },
                        "ref_temp": {
                            "value": 0.0,
                            "unit": "C",
                            "unit_type": "temperature"
                        },
                        "method": "ESTS: 12.06/x.x/M"
                    },
                    {
                        "viscosity": {
                            "value": 480000,
                            "unit": "mPa.s",
                            "standard_deviation": 15968,
                            "replicates": 4,
                            "unit_type": "dynamicviscosity"
                        },
                        "ref_temp": {
                            "value": 15.0,
                            "unit": "C",
                            "unit_type": "temperature"
                        },
                        "method": "ESTS: 12.06/x.x/M"
                    }
                ],
                "interfacial_tension_air": [
                    {
                        "tension": {
                            "value": "Too Viscous",
                            "unit": "mN/m",
                            "unit_type": "interfacialtension"
                        },
                        "ref_temp": {
                            "value": 15.0,
                            "unit": "C",
                            "unit_type": "temperature"
                        },
                        "method": "ESTS: 12.12/x.x/M"
                    },
                    {
                        "tension": {
                            "value": "Too Viscous",
                            "unit": "mN/m",
                            "unit_type": "interfacialtension"
                        },
                        "ref_temp": {
                            "value": 0.0,
                            "unit": "C",
                            "unit_type": "temperature"
                        },
                        "method": "ESTS: 12.12/x.x/M"
                    }
                ],
                "interfacial_tension_water": [
                    {
                        "tension": {
                            "value": "Too Viscous",
                            "unit": "mN/m",
                            "unit_type": "interfacialtension"
                        },
                        "ref_temp": {
                            "value": 15.0,
                            "unit": "C",
                            "unit_type": "temperature"
                        },
                        "method": "ESTS: 12.12/x.x/M"
                    },
                    {
                        "tension": {
                            "value": "Too Viscous",
                            "unit": "mN/m",
                            "unit_type": "interfacialtension"
                        },
                        "ref_temp": {
                            "value": 0.0,
                            "unit": "C",
                            "unit_type": "temperature"
                        },
                        "method": "ESTS: 12.12/x.x/M"
                    }
                ],
                "interfacial_tension_seawater": [
                    {
                        "tension": {
                            "value": "Too Viscous",
                            "unit": "mN/m",
                            "unit_type": "interfacialtension"
                        },
                        "ref_temp": {
                            "value": 15.0,
                            "unit": "C",
                            "unit_type": "temperature"
                        },
                        "method": "ESTS: 12.12/x.x/M"
                    },
                    {
                        "tension": {
                            "value": "Too Viscous",
                            "unit": "mN/m",
                            "unit_type": "interfacialtension"
                        },
                        "ref_temp": {
                            "value": 0.0,
                            "unit": "C",
                            "unit_type": "temperature"
                        },
                        "method": "ESTS: 12.12/x.x/M"
                    }
                ]
            },
            "environmental_behavior": {
                "emulsions": [
                    {
                        "age": {
                            "value": 0,
                            "unit": "day",
                            "unit_type": "time"
                        },
                        "water_content": {
                            "value": 7.38,
                            "unit": "%",
                            "standard_deviation": 3.1,
                            "replicates": 6,
                            "unit_type": "massfraction"
                        },
                        "ref_temp": {
                            "value": 15.0,
                            "unit": "C",
                            "unit_type": "temperature"
                        },
                        "complex_modulus": {
                            "value": 2200,
                            "unit": "Pa",
                            "standard_deviation": 66,
                            "replicates": 4,
                            "unit_type": "pressure"
                        },
                        "storage_modulus": {
                            "value": 400,
                            "unit": "Pa",
                            "standard_deviation": 100,
                            "replicates": 4,
                            "unit_type": "pressure"
                        },
                        "loss_modulus": {
                            "value": 2200,
                            "unit": "Pa",
                            "standard_deviation": 54,
                            "replicates": 4,
                            "unit_type": "pressure"
                        },
                        "tan_delta_v_e": {
                            "value": 6.16,
                            "standard_deviation": 1.6,
                            "replicates": 4,
                            "unit_type": "unitless"
                        },
                        "complex_viscosity": {
                            "value": 349.55,
                            "unit": "Pa.s",
                            "standard_deviation": 11,
                            "replicates": 3,
                            "unit_type": "dynamicviscosity"
                        },
                        "method": "ESTS: 13.02/x.x/M",
                        "visual_stability": "Unstable"
                    },
                    {
                        "age": {
                            "value": 7,
                            "unit": "day",
                            "unit_type": "time"
                        },
                        "water_content": {
                            "value": 10.367,
                            "unit": "%",
                            "standard_deviation": 3.2,
                            "replicates": 6,
                            "unit_type": "massfraction"
                        },
                        "ref_temp": {
                            "value": 15.0,
                            "unit": "C",
                            "unit_type": "temperature"
                        },
                        "complex_modulus": {
                            "value": 2000,
                            "unit": "Pa",
                            "standard_deviation": 140,
                            "replicates": 4,
                            "unit_type": "pressure"
                        },
                        "storage_modulus": {
                            "value": 400,
                            "unit": "Pa",
                            "standard_deviation": 110,
                            "replicates": 4,
                            "unit_type": "pressure"
                        },
                        "loss_modulus": {
                            "value": 2300,
                            "unit": "Pa",
                            "standard_deviation": 120,
                            "replicates": 4,
                            "unit_type": "pressure"
                        },
                        "tan_delta_v_e": {
                            "value": 5.88,
                            "standard_deviation": 1.3,
                            "replicates": 4,
                            "unit_type": "unitless"
                        },
                        "complex_viscosity": {
                            "value": 400,
                            "unit": "Pa.s",
                            "standard_deviation": 22,
                            "replicates": 3,
                            "unit_type": "dynamicviscosity"
                        },
                        "method": "ESTS: 13.02/x.x/M",
                        "visual_stability": "Unstable"
                    }
                ]
            },
            "SARA": {
                "method": "ESTS: 12.11/3.0/M",
                "saturates": {
                    "value": 37,
                    "unit": "%",
                    "standard_deviation": 0.21,
                    "replicates": 3,
                    "unit_type": "massfraction"
                },
                "aromatics": {
                    "value": 31,
                    "unit": "%",
                    "standard_deviation": 0.21,
                    "replicates": 3,
                    "unit_type": "massfraction"
                },
                "resins": {
                    "value": 15.36,
                    "unit": "%",
                    "standard_deviation": 0.21,
                    "replicates": 3,
                    "unit_type": "massfraction"
                },
                "asphaltenes": {
                    "value": 17.42,
                    "unit": "%",
                    "standard_deviation": 0.61,
                    "replicates": 3,
                    "unit_type": "massfraction"
                }
            },
            "distillation_data": {
                "type": "mass fraction",
                "end_point": {
                    "unit": "C",
                    "unit_type": "temperature"
                }
            },
            "compounds": [
                {
                    "name": "C0-N",
                    "groups": [
                        "Alkylated Aromatic Hydrocarbons"
                    ],
                    "measurement": {
                        "value": 22.517,
                        "unit": "\u00b5g/g",
                        "unit_type": "massfraction"
                    }
                },
                {
                    "name": "C1-N",
                    "groups": [
                        "Alkylated Aromatic Hydrocarbons"
                    ],
                    "measurement": {
                        "value": 710.64,
                        "unit": "\u00b5g/g",
                        "unit_type": "massfraction"
                    }
                },
                {
                    "name": "C2-N",
                    "groups": [
                        "Alkylated Aromatic Hydrocarbons"
                    ],
                    "measurement": {
                        "value": 2406.4,
                        "unit": "\u00b5g/g",
                        "unit_type": "massfraction"
                    }
                },
                {
                    "name": "C3-N",
                    "groups": [
                        "Alkylated Aromatic Hydrocarbons"
                    ],
                    "measurement": {
                        "value": 2727.4,
                        "unit": "\u00b5g/g",
                        "unit_type": "massfraction"
                    }
                },
                {
                    "name": "C4-N",
                    "groups": [
                        "Alkylated Aromatic Hydrocarbons"
                    ],
                    "measurement": {
                        "value": 1358.2,
                        "unit": "\u00b5g/g",
                        "unit_type": "massfraction"
                    }
                },
                {
                    "name": "C0-P",
                    "groups": [
                        "Alkylated Aromatic Hydrocarbons"
                    ],
                    "measurement": {
                        "value": 317.1,
                        "unit": "\u00b5g/g",
                        "unit_type": "massfraction"
                    }
                },
                {
                    "name": "C1-P",
                    "groups": [
                        "Alkylated Aromatic Hydrocarbons"
                    ],
                    "measurement": {
                        "value": 1192.6,
                        "unit": "\u00b5g/g",
                        "unit_type": "massfraction"
                    }
                },
                {
                    "name": "C2-P",
                    "groups": [
                        "Alkylated Aromatic Hydrocarbons"
                    ],
                    "measurement": {
                        "value": 2019.1,
                        "unit": "\u00b5g/g",
                        "unit_type": "massfraction"
                    }
                },
                {
                    "name": "C3-P",
                    "groups": [
                        "Alkylated Aromatic Hydrocarbons"
                    ],
                    "measurement": {
                        "value": 2306.0,
                        "unit": "\u00b5g/g",
                        "unit_type": "massfraction"
                    }
                },
                {
                    "name": "C4-P",
                    "groups": [
                        "Alkylated Aromatic Hydrocarbons"
                    ],
                    "measurement": {
                        "value": 1394.9,
                        "unit": "\u00b5g/g",
                        "unit_type": "massfraction"
                    }
                },
                {
                    "name": "C0-D",
                    "groups": [
                        "Alkylated Aromatic Hydrocarbons"
                    ],
                    "measurement": {
                        "value": 98.709,
                        "unit": "\u00b5g/g",
                        "unit_type": "massfraction"
                    }
                },
                {
                    "name": "C1-D",
                    "groups": [
                        "Alkylated Aromatic Hydrocarbons"
                    ],
                    "measurement": {
                        "value": 322.59,
                        "unit": "\u00b5g/g",
                        "unit_type": "massfraction"
                    }
                },
                {
                    "name": "C2-D",
                    "groups": [
                        "Alkylated Aromatic Hydrocarbons"
                    ],
                    "measurement": {
                        "value": 545.5,
                        "unit": "\u00b5g/g",
                        "unit_type": "massfraction"
                    }
                },
                {
                    "name": "C3-D",
                    "groups": [
                        "Alkylated Aromatic Hydrocarbons"
                    ],
                    "measurement": {
                        "value": 716.19,
                        "unit": "\u00b5g/g",
                        "unit_type": "massfraction"
                    }
                },
                {
                    "name": "C0-F",
                    "groups": [
                        "Alkylated Aromatic Hydrocarbons"
                    ],
                    "measurement": {
                        "value": 108.15,
                        "unit": "\u00b5g/g",
                        "unit_type": "massfraction"
                    }
                },
                {
                    "name": "C1-F",
                    "groups": [
                        "Alkylated Aromatic Hydrocarbons"
                    ],
                    "measurement": {
                        "value": 274.17,
                        "unit": "\u00b5g/g",
                        "unit_type": "massfraction"
                    }
                },
                {
                    "name": "C2-F",
                    "groups": [
                        "Alkylated Aromatic Hydrocarbons"
                    ],
                    "measurement": {
                        "value": 408.8,
                        "unit": "\u00b5g/g",
                        "unit_type": "massfraction"
                    }
                },
                {
                    "name": "C3-F",
                    "groups": [
                        "Alkylated Aromatic Hydrocarbons"
                    ],
                    "measurement": {
                        "value": 393.2,
                        "unit": "\u00b5g/g",
                        "unit_type": "massfraction"
                    }
                },
                {
                    "name": "C0-B",
                    "groups": [
                        "Alkylated Aromatic Hydrocarbons"
                    ],
                    "measurement": {
                        "value": 341.61,
                        "unit": "\u00b5g/g",
                        "unit_type": "massfraction"
                    }
                },
                {
                    "name": "C1-B",
                    "groups": [
                        "Alkylated Aromatic Hydrocarbons"
                    ],
                    "measurement": {
                        "value": 1277.5,
                        "unit": "\u00b5g/g",
                        "unit_type": "massfraction"
                    }
                },
                {
                    "name": "C2-B",
                    "groups": [
                        "Alkylated Aromatic Hydrocarbons"
                    ],
                    "measurement": {
                        "value": 1809.2,
                        "unit": "\u00b5g/g",
                        "unit_type": "massfraction"
                    }
                },
                {
                    "name": "C3-B",
                    "groups": [
                        "Alkylated Aromatic Hydrocarbons"
                    ],
                    "measurement": {
                        "value": 1349.3,
                        "unit": "\u00b5g/g",
                        "unit_type": "massfraction"
                    }
                },
                {
                    "name": "C4-B",
                    "groups": [
                        "Alkylated Aromatic Hydrocarbons"
                    ],
                    "measurement": {
                        "value": 681.69,
                        "unit": "\u00b5g/g",
                        "unit_type": "massfraction"
                    }
                },
                {
                    "name": "C0-C",
                    "groups": [
                        "Alkylated Aromatic Hydrocarbons"
                    ],
                    "measurement": {
                        "value": 427.55,
                        "unit": "\u00b5g/g",
                        "unit_type": "massfraction"
                    }
                },
                {
                    "name": "C1-C",
                    "groups": [
                        "Alkylated Aromatic Hydrocarbons"
                    ],
                    "measurement": {
                        "value": 1401.4,
                        "unit": "\u00b5g/g",
                        "unit_type": "massfraction"
                    }
                },
                {
                    "name": "C2-C",
                    "groups": [
                        "Alkylated Aromatic Hydrocarbons"
                    ],
                    "measurement": {
                        "value": 1828.3,
                        "unit": "\u00b5g/g",
                        "unit_type": "massfraction"
                    }
                },
                {
                    "name": "C3-C",
                    "groups": [
                        "Alkylated Aromatic Hydrocarbons"
                    ],
                    "measurement": {
                        "value": 1588.0,
                        "unit": "\u00b5g/g",
                        "unit_type": "massfraction"
                    }
                },
                {
                    "name": "Biphenyl (Bph)",
                    "groups": [
                        "Alkylated Aromatic Hydrocarbons"
                    ],
                    "method": "ESTS: 5.03/x.x/M",
                    "measurement": {
                        "value": 62.295,
                        "unit": "\u00b5g/g",
                        "unit_type": "massfraction"
                    }
                },
                {
                    "name": "Acenaphthylene (Acl)",
                    "groups": [
                        "Alkylated Aromatic Hydrocarbons"
                    ],
                    "method": "ESTS: 5.03/x.x/M",
                    "measurement": {
                        "value": 14.345,
                        "unit": "\u00b5g/g",
                        "unit_type": "massfraction"
                    }
                },
                {
                    "name": "Acenaphthene (Ace)",
                    "groups": [
                        "Alkylated Aromatic Hydrocarbons"
                    ],
                    "method": "ESTS: 5.03/x.x/M",
                    "measurement": {
                        "value": 34.9,
                        "unit": "\u00b5g/g",
                        "unit_type": "massfraction"
                    }
                },
                {
                    "name": "Anthracene (An)",
                    "groups": [
                        "Alkylated Aromatic Hydrocarbons"
                    ],
                    "method": "ESTS: 5.03/x.x/M",
                    "measurement": {
                        "value": 33.797,
                        "unit": "\u00b5g/g",
                        "unit_type": "massfraction"
                    }
                },
                {
                    "name": "Fluoranthene (Fl)",
                    "groups": [
                        "Alkylated Aromatic Hydrocarbons"
                    ],
                    "method": "ESTS: 5.03/x.x/M",
                    "measurement": {
                        "value": 41.013,
                        "unit": "\u00b5g/g",
                        "unit_type": "massfraction"
                    }
                },
                {
                    "name": "Pyrene (Py)",
                    "groups": [
                        "Alkylated Aromatic Hydrocarbons"
                    ],
                    "method": "ESTS: 5.03/x.x/M",
                    "measurement": {
                        "value": 250.61,
                        "unit": "\u00b5g/g",
                        "unit_type": "massfraction"
                    }
                },
                {
                    "name": "Benz(a)anthracene (BaA)",
                    "groups": [
                        "Alkylated Aromatic Hydrocarbons"
                    ],
                    "method": "ESTS: 5.03/x.x/M",
                    "measurement": {
                        "value": 178.26,
                        "unit": "\u00b5g/g",
                        "unit_type": "massfraction"
                    }
                },
                {
                    "name": "Benzo(b)fluoranthene (BbF)",
                    "groups": [
                        "Alkylated Aromatic Hydrocarbons"
                    ],
                    "method": "ESTS: 5.03/x.x/M",
                    "measurement": {
                        "value": 59.351,
                        "unit": "\u00b5g/g",
                        "unit_type": "massfraction"
                    }
                },
                {
                    "name": "Benzo(k)fluoranthene (BkF)",
                    "groups": [
                        "Alkylated Aromatic Hydrocarbons"
                    ],
                    "method": "ESTS: 5.03/x.x/M",
                    "measurement": {
                        "value": 5.914,
                        "unit": "\u00b5g/g",
                        "unit_type": "massfraction"
                    }
                },
                {
                    "name": "Benzo(e)pyrene (BeP)",
                    "groups": [
                        "Alkylated Aromatic Hydrocarbons"
                    ],
                    "method": "ESTS: 5.03/x.x/M",
                    "measurement": {
                        "value": 121.13,
                        "unit": "\u00b5g/g",
                        "unit_type": "massfraction"
                    }
                },
                {
                    "name": "Benzo(a)pyrene (BaP)",
                    "groups": [
                        "Alkylated Aromatic Hydrocarbons"
                    ],
                    "method": "ESTS: 5.03/x.x/M",
                    "measurement": {
                        "value": 101.04,
                        "unit": "\u00b5g/g",
                        "unit_type": "massfraction"
                    }
                },
                {
                    "name": "Perylene (Pe)",
                    "groups": [
                        "Alkylated Aromatic Hydrocarbons"
                    ],
                    "method": "ESTS: 5.03/x.x/M",
                    "measurement": {
                        "value": 38.308,
                        "unit": "\u00b5g/g",
                        "unit_type": "massfraction"
                    }
                },
                {
                    "name": "Indeno(1,2,3-cd)pyrene (IP)",
                    "groups": [
                        "Alkylated Aromatic Hydrocarbons"
                    ],
                    "method": "ESTS: 5.03/x.x/M",
                    "measurement": {
                        "value": 7.612,
                        "unit": "\u00b5g/g",
                        "unit_type": "massfraction"
                    }
                },
                {
                    "name": "Dibenzo(ah)anthracene (DA)",
                    "groups": [
                        "Alkylated Aromatic Hydrocarbons"
                    ],
                    "method": "ESTS: 5.03/x.x/M",
                    "measurement": {
                        "value": 24.402,
                        "unit": "\u00b5g/g",
                        "unit_type": "massfraction"
                    }
                },
                {
                    "name": "Benzo(ghi)perylene (BgP)",
                    "groups": [
                        "Alkylated Aromatic Hydrocarbons"
                    ],
                    "method": "ESTS: 5.03/x.x/M",
                    "measurement": {
                        "value": 37.451,
                        "unit": "\u00b5g/g",
                        "unit_type": "massfraction"
                    }
                },
                {
                    "name": "C9",
                    "groups": [
                        "n-Alkanes"
                    ],
                    "method": "ESTS: 5.03/x.x/M",
                    "measurement": {
                        "value": 0,
                        "unit": "\u00b5g/g",
                        "unit_type": "massfraction"
                    }
                },
                {
                    "name": "C10",
                    "groups": [
                        "n-Alkanes"
                    ],
                    "method": "ESTS: 5.03/x.x/M",
                    "measurement": {
                        "value": 2.622,
                        "unit": "\u00b5g/g",
                        "unit_type": "massfraction"
                    }
                },
                {
                    "name": "C11",
                    "groups": [
                        "n-Alkanes"
                    ],
                    "method": "ESTS: 5.03/x.x/M",
                    "measurement": {
                        "value": 9.0985,
                        "unit": "\u00b5g/g",
                        "unit_type": "massfraction"
                    }
                },
                {
                    "name": "C12",
                    "groups": [
                        "n-Alkanes"
                    ],
                    "method": "ESTS: 5.03/x.x/M",
                    "measurement": {
                        "value": 66.976,
                        "unit": "\u00b5g/g",
                        "unit_type": "massfraction"
                    }
                },
                {
                    "name": "C13",
                    "groups": [
                        "n-Alkanes"
                    ],
                    "method": "ESTS: 5.03/x.x/M",
                    "measurement": {
                        "value": 769.79,
                        "unit": "\u00b5g/g",
                        "unit_type": "massfraction"
                    }
                },
                {
                    "name": "C14",
                    "groups": [
                        "n-Alkanes"
                    ],
                    "method": "ESTS: 5.03/x.x/M",
                    "measurement": {
                        "value": 2253.1,
                        "unit": "\u00b5g/g",
                        "unit_type": "massfraction"
                    }
                },
                {
                    "name": "C15",
                    "groups": [
                        "n-Alkanes"
                    ],
                    "method": "ESTS: 5.03/x.x/M",
                    "measurement": {
                        "value": 3299.8,
                        "unit": "\u00b5g/g",
                        "unit_type": "massfraction"
                    }
                },
                {
                    "name": "C16",
                    "groups": [
                        "n-Alkanes"
                    ],
                    "method": "ESTS: 5.03/x.x/M",
                    "measurement": {
                        "value": 3232.1,
                        "unit": "\u00b5g/g",
                        "unit_type": "massfraction"
                    }
                },
                {
                    "name": "C17",
                    "groups": [
                        "n-Alkanes"
                    ],
                    "method": "ESTS: 5.03/x.x/M",
                    "measurement": {
                        "value": 2736.8,
                        "unit": "\u00b5g/g",
                        "unit_type": "massfraction"
                    }
                },
                {
                    "name": "Pristane",
                    "groups": [
                        "n-Alkanes"
                    ],
                    "method": "ESTS: 5.03/x.x/M",
                    "measurement": {
                        "value": 1525.8,
                        "unit": "\u00b5g/g",
                        "unit_type": "massfraction"
                    }
                },
                {
                    "name": "C18",
                    "groups": [
                        "n-Alkanes"
                    ],
                    "method": "ESTS: 5.03/x.x/M",
                    "measurement": {
                        "value": 2018.7,
                        "unit": "\u00b5g/g",
                        "unit_type": "massfraction"
                    }
                },
                {
                    "name": "Phytane",
                    "groups": [
                        "n-Alkanes"
                    ],
                    "method": "ESTS: 5.03/x.x/M",
                    "measurement": {
                        "value": 1130.6,
                        "unit": "\u00b5g/g",
                        "unit_type": "massfraction"
                    }
                },
                {
                    "name": "C19",
                    "groups": [
                        "n-Alkanes"
                    ],
                    "method": "ESTS: 5.03/x.x/M",
                    "measurement": {
                        "value": 1631.2,
                        "unit": "\u00b5g/g",
                        "unit_type": "massfraction"
                    }
                },
                {
                    "name": "C20",
                    "groups": [
                        "n-Alkanes"
                    ],
                    "method": "ESTS: 5.03/x.x/M",
                    "measurement": {
                        "value": 1359.8,
                        "unit": "\u00b5g/g",
                        "unit_type": "massfraction"
                    }
                },
                {
                    "name": "C21",
                    "groups": [
                        "n-Alkanes"
                    ],
                    "method": "ESTS: 5.03/x.x/M",
                    "measurement": {
                        "value": 1094.8,
                        "unit": "\u00b5g/g",
                        "unit_type": "massfraction"
                    }
                },
                {
                    "name": "C22",
                    "groups": [
                        "n-Alkanes"
                    ],
                    "method": "ESTS: 5.03/x.x/M",
                    "measurement": {
                        "value": 941.15,
                        "unit": "\u00b5g/g",
                        "unit_type": "massfraction"
                    }
                },
                {
                    "name": "C23",
                    "groups": [
                        "n-Alkanes"
                    ],
                    "method": "ESTS: 5.03/x.x/M",
                    "measurement": {
                        "value": 839.04,
                        "unit": "\u00b5g/g",
                        "unit_type": "massfraction"
                    }
                },
                {
                    "name": "C24",
                    "groups": [
                        "n-Alkanes"
                    ],
                    "method": "ESTS: 5.03/x.x/M",
                    "measurement": {
                        "value": 776.04,
                        "unit": "\u00b5g/g",
                        "unit_type": "massfraction"
                    }
                },
                {
                    "name": "C25",
                    "groups": [
                        "n-Alkanes"
                    ],
                    "method": "ESTS: 5.03/x.x/M",
                    "measurement": {
                        "value": 665.07,
                        "unit": "\u00b5g/g",
                        "unit_type": "massfraction"
                    }
                },
                {
                    "name": "C26",
                    "groups": [
                        "n-Alkanes"
                    ],
                    "method": "ESTS: 5.03/x.x/M",
                    "measurement": {
                        "value": 535.1,
                        "unit": "\u00b5g/g",
                        "unit_type": "massfraction"
                    }
                },
                {
                    "name": "C27",
                    "groups": [
                        "n-Alkanes"
                    ],
                    "method": "ESTS: 5.03/x.x/M",
                    "measurement": {
                        "value": 372.58,
                        "unit": "\u00b5g/g",
                        "unit_type": "massfraction"
                    }
                },
                {
                    "name": "C28",
                    "groups": [
                        "n-Alkanes"
                    ],
                    "method": "ESTS: 5.03/x.x/M",
                    "measurement": {
                        "value": 241.28,
                        "unit": "\u00b5g/g",
                        "unit_type": "massfraction"
                    }
                },
                {
                    "name": "C29",
                    "groups": [
                        "n-Alkanes"
                    ],
                    "method": "ESTS: 5.03/x.x/M",
                    "measurement": {
                        "value": 172.74,
                        "unit": "\u00b5g/g",
                        "unit_type": "massfraction"
                    }
                },
                {
                    "name": "C30",
                    "groups": [
                        "n-Alkanes"
                    ],
                    "method": "ESTS: 5.03/x.x/M",
                    "measurement": {
                        "value": 106.81,
                        "unit": "\u00b5g/g",
                        "unit_type": "massfraction"
                    }
                },
                {
                    "name": "C31",
                    "groups": [
                        "n-Alkanes"
                    ],
                    "method": "ESTS: 5.03/x.x/M",
                    "measurement": {
                        "value": 71.587,
                        "unit": "\u00b5g/g",
                        "unit_type": "massfraction"
                    }
                },
                {
                    "name": "C32",
                    "groups": [
                        "n-Alkanes"
                    ],
                    "method": "ESTS: 5.03/x.x/M",
                    "measurement": {
                        "value": 44.373,
                        "unit": "\u00b5g/g",
                        "unit_type": "massfraction"
                    }
                },
                {
                    "name": "C33",
                    "groups": [
                        "n-Alkanes"
                    ],
                    "method": "ESTS: 5.03/x.x/M",
                    "measurement": {
                        "value": 32.212,
                        "unit": "\u00b5g/g",
                        "unit_type": "massfraction"
                    }
                },
                {
                    "name": "C34",
                    "groups": [
                        "n-Alkanes"
                    ],
                    "method": "ESTS: 5.03/x.x/M",
                    "measurement": {
                        "value": 16.965,
                        "unit": "\u00b5g/g",
                        "unit_type": "massfraction"
                    }
                },
                {
                    "name": "C35",
                    "groups": [
                        "n-Alkanes"
                    ],
                    "method": "ESTS: 5.03/x.x/M",
                    "measurement": {
                        "value": 11.458,
                        "unit": "\u00b5g/g",
                        "unit_type": "massfraction"
                    }
                },
                {
                    "name": "C36",
                    "groups": [
                        "n-Alkanes"
                    ],
                    "method": "ESTS: 5.03/x.x/M",
                    "measurement": {
                        "value": 9.4486,
                        "unit": "\u00b5g/g",
                        "unit_type": "massfraction"
                    }
                },
                {
                    "name": "C37",
                    "groups": [
                        "n-Alkanes"
                    ],
                    "method": "ESTS: 5.03/x.x/M",
                    "measurement": {
                        "value": 9.7918,
                        "unit": "\u00b5g/g",
                        "unit_type": "massfraction"
                    }
                },
                {
                    "name": "C38",
                    "groups": [
                        "n-Alkanes"
                    ],
                    "method": "ESTS: 5.03/x.x/M",
                    "measurement": {
                        "value": 9.086,
                        "unit": "\u00b5g/g",
                        "unit_type": "massfraction"
                    }
                },
                {
                    "name": "C39",
                    "groups": [
                        "n-Alkanes"
                    ],
                    "method": "ESTS: 5.03/x.x/M",
                    "measurement": {
                        "value": 6.9248,
                        "unit": "\u00b5g/g",
                        "unit_type": "massfraction"
                    }
                },
                {
                    "name": "C40",
                    "groups": [
                        "n-Alkanes"
                    ],
                    "method": "ESTS: 5.03/x.x/M",
                    "measurement": {
                        "value": 9.2221,
                        "unit": "\u00b5g/g",
                        "unit_type": "massfraction"
                    }
                },
                {
                    "name": "C21 tricyclic terpane (C21T)",
                    "groups": [
                        "Biomarkers"
                    ],
                    "method": "ESTS: 5.03/x.x/M",
                    "measurement": {
                        "value": 9.85,
                        "unit": "\u00b5g/g",
                        "unit_type": "massfraction"
                    }
                },
                {
                    "name": "C22 tricyclic terpane (C22T)",
                    "groups": [
                        "Biomarkers"
                    ],
                    "method": "ESTS: 5.03/x.x/M",
                    "measurement": {
                        "value": 4.83,
                        "unit": "\u00b5g/g",
                        "unit_type": "massfraction"
                    }
                },
                {
                    "name": "C23 tricyclic terpane (C23T)",
                    "groups": [
                        "Biomarkers"
                    ],
                    "method": "ESTS: 5.03/x.x/M",
                    "measurement": {
                        "value": 37.64,
                        "unit": "\u00b5g/g",
                        "unit_type": "massfraction"
                    }
                },
                {
                    "name": "C24 tricyclic terpane (C24T)",
                    "groups": [
                        "Biomarkers"
                    ],
                    "method": "ESTS: 5.03/x.x/M",
                    "measurement": {
                        "value": 22.54,
                        "unit": "\u00b5g/g",
                        "unit_type": "massfraction"
                    }
                },
                {
                    "name": "30-Norhopane (H29)",
                    "groups": [
                        "Biomarkers"
                    ],
                    "method": "ESTS: 5.03/x.x/M",
                    "measurement": {
                        "value": 35.1,
                        "unit": "\u00b5g/g",
                        "unit_type": "massfraction"
                    }
                },
                {
                    "name": "Hopane (H30)",
                    "groups": [
                        "Biomarkers"
                    ],
                    "method": "ESTS: 5.03/x.x/M",
                    "measurement": {
                        "value": 36.29,
                        "unit": "\u00b5g/g",
                        "unit_type": "massfraction"
                    }
                },
                {
                    "name": "30-Homohopane-22S (H31S)",
                    "groups": [
                        "Biomarkers"
                    ],
                    "method": "ESTS: 5.03/x.x/M",
                    "measurement": {
                        "value": 12.71,
                        "unit": "\u00b5g/g",
                        "unit_type": "massfraction"
                    }
                },
                {
                    "name": "30-Homohopane-22R (H31R)",
                    "groups": [
                        "Biomarkers"
                    ],
                    "method": "ESTS: 5.03/x.x/M",
                    "measurement": {
                        "value": 8.67,
                        "unit": "\u00b5g/g",
                        "unit_type": "massfraction"
                    }
                },
                {
                    "name": "30,31-Bishomohopane-22S (H32S)",
                    "groups": [
                        "Biomarkers"
                    ],
                    "method": "ESTS: 5.03/x.x/M",
                    "measurement": {
                        "value": 11.67,
                        "unit": "\u00b5g/g",
                        "unit_type": "massfraction"
                    }
                },
                {
                    "name": "30,31-Bishomohopane-22R (H32R)",
                    "groups": [
                        "Biomarkers"
                    ],
                    "method": "ESTS: 5.03/x.x/M",
                    "measurement": {
                        "value": 6.68,
                        "unit": "\u00b5g/g",
                        "unit_type": "massfraction"
                    }
                },
                {
                    "name": "30,31-Trishomohopane-22S (H33S)",
                    "groups": [
                        "Biomarkers"
                    ],
                    "method": "ESTS: 5.03/x.x/M",
                    "measurement": {
                        "value": 5.97,
                        "unit": "\u00b5g/g",
                        "unit_type": "massfraction"
                    }
                },
                {
                    "name": "30,31-Trishomohopane-22R (H33R)",
                    "groups": [
                        "Biomarkers"
                    ],
                    "method": "ESTS: 5.03/x.x/M",
                    "measurement": {
                        "value": 3.94,
                        "unit": "\u00b5g/g",
                        "unit_type": "massfraction"
                    }
                },
                {
                    "name": "Tetrakishomohopane-22S (H34S)",
                    "groups": [
                        "Biomarkers"
                    ],
                    "method": "ESTS: 5.03/x.x/M",
                    "measurement": {
                        "value": 4.36,
                        "unit": "\u00b5g/g",
                        "unit_type": "massfraction"
                    }
                },
                {
                    "name": "Tetrakishomohopane-22R (H34R)",
                    "groups": [
                        "Biomarkers"
                    ],
                    "method": "ESTS: 5.03/x.x/M",
                    "measurement": {
                        "value": 2.66,
                        "unit": "\u00b5g/g",
                        "unit_type": "massfraction"
                    }
                },
                {
                    "name": "Pentakishomohopane-22S (H35S)",
                    "groups": [
                        "Biomarkers"
                    ],
                    "method": "ESTS: 5.03/x.x/M",
                    "measurement": {
                        "value": 3.66,
                        "unit": "\u00b5g/g",
                        "unit_type": "massfraction"
                    }
                },
                {
                    "name": "Pentakishomohopane-22R (H35R)",
                    "groups": [
                        "Biomarkers"
                    ],
                    "method": "ESTS: 5.03/x.x/M",
                    "measurement": {
                        "value": 2.95,
                        "unit": "\u00b5g/g",
                        "unit_type": "massfraction"
                    }
                },
                {
                    "name": "18\u03b1,22,29,30-trisnorneohopane (C27Ts)",
                    "groups": [
                        "Biomarkers"
                    ],
                    "method": "ESTS: 5.03/x.x/M",
                    "measurement": {
                        "value": 17.45,
                        "unit": "\u00b5g/g",
                        "unit_type": "massfraction"
                    }
                },
                {
                    "name": "17\u03b1(H)-22,29,30-Trisnorhopane (C27Tm)",
                    "groups": [
                        "Biomarkers"
                    ],
                    "method": "ESTS: 5.03/x.x/M",
                    "measurement": {
                        "value": 8.73,
                        "unit": "\u00b5g/g",
                        "unit_type": "massfraction"
                    }
                },
                {
                    "name": "14\u00df(H),17\u00df(H)-20-Cholestane (C27\u03b1\u00df\u00df)",
                    "groups": [
                        "Biomarkers"
                    ],
                    "method": "ESTS: 5.03/x.x/M",
                    "measurement": {
                        "value": 27.04,
                        "unit": "\u00b5g/g",
                        "unit_type": "massfraction"
                    }
                },
                {
                    "name": "14\u00df(H),17\u00df(H)-20-Methylcholestane (C28\u03b1\u00df\u00df)",
                    "groups": [
                        "Biomarkers"
                    ],
                    "method": "ESTS: 5.03/x.x/M",
                    "measurement": {
                        "value": 18.1,
                        "unit": "\u00b5g/g",
                        "unit_type": "massfraction"
                    }
                },
                {
                    "name": "14\u00df(H),17\u00df(H)-20-Ethylcholestane (C29\u03b1\u00df\u00df)",
                    "groups": [
                        "Biomarkers"
                    ],
                    "method": "ESTS: 5.03/x.x/M",
                    "measurement": {
                        "value": 23.98,
                        "unit": "\u00b5g/g",
                        "unit_type": "massfraction"
                    }
                }
            ],
            "bulk_composition": [
                {
                    "name": "Wax Content",
                    "method": "ESTS: 12.11/2.0/M",
                    "measurement": {
                        "value": 10.4,
                        "unit": "%",
                        "standard_deviation": 0.15,
                        "replicates": 3,
                        "unit_type": "massfraction"
                    }
                },
                {
                    "name": "Water Content",
                    "method": "ASTM E203",
                    "measurement": {
                        "value": 0.07,
                        "unit": "%",
                        "standard_deviation": 0.01,
                        "replicates": 3,
                        "unit_type": "massfraction"
                    }
                },
                {
                    "name": "Sulfur Content",
                    "method": "ASTM D4294",
                    "measurement": {
                        "value": 1.9045,
                        "unit": "%",
                        "standard_deviation": 0.0025239,
                        "replicates": 3,
                        "unit_type": "massfraction"
                    }
                },
                {
                    "name": "GC-TPH",
                    "method": "ESTS: 5.03/x.x/M",
                    "measurement": {
                        "value": 398.11,
                        "unit": "mg/g",
                        "unit_type": "massfraction"
                    }
                },
                {
                    "name": "GC-TSH",
                    "method": "ESTS: 5.03/x.x/M",
                    "measurement": {
                        "value": 216.28,
                        "unit": "mg/g",
                        "unit_type": "massfraction"
                    }
                },
                {
                    "name": "GC-TAH",
                    "method": "ESTS: 5.03/x.x/M",
                    "measurement": {
                        "value": 181.82,
                        "unit": "mg/g",
                        "unit_type": "massfraction"
                    }
                },
                {
                    "name": "GC-TSH/GC-TPH",
                    "groups": [
                        "Hydrocarbon Content Ratio"
                    ],
                    "method": "ESTS: 5.03/x.x/M",
                    "measurement": {
                        "value": 54.328,
                        "unit": "%",
                        "unit_type": "massfraction"
                    }
                },
                {
                    "name": "GC-TAH/GC-TPH",
                    "groups": [
                        "Hydrocarbon Content Ratio"
                    ],
                    "method": "ESTS: 5.03/x.x/M",
                    "measurement": {
                        "value": 45.672,
                        "unit": "%",
                        "unit_type": "massfraction"
                    }
                },
                {
                    "name": "Resolved Peaks/TPH",
                    "groups": [
                        "Hydrocarbon Content Ratio"
                    ],
                    "method": "ESTS: 5.03/x.x/M",
                    "measurement": {
                        "value": 30.456,
                        "unit": "%",
                        "unit_type": "massfraction"
                    }
                }
            ],
            "CCME": {
                "F1": {
                    "value": 1.1287,
                    "unit": "mg/g",
                    "unit_type": "massfraction"
                },
                "F2": {
                    "value": 70.259,
                    "unit": "mg/g",
                    "unit_type": "massfraction"
                },
                "F3": {
                    "value": 250.36,
                    "unit": "mg/g",
                    "unit_type": "massfraction"
                },
                "F4": {
                    "value": 76.362,
                    "unit": "mg/g",
                    "unit_type": "massfraction"
                }
            },
            "ESTS_hydrocarbon_fractions": {
                "method": "Hollebone, Bruce (2020) Personal communication"
            }
        }
    ]
}<|MERGE_RESOLUTION|>--- conflicted
+++ resolved
@@ -1788,32 +1788,28 @@
             ],
             "CCME": {
                 "F1": {
-                    "value": 3.28,
                     "unit": "mg/g",
-                    "unit_type": "massfraction"
+                    "unit_type": "massfraction",
+                    "value": 3.28
                 },
                 "F2": {
-                    "value": 105.94,
                     "unit": "mg/g",
-                    "unit_type": "massfraction"
+                    "unit_type": "massfraction",
+                    "value": 105.94
                 },
                 "F3": {
-                    "value": 194.5,
                     "unit": "mg/g",
-                    "unit_type": "massfraction"
+                    "unit_type": "massfraction",
+                    "value": 194.5
                 },
                 "F4": {
-                    "value": 24.239,
                     "unit": "mg/g",
-                    "unit_type": "massfraction"
-                },
-                "method": "ESTS 5.03/x.x/M"
-<<<<<<< HEAD
-=======
+                    "unit_type": "massfraction",
+                    "value": 24.239
+                }
             },
             "ESTS_hydrocarbon_fractions": {
                 "method": "Hollebone, Bruce (2020) Personal communication"
->>>>>>> b593d765
             }
         },
         {
@@ -3388,24 +3384,24 @@
             ],
             "CCME": {
                 "F1": {
-                    "value": 1.1287,
                     "unit": "mg/g",
-                    "unit_type": "massfraction"
+                    "unit_type": "massfraction",
+                    "value": 1.1287
                 },
                 "F2": {
-                    "value": 70.259,
                     "unit": "mg/g",
-                    "unit_type": "massfraction"
+                    "unit_type": "massfraction",
+                    "value": 70.259
                 },
                 "F3": {
-                    "value": 250.36,
                     "unit": "mg/g",
-                    "unit_type": "massfraction"
+                    "unit_type": "massfraction",
+                    "value": 250.36
                 },
                 "F4": {
-                    "value": 76.362,
                     "unit": "mg/g",
-                    "unit_type": "massfraction"
+                    "unit_type": "massfraction",
+                    "value": 76.362
                 }
             },
             "ESTS_hydrocarbon_fractions": {
