--- conflicted
+++ resolved
@@ -1895,11 +1895,7 @@
                 "name": "12.4% Evaporated",
                 "short_name": "12.4% Evaporated",
                 "sample_id": "2713.2.3",
-<<<<<<< HEAD
-                "fraction_weathered": {
-=======
                 "fraction_evaporated": {
->>>>>>> 158ba242
                     "value": 12.4,
                     "unit": "%",
                     "unit_type": "massfraction"
@@ -3772,11 +3768,7 @@
                 "name": "24.6% Evaporated",
                 "short_name": "24.6% Evaporated",
                 "sample_id": "2713.2.2",
-<<<<<<< HEAD
-                "fraction_weathered": {
-=======
                 "fraction_evaporated": {
->>>>>>> 158ba242
                     "value": 24.6,
                     "unit": "%",
                     "unit_type": "massfraction"
@@ -5649,11 +5641,7 @@
                 "name": "36.8% Evaporated",
                 "short_name": "36.8% Evaporated",
                 "sample_id": "2713.2.1",
-<<<<<<< HEAD
-                "fraction_weathered": {
-=======
                 "fraction_evaporated": {
->>>>>>> 158ba242
                     "value": 36.8,
                     "unit": "%",
                     "unit_type": "massfraction"
