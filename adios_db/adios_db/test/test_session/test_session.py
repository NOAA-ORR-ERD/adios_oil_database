from pathlib import Path

import pytest

from adios_db.models.oil.oil import Oil
from adios_db.models.oil.product_type import types_to_labels

# we don't want this to fail if these tests are
# skipped and pymongo is not there.
try:
    import pymongo
except ModuleNotFoundError:
    print("pymongo module not there -- not importing the session modules")
    PYMONGO = False
else:
    PYMONGO = True
    from adios_db.util.db_connection import connect_mongodb
    from adios_db.scripts.db_initialize import init_db
    from adios_db.scripts.db_restore import restore_db

here = Path(__file__).resolve().parent

test_data = here.parent / "data_for_testing" / "noaa-oil-data"

# Pass the --mongo command line option if you want these to run.
# they require a mongo database to be running on localhost
pytestmark = pytest.mark.mongo


def test_pymongo():
    """
    Tests to see if pymongo got imported Not really a test, but it should serve
    to give folks a reasonable error message if they try to run the mongo tests
    without pymongo
    """
    assert PYMONGO, "The pymongo package needs to be installed in order to run the mongo tests"


def restore_test_db(settings):
    restore_db(settings, test_data)


class SessionTestBase:
    settings = {'mongodb.host': 'localhost',
                'mongodb.port': '27017',
                'mongodb.database': 'adios_db_test',
                'mongodb.alias': 'oil-db-app',
                }

    @classmethod
    def setup_class(cls):
        """
        Here we setup the database we will use for testing our session.
        - Make a connection to the mongodb server
        - Init the database
        - Load a set of test data into the database
        """
        # print('\nsetup_class()...')

        restore_test_db(cls.settings)

    @classmethod
    def teardown_class(cls):
        """
        Clean up any data the model generated after running tests.
        """
        # print('\nteardown_class()...')
        init_db(cls.settings, show_prompt=False)

    @classmethod
    def deep_get(cls, obj, attr_path, default=None):
        if isinstance(attr_path, str):
            attr_path = attr_path.split('.')
        attrs, current = attr_path, obj

        try:
            for p in attrs:
                current = current[p]

            return current
        except KeyError:
            return default


class TestSessionQuery(SessionTestBase):
    def test_init(self):
        session = connect_mongodb(self.settings)

        assert hasattr(session, 'query')  # our object, not mongodb

    def test_query(self):
        session = connect_mongodb(self.settings)

        recs = session.query()

        assert len(recs) == 26  # our test set size

    def test_query_with_projection(self):
        session = connect_mongodb(self.settings)

        recs = session.query(projection=['metadata.name'])

        assert len(recs) == 26  # our test set size

        for rec in recs:
            # We should only get the oil_id plus one field
            # That field should be in the proper context however
            assert len(rec) == 2
            assert 'oil_id' in rec
            assert 'metadata' in rec

            assert len(rec['metadata']) == 1
            assert 'name' in rec['metadata']

    def test_query_by_id(self):
        session = connect_mongodb(self.settings)

        recs = session.query(oil_id='AD00020')

        assert len(recs) == 1
        assert recs[0]['oil_id'] == 'AD00020'

    def test_query_by_name_location(self):
        session = connect_mongodb(self.settings)

        q_text = 'Alaska North Slope'
        recs = list(session.query(text=q_text))

        assert len(recs) == 3

        for rec in recs:
            assert q_text.lower() in rec['metadata']['name'].lower()

        q_text = 'Saudi Arabia'
        *recs, = session.query(text=q_text)

        assert len(recs) == 4

        for rec in recs:
            assert q_text.lower() in rec['metadata']['location'].lower()

    @pytest.mark.parametrize('labels, expected', [
        (['Crude Oil', 'Medium Crude'], ['Crude Oil', 'Medium Crude']),
        ('Crude Oil,Medium Crude', ['Crude Oil', 'Medium Crude']),
        ('Crude Oil, Medium Crude', ['Crude Oil', 'Medium Crude']),
    ])
    def test_query_by_labels(self, labels, expected):
        session = connect_mongodb(self.settings)

        recs = session.query(labels=labels)

        for rec in recs:
            print(rec['metadata']['labels'])

        assert len(recs) > 4  # so it's not too fragile if the data changes

        for rec in recs:
            assert rec['metadata']['labels'] == expected

    @pytest.mark.parametrize('api, len_results, expected', [
        (50, 1, [50, None]),
        ([50], 1, [50, None]),
        ([None, 15], 2, [None, 15]),
        ([10, 15], 2, [10, 15]),
        ('10,15', 2, [10, 15]),
        ('10, 15', 2, [10, 15]),
        ([15, 10], 2, [10, 15]),
    ])
    def test_query_by_api(self, api, len_results, expected):
        session = connect_mongodb(self.settings)

        *recs, = session.query(api=api)

        assert len(recs) == len_results

        for rec in recs:
            _min, _max = expected

            if _min is not None:
                assert rec['metadata']['API'] >= _min

            if _max is not None:
                assert rec['metadata']['API'] <= _max

    @pytest.mark.parametrize('field, direction', [
        ('_id', 'asc'),
        ('metadata.name', 'asc'),
        ('metadata.name', 'desc'),
        ('metadata.location', 'asc'),
        ('metadata.product_type', 'asc'),
        ('metadata.API', 'asc'),
        ('metadata.sample_date', 'asc'),
        # ('metadata.labels', 'asc'),
        # ('status', 'asc'),
    ])
    def test_query_sort(self, field, direction):
        """
        Note: MongoDB 3.6 has changed how they compare array fields in a
              sort.  It used to compare the arrays element-by-element,
              continuing until any "ties" were broken.  Now it only
              compares the highest/lowest valued element, apparently
              ignoring the rest.
              For this reason, a MongoDB query will not properly sort our
              status and labels array fields, at least not in a simple way.
        """
        session = connect_mongodb(self.settings)

        *recs, = session.query(sort=[(field, direction)],
                               projection=['metadata.labels'])

        assert len(recs) == 26

        for rec1, rec2 in zip(recs, recs[1:]):
            value1 = self.deep_get(rec1, field, default=None)
            value2 = self.deep_get(rec2, field, default=None)

            if direction == 'desc':
                if value1 is not None and value2 is not None:
                    assert value1 >= value2
                elif value1 is None and value2 is not None:
                    # None value is less than a real value
                    assert False
            else:
                if value1 is not None and value2 is not None:
                    assert value1 <= value2
                elif value2 is None and value1 is not None:
                    # None value is less than a real value
                    assert False

    @pytest.mark.parametrize('page, expected', [
        ([0, 10], 10),
        ([10, 0], 10),
        (0, 26),
        (10, 16),
        ([20, 30], 6),
        ('0,10', 10),
        ('0, 10', 10),
    ])
    def test_query_with_paging(self, page, expected):
        session = connect_mongodb(self.settings)

        *recs, = session.query(page=page)

        assert len(recs) == expected


<<<<<<< HEAD
class TestSessionGetOil(SessionTestBase):
    def test_init(self):
        session = connect_mongodb(self.settings)

        assert hasattr(session, 'get_oil')

    def test_get(self):
        session = connect_mongodb(self.settings)

        for _id in ('AD00020',):
            rec = session.get_oil(_id)

            assert rec is not None

            for attr in ('oil_id', 'adios_data_model_version',
                         'metadata', 'status', 'review_status'):
                assert attr in rec

    def test_get_no_record(self):
        session = connect_mongodb(self.settings)

        rec = session.get_oil('bogus')

        assert rec is None
=======
class TestSessionCRUD(SessionTestBase):
    """
    Testing the CRUD operations of our session class
    """
    def test_new_oil_id(self):
        session = connect_mongodb(self.settings)

        oil_id = session.new_oil_id()

        assert isinstance(oil_id, str)
        assert oil_id[:2] == 'XX'
        assert oil_id[2:].isdigit()

    def test_insert_one(self):
        session = connect_mongodb(self.settings)

        # create a minimal oil
        ID = session.new_oil_id()
        oil = Oil(ID)

        # add it:
        inserted_id = session.insert_one(oil)

        assert inserted_id == ID

    def test_find_one(self):
        session = connect_mongodb(self.settings)

        # create a minimal oil
        ID = session.new_oil_id()
        oil = Oil(ID)

        # add it:
        session.insert_one(oil)

        new_oil = session.find_one(ID)

        assert new_oil['oil_id'] == ID

    def test_replace_one(self):
        session = connect_mongodb(self.settings)

        ID = session.new_oil_id()
        orig_name = 'original name'
        new_name = 'new name'

        # create a minimal oil
        oil = Oil(ID)
        oil.metadata.name = orig_name

        # add it:
        session.insert_one(oil)

        oil_json = session.find_one(ID)

        assert oil_json['oil_id'] == ID
        assert oil_json['metadata']['name'] == orig_name

        # update it:
        oil.metadata.name = new_name
        res = session.replace_one(oil)
        assert res.matched_count == 1
        assert res.modified_count == 1

        oil_json = session.find_one(ID)

        assert oil_json['oil_id'] == ID
        assert oil_json['metadata']['name'] == new_name

    def test_delete_one(self):
        session = connect_mongodb(self.settings)

        ID = session.new_oil_id()

        # create a minimal oil
        oil = Oil(ID)

        # add it:
        session.insert_one(oil)

        oil_json = session.find_one(ID)

        assert oil_json['oil_id'] == ID

        # delete it:
        session.delete_one(oil.oil_id)

        oil_json = session.find_one(ID)

        assert oil_json is None
>>>>>>> 43f67d49


class TestSessionGetLabels(SessionTestBase):
    def test_init(self):
        session = connect_mongodb(self.settings)

        assert hasattr(session, 'get_labels')

    def test_all_labels(self):
        session = connect_mongodb(self.settings)

        recs = session.get_labels()

        assert len(recs) == len(types_to_labels.product_types)

    def test_one_label_good(self):
        session = connect_mongodb(self.settings)

        for _id in (0, '0'):
            rec = session.get_labels(_id)

            for attr in ('name', 'product_types'):
                assert attr in rec

    def test_one_label_bad(self):
        session = connect_mongodb(self.settings)

        # test non-existent, but valid IDs
        assert session.get_labels(20000) is None
        assert session.get_labels('20000') is None

        # test an id that can't even be used
        with pytest.raises(ValueError):
<<<<<<< HEAD
            session.get_labels('bogus')

        # test negative id that can't even be used
        with pytest.raises(ValueError):
            session.get_labels(-1)

class TestSessionInsertOil(SessionTestBase):
    '''
        testing adding oil records to the DB
    '''
    def test_new_oil_id(self):
        '''
            The function new_oil_id() is related to insertion, so we put the
            test here inside the insertion class scope
        '''
        session = connect_mongodb(self.settings)

        oil_id = session.new_oil_id()
        print(f'new_oil_id: {oil_id}')

        assert oil_id[:2] == 'XX'

        # add a new oil using the oil id we got from new_oil_id()
        oil = Oil(oil_id)
        session.insert_oil(oil)

        # new oil ID sequence should be incremented
        oil_seq = int(oil_id[2:])
        new_oil_seq = int(session.new_oil_id()[2:])

        assert new_oil_seq > oil_seq
        assert new_oil_seq - oil_seq == 1

    def test_insert_oil_obj(self):
        session = connect_mongodb(self.settings)

        ID = session.new_oil_id()
        # create a minimal oil
        oil = Oil(ID)

        session.insert_oil(oil)

        result = list(session.query(oil_id=ID))

        assert len(result) == 1

        new_oil = result[0]
        print(f'new_oil.keys(): {new_oil.keys()}')
        assert new_oil['oil_id'] == ID

    def test_insert_json_obj(self):
        session = connect_mongodb(self.settings)

        ID = session.new_oil_id()
        # create a minimal oil
        oil = Oil(ID)

        session.insert_oil(oil.py_json())

        result = list(session.query(oil_id=ID))

        assert len(result) == 1

        new_oil = result[0]
        print(f'new_oil.keys(): {new_oil.keys()}')
        assert new_oil['oil_id'] == ID

    def test_insert_oil_obj_none_id(self):
        '''
            This test case is a bit contrived since an oil object must be
            instantiated with a valid ID.  Still, an insert operation should
            be able to handle this situation without problems.
        '''
        session = connect_mongodb(self.settings)

        # create a minimal oil
        oil = Oil('bogus')
        oil.oil_id = None

        oil_id = session.insert_oil(oil)['oil_id']
        print(f'new oil_id: {oil_id}')

        result = list(session.query(oil_id=oil_id))

        assert len(result) == 1

        new_oil = result[0]
        print(f'new_oil.keys(): {new_oil.keys()}')
        assert new_oil['oil_id'] == oil_id

    def test_insert_oil_obj_empty_id(self):
        '''
            This test case is a bit contrived since an oil object must be
            instantiated with a valid ID.  Still, an insert operation should
            be able to handle this situation without problems.
        '''
        session = connect_mongodb(self.settings)

        # create a minimal oil
        oil = Oil('bogus')
        oil.oil_id = ''

        oil_id = session.insert_oil(oil)['oil_id']
        print(f'new oil_id: {oil_id}')

        result = list(session.query(oil_id=oil_id))

        assert len(result) == 1

        new_oil = result[0]
        print(f'new_oil.keys(): {new_oil.keys()}')
        assert new_oil['oil_id'] == oil_id

    def test_insert_json_obj_no_id(self):
        session = connect_mongodb(self.settings)

        # create a minimal oil
        json_obj = Oil('bogus').py_json()
        del json_obj['oil_id']

        oil_id = session.insert_oil(json_obj)['oil_id']
        print(f'new oil_id: {oil_id}')

        result = list(session.query(oil_id=oil_id))

        assert len(result) == 1

        new_oil = result[0]
        print(f'new_oil.keys(): {new_oil.keys()}')
        assert new_oil['oil_id'] == oil_id

    def test_insert_json_obj_none_id(self):
        session = connect_mongodb(self.settings)

        # create a minimal oil
        json_obj = Oil('bogus').py_json()
        json_obj['oil_id'] = None

        oil_id = session.insert_oil(json_obj)['oil_id']
        print(f'new oil_id: {oil_id}')

        result = list(session.query(oil_id=oil_id))

        assert len(result) == 1

        new_oil = result[0]
        print(f'new_oil.keys(): {new_oil.keys()}')
        assert new_oil['oil_id'] == oil_id

    def test_insert_json_obj_empty_id(self):
        session = connect_mongodb(self.settings)

        # create a minimal oil
        json_obj = Oil('bogus').py_json()
        json_obj['oil_id'] = ''

        oil_id = session.insert_oil(json_obj)['oil_id']
        print(f'new oil_id: {oil_id}')

        result = list(session.query(oil_id=oil_id))

        assert len(result) == 1

        new_oil = result[0]
        print(f'new_oil.keys(): {new_oil.keys()}')
        assert new_oil['oil_id'] == oil_id


class TestSessionDeleteOil(SessionTestBase):
    '''
        testing deleting oil records from the DB
    '''
    def test_delete_oil(self):
        session = connect_mongodb(self.settings)

        # create a minimal oil
        oil = Oil('bogus')
        oil.oil_id = None

        oil_id = session.insert_oil(oil)['oil_id']
        print(f'new oil_id inserted: {oil_id}')

        # now we delete the oil
        ret = session.delete_oil(oil_id)

        assert ret == 1


class TestSessionUpdateOil(SessionTestBase):
    '''
        testing updating oil records in the DB
    '''
    def test_update_oil_obj(self):
        session = connect_mongodb(self.settings)

        # create a minimal oil
        oil = Oil('bogus')
        oil.oil_id = None

        oil_id = session.insert_oil(oil)['oil_id']
        print(f'new oil_id inserted: {oil_id}')

        # now we update the oil
        oil.metadata.name = 'New Name'
        updated_oil = session.update_oil(oil)

        assert updated_oil['metadata']['name'] == 'New Name'

    def test_update_json_obj(self):
        session = connect_mongodb(self.settings)

        # create a minimal oil
        oil = Oil('bogus')
        oil.oil_id = None

        oil_id = session.insert_oil(oil)['oil_id']
        print(f'new oil_id inserted: {oil_id}')

        # now we update the oil
        oil.metadata.name = 'New Name'
        updated_oil = session.update_oil(oil.py_json())

        assert updated_oil['metadata']['name'] == 'New Name'
=======
            session.get_labels('bogus')
>>>>>>> 43f67d49
<|MERGE_RESOLUTION|>--- conflicted
+++ resolved
@@ -244,32 +244,6 @@
         assert len(recs) == expected
 
 
-<<<<<<< HEAD
-class TestSessionGetOil(SessionTestBase):
-    def test_init(self):
-        session = connect_mongodb(self.settings)
-
-        assert hasattr(session, 'get_oil')
-
-    def test_get(self):
-        session = connect_mongodb(self.settings)
-
-        for _id in ('AD00020',):
-            rec = session.get_oil(_id)
-
-            assert rec is not None
-
-            for attr in ('oil_id', 'adios_data_model_version',
-                         'metadata', 'status', 'review_status'):
-                assert attr in rec
-
-    def test_get_no_record(self):
-        session = connect_mongodb(self.settings)
-
-        rec = session.get_oil('bogus')
-
-        assert rec is None
-=======
 class TestSessionCRUD(SessionTestBase):
     """
     Testing the CRUD operations of our session class
@@ -360,7 +334,6 @@
         oil_json = session.find_one(ID)
 
         assert oil_json is None
->>>>>>> 43f67d49
 
 
 class TestSessionGetLabels(SessionTestBase):
@@ -394,230 +367,8 @@
 
         # test an id that can't even be used
         with pytest.raises(ValueError):
-<<<<<<< HEAD
             session.get_labels('bogus')
 
         # test negative id that can't even be used
         with pytest.raises(ValueError):
-            session.get_labels(-1)
-
-class TestSessionInsertOil(SessionTestBase):
-    '''
-        testing adding oil records to the DB
-    '''
-    def test_new_oil_id(self):
-        '''
-            The function new_oil_id() is related to insertion, so we put the
-            test here inside the insertion class scope
-        '''
-        session = connect_mongodb(self.settings)
-
-        oil_id = session.new_oil_id()
-        print(f'new_oil_id: {oil_id}')
-
-        assert oil_id[:2] == 'XX'
-
-        # add a new oil using the oil id we got from new_oil_id()
-        oil = Oil(oil_id)
-        session.insert_oil(oil)
-
-        # new oil ID sequence should be incremented
-        oil_seq = int(oil_id[2:])
-        new_oil_seq = int(session.new_oil_id()[2:])
-
-        assert new_oil_seq > oil_seq
-        assert new_oil_seq - oil_seq == 1
-
-    def test_insert_oil_obj(self):
-        session = connect_mongodb(self.settings)
-
-        ID = session.new_oil_id()
-        # create a minimal oil
-        oil = Oil(ID)
-
-        session.insert_oil(oil)
-
-        result = list(session.query(oil_id=ID))
-
-        assert len(result) == 1
-
-        new_oil = result[0]
-        print(f'new_oil.keys(): {new_oil.keys()}')
-        assert new_oil['oil_id'] == ID
-
-    def test_insert_json_obj(self):
-        session = connect_mongodb(self.settings)
-
-        ID = session.new_oil_id()
-        # create a minimal oil
-        oil = Oil(ID)
-
-        session.insert_oil(oil.py_json())
-
-        result = list(session.query(oil_id=ID))
-
-        assert len(result) == 1
-
-        new_oil = result[0]
-        print(f'new_oil.keys(): {new_oil.keys()}')
-        assert new_oil['oil_id'] == ID
-
-    def test_insert_oil_obj_none_id(self):
-        '''
-            This test case is a bit contrived since an oil object must be
-            instantiated with a valid ID.  Still, an insert operation should
-            be able to handle this situation without problems.
-        '''
-        session = connect_mongodb(self.settings)
-
-        # create a minimal oil
-        oil = Oil('bogus')
-        oil.oil_id = None
-
-        oil_id = session.insert_oil(oil)['oil_id']
-        print(f'new oil_id: {oil_id}')
-
-        result = list(session.query(oil_id=oil_id))
-
-        assert len(result) == 1
-
-        new_oil = result[0]
-        print(f'new_oil.keys(): {new_oil.keys()}')
-        assert new_oil['oil_id'] == oil_id
-
-    def test_insert_oil_obj_empty_id(self):
-        '''
-            This test case is a bit contrived since an oil object must be
-            instantiated with a valid ID.  Still, an insert operation should
-            be able to handle this situation without problems.
-        '''
-        session = connect_mongodb(self.settings)
-
-        # create a minimal oil
-        oil = Oil('bogus')
-        oil.oil_id = ''
-
-        oil_id = session.insert_oil(oil)['oil_id']
-        print(f'new oil_id: {oil_id}')
-
-        result = list(session.query(oil_id=oil_id))
-
-        assert len(result) == 1
-
-        new_oil = result[0]
-        print(f'new_oil.keys(): {new_oil.keys()}')
-        assert new_oil['oil_id'] == oil_id
-
-    def test_insert_json_obj_no_id(self):
-        session = connect_mongodb(self.settings)
-
-        # create a minimal oil
-        json_obj = Oil('bogus').py_json()
-        del json_obj['oil_id']
-
-        oil_id = session.insert_oil(json_obj)['oil_id']
-        print(f'new oil_id: {oil_id}')
-
-        result = list(session.query(oil_id=oil_id))
-
-        assert len(result) == 1
-
-        new_oil = result[0]
-        print(f'new_oil.keys(): {new_oil.keys()}')
-        assert new_oil['oil_id'] == oil_id
-
-    def test_insert_json_obj_none_id(self):
-        session = connect_mongodb(self.settings)
-
-        # create a minimal oil
-        json_obj = Oil('bogus').py_json()
-        json_obj['oil_id'] = None
-
-        oil_id = session.insert_oil(json_obj)['oil_id']
-        print(f'new oil_id: {oil_id}')
-
-        result = list(session.query(oil_id=oil_id))
-
-        assert len(result) == 1
-
-        new_oil = result[0]
-        print(f'new_oil.keys(): {new_oil.keys()}')
-        assert new_oil['oil_id'] == oil_id
-
-    def test_insert_json_obj_empty_id(self):
-        session = connect_mongodb(self.settings)
-
-        # create a minimal oil
-        json_obj = Oil('bogus').py_json()
-        json_obj['oil_id'] = ''
-
-        oil_id = session.insert_oil(json_obj)['oil_id']
-        print(f'new oil_id: {oil_id}')
-
-        result = list(session.query(oil_id=oil_id))
-
-        assert len(result) == 1
-
-        new_oil = result[0]
-        print(f'new_oil.keys(): {new_oil.keys()}')
-        assert new_oil['oil_id'] == oil_id
-
-
-class TestSessionDeleteOil(SessionTestBase):
-    '''
-        testing deleting oil records from the DB
-    '''
-    def test_delete_oil(self):
-        session = connect_mongodb(self.settings)
-
-        # create a minimal oil
-        oil = Oil('bogus')
-        oil.oil_id = None
-
-        oil_id = session.insert_oil(oil)['oil_id']
-        print(f'new oil_id inserted: {oil_id}')
-
-        # now we delete the oil
-        ret = session.delete_oil(oil_id)
-
-        assert ret == 1
-
-
-class TestSessionUpdateOil(SessionTestBase):
-    '''
-        testing updating oil records in the DB
-    '''
-    def test_update_oil_obj(self):
-        session = connect_mongodb(self.settings)
-
-        # create a minimal oil
-        oil = Oil('bogus')
-        oil.oil_id = None
-
-        oil_id = session.insert_oil(oil)['oil_id']
-        print(f'new oil_id inserted: {oil_id}')
-
-        # now we update the oil
-        oil.metadata.name = 'New Name'
-        updated_oil = session.update_oil(oil)
-
-        assert updated_oil['metadata']['name'] == 'New Name'
-
-    def test_update_json_obj(self):
-        session = connect_mongodb(self.settings)
-
-        # create a minimal oil
-        oil = Oil('bogus')
-        oil.oil_id = None
-
-        oil_id = session.insert_oil(oil)['oil_id']
-        print(f'new oil_id inserted: {oil_id}')
-
-        # now we update the oil
-        oil.metadata.name = 'New Name'
-        updated_oil = session.update_oil(oil.py_json())
-
-        assert updated_oil['metadata']['name'] == 'New Name'
-=======
-            session.get_labels('bogus')
->>>>>>> 43f67d49
+            session.get_labels(-1)