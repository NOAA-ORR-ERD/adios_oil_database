--- conflicted
+++ resolved
@@ -4,10 +4,6 @@
 """
 from pathlib import Path
 from math import isclose
-<<<<<<< HEAD
-=======
-# import pytest
->>>>>>> 43f67d49
 
 from adios_db.models.oil.oil import Oil
 from adios_db.computation.gnome_oil import make_gnome_oil, sara_totals
