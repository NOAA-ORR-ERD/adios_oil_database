"""
tests of the Exxon data importer

no very complete, because then I'd be pretty much re-writing a
lot of it (Or writing it all by hand)

but still handy to have some tests to run the code while under development
"""
import os
from pathlib import Path
from math import isclose
import json

import pytest

import unit_conversion as uc

import adios_db
from adios_db.util import sigfigs
<<<<<<< HEAD
=======
from adios_db.models.oil.oil import Oil
>>>>>>> b0bec121
from adios_db.data_sources.exxon_assays import (ExxonDataReader, ExxonMapper,
                                                ExxonRecordParser)

from adios_db.models.common.measurement import (Temperature, VolumeFraction)

example_dir = Path(__file__).resolve().parent / "example_data"
example_index = example_dir / "index.txt"


def test_read_index():
    reader = ExxonDataReader(example_index, example_dir)

    assert reader.index is not None
<<<<<<< HEAD
    assert reader.index == [
        ('HOOPS Blend', example_dir / 'Crude_Oil_HOOPS_Blend_assay_xls.xlsx')
    ]
=======
    assert reader.index == [('HOOPS Blend',
                             example_dir / 'Crude_Oil_HOOPS_Blend_assay_xls.xlsx')]
>>>>>>> b0bec121


def test_get_records():
    reader = ExxonDataReader(example_index, example_dir)

    records = reader.get_records()

    name, data = next(records)

    assert name == "HOOPS Blend"
    # some checking of the record
    assert data[5][0] == "HOOPS16F"
    # if more checks are needed: see next test

    # there should be only one
    with pytest.raises(StopIteration):
        next(records)


def test_read_excel_file():
<<<<<<< HEAD
    record = ExxonDataReader.read_excel_file(
        example_dir / "Crude_Oil_HOOPS_Blend_assay_xls.xlsx")
=======
    record = ExxonDataReader.read_excel_file(example_dir /
                                             "Crude_Oil_HOOPS_Blend_assay_xls.xlsx")
>>>>>>> b0bec121

    # there could be a LOT here, but just to make sure it isn't completely
    # bonkers
    assert record[0][0] == "ExxonMobil"
    assert record


def test_ExxonRecordParser():
    """
    This is really a do-nothing function

    It's just a pass through
    """
<<<<<<< HEAD
    assert ExxonRecordParser("something random",
                             None) == ("something random", None)
=======
    assert ExxonRecordParser("something random", None) == ("something random", None)


def test_full_round_trip():
    """
    This test makes sure that it can read a full record,
    save it as JSON, and then read it back again
    """
    record = ExxonDataReader.read_excel_file(example_dir /
                                             "Crude_Oil_HOOPS_Blend_assay_xls.xlsx")

    assert record[0][0] == "ExxonMobil"

    oil = ExxonMapper(('HOOPS Blend Example', record))

    assert oil.metadata.name == 'HOOPS Blend Example'

    print(oil.oil_id)

    filename = example_dir / "ExampleOutput.json"
    oil.to_file(filename)

    oil2 = Oil.from_file(filename)

    for bc2, bc in zip(oil2.sub_samples[0].bulk_composition,
                       oil.sub_samples[0].bulk_composition):
        assert bc2 == bc
    assert oil2.sub_samples[0].bulk_composition == oil.sub_samples[0].bulk_composition
    assert oil2.sub_samples[0].industry_properties == oil.sub_samples[0].industry_properties
    assert oil2 == oil
>>>>>>> b0bec121


class TestExxonMapper():
    """
    This is where the real work happens!
    """

    # fixme -- there should probably be a fixture to get a record
    record = next(ExxonDataReader(example_index, example_dir).get_records())

    def test_init(self):
        with pytest.raises(TypeError):
            _mapper = ExxonMapper()

    def test_init_invalid(self):
        with pytest.raises(TypeError):
            _mapper = ExxonMapper(None)

    def test_header(self):
        oil = ExxonMapper(self.record)

        assert oil.metadata.name == 'HOOPS Blend'
        assert oil.metadata.reference.reference.startswith("ExxonMobil")
        assert oil.metadata.API == 35.2

    @pytest.mark.parametrize("index, expected", [
        (0, {
            'name': 'Fresh Oil Sample',
            'short_name': 'Fresh Oil',
        }),
        (1, {
            'name': 'Butane and Lighter IBP - 60F',
            'short_name': 'Butane and L...',
        }),
        (2, {
            'name': 'Lt. Naphtha C5 - 165F',
            'short_name': 'Lt. Naphtha ...',
        }),
        (3, {
            'name': 'Hvy Naphtha 165 - 330F',
            'short_name': 'Hvy Naphtha ...',
        }),
        (4, {
            'name': 'Kerosene 330 - 480F',
            'short_name': 'Kerosene 330...'
        }),
        (5, {
            'name': 'Diesel 480 - 650F',
            'short_name': 'Diesel 480 -...'
        }),
        (6, {
            'name': 'Vacuum Gas Oil 650 - 1000F',
            'short_name': 'Vacuum Gas O...'
        }),
        (7, {
            'name': 'Vacuum Residue 1000F+',
            'short_name': 'Vacuum Resid...'
        }),
    ])
    def test_sample_ids(self, index, expected):
        samples = ExxonMapper(self.record).sub_samples

        assert len(samples) == 8
        assert samples[index].metadata.name == expected['name']
        assert samples[index].metadata.short_name == expected['short_name']

    @pytest.mark.parametrize("index, expected", [
        (0, None),
<<<<<<< HEAD
        (1, Temperature(min_value=None, max_value=60.0, unit='F')),
=======
        (1, Temperature(min_value=-57.641, max_value=60.0, unit='F')),
>>>>>>> b0bec121
        (2, Temperature(min_value=60.0, max_value=165.0, unit='F')),
        (3, Temperature(min_value=165.0, max_value=330.0, unit='F')),
        (4, Temperature(min_value=330.0, max_value=480.0, unit='F')),
        (5, Temperature(min_value=480.0, max_value=650.0, unit='F')),
        (6, Temperature(min_value=650.0, max_value=1000.0, unit='F')),
<<<<<<< HEAD
        (7, Temperature(min_value=1000.0, max_value=None, unit='F')),
=======
        (7, Temperature(min_value=1000.0, max_value=1504.6, unit='F')),
>>>>>>> b0bec121
    ])
    def test_boiling_point_range(self, index, expected):
        samples = ExxonMapper(self.record).sub_samples

        assert len(samples) == 8
        assert samples[index].metadata.boiling_point_range == expected

    @pytest.mark.parametrize("index, expected", [
        (0, VolumeFraction(100.0, unit="%")),
        (1, VolumeFraction(value=2.3128, unit='%')),
        (2, VolumeFraction(value=6.6891, unit='%')),
        (3, VolumeFraction(value=17.6059, unit='%')),
        (4, VolumeFraction(value=14.6657, unit='%')),
        (5, VolumeFraction(value=16.6362, unit='%')),
        (6, VolumeFraction(value=27.1985, unit='%')),
        (7, VolumeFraction(value=14.8918, unit='%')),
    ])
    def test_cut_volume(self, index, expected):
        samples = ExxonMapper(self.record).sub_samples

        assert samples[index].cut_volume == expected

    @pytest.mark.parametrize("sample_idx, density_idx, expected", [
        (0, 0, 0.84805),
        (7, 0, 0.99125),
    ])
    def test_densities(self, sample_idx, density_idx, expected):
        samples = ExxonMapper(self.record).sub_samples
        sample = samples[sample_idx]
        density = sample.physical_properties.densities[density_idx]

        assert density.density.value == expected

    @pytest.mark.parametrize("sample_idx, viscosity_idx, expected", [
        (0, 0, 6.739),
        (0, 2, 3.883),
        (3, 0, 0.89318),
        (3, 2, 0.64536),
    ])
    def test_kinematic_viscosities(self, sample_idx, viscosity_idx, expected):
        samples = ExxonMapper(self.record).sub_samples
        sample = samples[sample_idx]
        phys = sample.physical_properties
        viscosity = phys.kinematic_viscosities[viscosity_idx]

        # viscosity tests
        # whole oil
        assert viscosity.viscosity.value == expected
        assert viscosity.viscosity.unit == "cSt"

        for sample in samples:
            assert len(sample.physical_properties.dynamic_viscosities) == 0

    def test_dynamic_viscosities(self):
        samples = ExxonMapper(self.record).sub_samples

        for sample in samples:
            # no dynamic viscosities in the Exxon Assays
            assert len(sample.physical_properties.dynamic_viscosities) == 0

    @pytest.mark.parametrize("attr, indexes, values", [
        ('Sulfur Mass Fraction', range(8),
<<<<<<< HEAD
         (1.1494, 0.00019105, 0.0024387, 0.019791, 0.11793, 0.76024, 1.5844,
          3.047)),
=======
         (1.1494, 0.00019105, 0.0024387, 0.019791, 0.11793, 0.76024, 1.5844, 3.047)),
>>>>>>> b0bec121
        ('Naphthene Volume Fraction', range(8),
         (31.362, 0.0, 8.0856, 33.16, 40.822, 47.458, 35.381, 13.435)),
        ('Paraffin Volume Fraction', range(8),
         (35.538, 100.0, 91.914, 56.621, 42.772, 26.58, 18.992, 2.2913)),
        ('Nickel Mass Fraction', range(8),
         (8.183, None, None, None, None, None, None, 46.969)),
        ('Vanadium Mass Fraction', range(8),
         (17.215, None, None, None, None, None, None, 98.808)),
        ('Carbon Mass Fraction', range(8),
         (85.58, 82.43, 83.64, 85.43, 85.86, 86.06, 85.87, 85.43)),
        ('Hydrogen Mass Fraction', range(8),
         (13.26, 17.57, 16.36, 14.57, 14.04, 13.09, 12.36, 11.8)),
        ('Mercaptan Sulfur Mass Fraction', range(8),
         (0.5962, 0.7594, 8.106, 45.26, 32.83, 20.2, 3.227, 0.07651)),
        ('Nitrogen Mass Fraction', range(8),
         (968.12, 0.0, 0.0, 0.061811, 1.7976, 47.62, 782.36, 4176.0)),
<<<<<<< HEAD
        ('Calcium Mass Fraction', range(8),
         (5.9, None, None, None, None, None, None, None)),
        ('Hydrogen Sulfide Concentration', range(8),
         (0.0, None, None, None, None, None, None, None)),
        ('Salt Content', range(8),
         (0.0026, None, None, None, None, None, None, None)),
=======
        ('Calcium Mass Fraction', range(8), (5.9, None, None, None, None, None, None, None)),
        ('Hydrogen Sulfide Concentration', range(8),
         (0.0, None, None, None, None, None, None, None)),
        ('Salt Content', range(8), (0.0026, None, None, None, None, None, None, None)),
>>>>>>> b0bec121
    ])
    def test_bulk_composition(self, attr, indexes, values):
        '''
            Data points that are classified in bulk composition:
            - Sulphur
            - Naphthenes
            - Paraffins
            - Nickel
            - Vanadium
            - Carbon
            - Hydrogen
            - Mercaptan Sulfur
            - Nitrogen
            - Calcium
            - Hydrogen Sulfide
            - Salt content

            Notes:
            - These values are now kept in a list of compounds held by the
              bulk_composition attribute
            - Ideally, the name & groups of each compound would have the
              original field text from the datasheet.  This is not the case
              at present.
        '''
        samples = ExxonMapper(self.record).sub_samples

        for i, val in zip(indexes, values):
<<<<<<< HEAD
            filter_list = [
                c for c in samples[i].bulk_composition if c.name == attr
            ]
=======
            filter_list = [c for c in samples[i].bulk_composition if c.name == attr]
>>>>>>> b0bec121
            if val is None:
                assert len(filter_list) == 0
            else:
                assert len(filter_list) == 1

                compound = filter_list[0]

                assert isclose(compound.measurement.value, values[i], rel_tol=1e-4)

    @pytest.mark.parametrize("attr, indexes, values", [
        ('Total Acid Number', range(8),
<<<<<<< HEAD
         (0.90915, 8.294e-08, 4.8689e-05, 0.004045, 0.20694, 1.3179, 1.8496,
          0.6179)),
        ('Reid Vapor Pressure', range(8),
         (8.7651, None, None, None, None, None, None, None)),
=======
         (0.90915, 8.294e-08, 4.8689e-05, 0.004045, 0.20694, 1.3179, 1.8496, 0.6179)),
        ('Reid Vapor Pressure', range(8), (8.7651, None, None, None, None, None, None, None)),
>>>>>>> b0bec121
        ('Aniline Point', range(8),
         (None, None, None, None, 140.679, 155.3736, 177.6938, None)),
        ('Cetane Index 1990 (D4737)', range(8),
         (None, None, None, 36.2293, 45.0055, 49.9756, None, None)),
        ('Cloud Point', range(8),
         (None, None, None, -106.574729, -62.385169, 4.0361, None, None)),
<<<<<<< HEAD
        ('Smoke Point', range(8),
         (None, None, None, 29.8541, 22.4655, 13.7602, None, None)),
=======
        ('Smoke Point', range(8), (None, None, None, 29.8541, 22.4655, 13.7602, None, None)),
>>>>>>> b0bec121
        ('Conradson Carbon Residue', range(8),
         (3.1904, None, None, None, None, None, 0.36241, 17.695)),
        ('Freeze Point', range(8),
         (None, None, None, -99.2151, -54.7016, 14.6042, None, None)),
    ])
    def test_industry_properties(self, attr, indexes, values):
        '''
            Data points that are classified in industry properties:
            - Total Acid Number (Neutralization Number)
            - Reid Vapor Pressure

            - Aniline Point
            - Cetane Index
            - Vanadium
            - Cloud Point
            - Smoke Point
            - Conradson Carbon Residue
            - Conradson Residuum (Vacuum Residue)
            - Gel Point (Freeze Point)

            Notes:
            - These values are kept in a list of attributes held by the
              industry_properties attribute
            - Ideally, the name & groups of each compound would have the
              original field text from the datasheet.  This is not the case
              at present.
        '''
        samples = ExxonMapper(self.record).sub_samples

        for i, val in zip(indexes, values):
<<<<<<< HEAD
            filter_list = [
                c for c in samples[i].industry_properties if c.name == attr
            ]
=======
            filter_list = [c for c in samples[i].industry_properties if c.name == attr]
>>>>>>> b0bec121
            if val is None:
                assert len(filter_list) == 0
            else:
                assert len(filter_list) == 1

                compound = filter_list[0]

<<<<<<< HEAD
                assert isclose(compound.measurement.value,
                               values[i],
                               rel_tol=1e-4)
=======
                assert isclose(compound.measurement.value, values[i], rel_tol=1e-4)
>>>>>>> b0bec121

    @pytest.mark.parametrize("prop, unit, unit_type", [
        ('Total Acid Number', 'mg/g', 'massfraction'),
        ('Reid Vapor Pressure', 'psi', 'pressure'),
        ('Aniline Point', 'F', 'temperature'),
        ('Cetane Index 1990 (D4737)', None, 'unitless'),
        ('Cloud Point', 'F', 'temperature'),
        ('Smoke Point', 'mm', 'length'),
        ('Freeze Point', 'F', 'temperature'),
    ])
    def test_industry_properties_units(self, prop, unit, unit_type):
        '''
            Data points that are classified in industry properties:
            - Total Acid Number (Neutralization Number)
            - Reid Vapor Pressure

            - Aniline Point
            - Cetane Index
            - Vanadium
            - Cloud Point
            - Smoke Point
            - Conradson Carbon Residue
            - Conradson Residuum (Vacuum Residue)
            - Gel Point (Freeze Point)
        '''
        # just check the zeroth one:

        print("testing:", prop)

        for sample in ExxonMapper(self.record).sub_samples:
            print(sample.industry_properties)
            for p in sample.industry_properties:
                print(f"\n{p.name=}")
                print(f"{prop=}")
                if p.name == prop:
                    measurement = p.measurement
                    print("checking units of:", prop)
                    assert measurement.unit == unit
                    assert measurement.unit_type == unit_type
                    return
                continue
        assert False
        # assert False, f"property: {p.name} is missing"

    @pytest.mark.parametrize("attr, indexes, values", [
<<<<<<< HEAD
        ('saturates', range(8),
         [None, None, None, None, None, None, None, None]),
        ('aromatics', range(8),
         [None, None, None, None, None, None, None, None]),
        ('resins', range(8), [None, None, None, None, None, None, None, None]),
        ('asphaltenes', range(8),
         [None, None, None, None, None, None, None, None]),
=======
        ('saturates', range(8), [None, None, None, None, None, None, None, None]),
        ('aromatics', range(8), [None, None, None, None, None, None, None, None]),
        ('resins', range(8), [None, None, None, None, None, None, None, None]),
        ('asphaltenes', range(8), [None, None, None, None, None, None, None, None]),
>>>>>>> b0bec121
    ])
    def test_sara(self, attr, indexes, values):
        '''
            Test the sara attributes:
            - Aromatics
            - Asphaltenes

            Note: saturates and resins are not found in the Exxon Assays
            Note: We have decided that instead of C7 asphaltenes & aromatics
                  going into SARA, we will put them into the bulk_composition
                  list.
        '''
        samples = ExxonMapper(self.record).sub_samples

        for i, val in zip(indexes, values):
            sara = samples[i].SARA

            if val is None:
                assert getattr(sara, attr) is None
            else:
                sara_attr = getattr(sara, attr)

                assert isclose(sara_attr.value, values[i], rel_tol=1e-4)

    def test_dist_cuts_units(self):
        for sample in ExxonMapper(self.record).sub_samples:
            for cut in sample.distillation_data.cuts:
                assert cut.vapor_temp.unit == "C"
                assert cut.fraction.unit == "%"

    def test_dist_type(self):
        for sample in ExxonMapper(self.record).sub_samples:
            assert sample.distillation_data.type == 'volume fraction'

    @pytest.mark.parametrize("samp_ind, cut_index, fraction, temp_f", [
        (0, 0, 0.0, -57.641),
        (0, 4, 30.0, 364.28),
        (5, 9, 80.0, 615.34),
        (7, 11, 95.0, 1435.99),
    ])
    def test_dist_cuts(self, samp_ind, cut_index, fraction, temp_f):
        samples = ExxonMapper(self.record).sub_samples

        cut = samples[samp_ind].distillation_data.cuts[cut_index]

        assert cut.fraction.value == fraction
        assert isclose(cut.vapor_temp.value,
<<<<<<< HEAD
                       sigfigs(uc.convert("F", "C", temp_f), 5))
=======
                       sigfigs(uc.convert("F", "C", temp_f), 5),
                       rel_tol=1e-4)
>>>>>>> b0bec121

    @pytest.mark.parametrize("sample_idx, expected", [
        (0, 1453.75),
        (1, None),
        (5, 649.13),
        (7, 1504.63),
    ])
    def test_dist_end_point(self, sample_idx, expected):
        samples = ExxonMapper(self.record).sub_samples

        if expected is None:
            assert samples[sample_idx].distillation_data.end_point is None
        else:
            expected_c = sigfigs(uc.convert("F", "C", expected), 5)
            end_point = samples[sample_idx].distillation_data.end_point

            assert isclose(end_point.value, expected_c, rel_tol=1e-4)
            assert end_point.unit == 'C'

    def test_no_cuts_in_butane(self):
<<<<<<< HEAD
        assert (ExxonMapper(
            self.record).sub_samples[1].distillation_data.cuts == [])
=======
        assert (ExxonMapper(self.record).sub_samples[1].distillation_data.cuts == [])
>>>>>>> b0bec121

    def test_save_to_json(self):
        '''
            Save an example .json file.  This is not so much a test, but a job
            to provide sample data that people can look at.
        '''
        mapper = ExxonMapper(self.record)
        py_json = mapper.py_json()

        py_json['status'] = []

        filename = 'EX-Example-Record.json'
        file_path = os.path.sep.join(
            adios_db.__file__.split(os.path.sep)[:-3] + ['examples', filename])

        print(f'saving to: {file_path}')
        with open(file_path, 'w', encoding="utf-8") as fd:
            json.dump(py_json, fd, indent=4, sort_keys=True)<|MERGE_RESOLUTION|>--- conflicted
+++ resolved
@@ -17,10 +17,7 @@
 
 import adios_db
 from adios_db.util import sigfigs
-<<<<<<< HEAD
-=======
 from adios_db.models.oil.oil import Oil
->>>>>>> b0bec121
 from adios_db.data_sources.exxon_assays import (ExxonDataReader, ExxonMapper,
                                                 ExxonRecordParser)
 
@@ -34,14 +31,8 @@
     reader = ExxonDataReader(example_index, example_dir)
 
     assert reader.index is not None
-<<<<<<< HEAD
-    assert reader.index == [
-        ('HOOPS Blend', example_dir / 'Crude_Oil_HOOPS_Blend_assay_xls.xlsx')
-    ]
-=======
     assert reader.index == [('HOOPS Blend',
                              example_dir / 'Crude_Oil_HOOPS_Blend_assay_xls.xlsx')]
->>>>>>> b0bec121
 
 
 def test_get_records():
@@ -62,13 +53,8 @@
 
 
 def test_read_excel_file():
-<<<<<<< HEAD
-    record = ExxonDataReader.read_excel_file(
-        example_dir / "Crude_Oil_HOOPS_Blend_assay_xls.xlsx")
-=======
     record = ExxonDataReader.read_excel_file(example_dir /
                                              "Crude_Oil_HOOPS_Blend_assay_xls.xlsx")
->>>>>>> b0bec121
 
     # there could be a LOT here, but just to make sure it isn't completely
     # bonkers
@@ -82,10 +68,6 @@
 
     It's just a pass through
     """
-<<<<<<< HEAD
-    assert ExxonRecordParser("something random",
-                             None) == ("something random", None)
-=======
     assert ExxonRecordParser("something random", None) == ("something random", None)
 
 
@@ -116,7 +98,6 @@
     assert oil2.sub_samples[0].bulk_composition == oil.sub_samples[0].bulk_composition
     assert oil2.sub_samples[0].industry_properties == oil.sub_samples[0].industry_properties
     assert oil2 == oil
->>>>>>> b0bec121
 
 
 class TestExxonMapper():
@@ -185,21 +166,13 @@
 
     @pytest.mark.parametrize("index, expected", [
         (0, None),
-<<<<<<< HEAD
-        (1, Temperature(min_value=None, max_value=60.0, unit='F')),
-=======
         (1, Temperature(min_value=-57.641, max_value=60.0, unit='F')),
->>>>>>> b0bec121
         (2, Temperature(min_value=60.0, max_value=165.0, unit='F')),
         (3, Temperature(min_value=165.0, max_value=330.0, unit='F')),
         (4, Temperature(min_value=330.0, max_value=480.0, unit='F')),
         (5, Temperature(min_value=480.0, max_value=650.0, unit='F')),
         (6, Temperature(min_value=650.0, max_value=1000.0, unit='F')),
-<<<<<<< HEAD
-        (7, Temperature(min_value=1000.0, max_value=None, unit='F')),
-=======
         (7, Temperature(min_value=1000.0, max_value=1504.6, unit='F')),
->>>>>>> b0bec121
     ])
     def test_boiling_point_range(self, index, expected):
         samples = ExxonMapper(self.record).sub_samples
@@ -262,12 +235,7 @@
 
     @pytest.mark.parametrize("attr, indexes, values", [
         ('Sulfur Mass Fraction', range(8),
-<<<<<<< HEAD
-         (1.1494, 0.00019105, 0.0024387, 0.019791, 0.11793, 0.76024, 1.5844,
-          3.047)),
-=======
          (1.1494, 0.00019105, 0.0024387, 0.019791, 0.11793, 0.76024, 1.5844, 3.047)),
->>>>>>> b0bec121
         ('Naphthene Volume Fraction', range(8),
          (31.362, 0.0, 8.0856, 33.16, 40.822, 47.458, 35.381, 13.435)),
         ('Paraffin Volume Fraction', range(8),
@@ -284,19 +252,10 @@
          (0.5962, 0.7594, 8.106, 45.26, 32.83, 20.2, 3.227, 0.07651)),
         ('Nitrogen Mass Fraction', range(8),
          (968.12, 0.0, 0.0, 0.061811, 1.7976, 47.62, 782.36, 4176.0)),
-<<<<<<< HEAD
-        ('Calcium Mass Fraction', range(8),
-         (5.9, None, None, None, None, None, None, None)),
-        ('Hydrogen Sulfide Concentration', range(8),
-         (0.0, None, None, None, None, None, None, None)),
-        ('Salt Content', range(8),
-         (0.0026, None, None, None, None, None, None, None)),
-=======
         ('Calcium Mass Fraction', range(8), (5.9, None, None, None, None, None, None, None)),
         ('Hydrogen Sulfide Concentration', range(8),
          (0.0, None, None, None, None, None, None, None)),
         ('Salt Content', range(8), (0.0026, None, None, None, None, None, None, None)),
->>>>>>> b0bec121
     ])
     def test_bulk_composition(self, attr, indexes, values):
         '''
@@ -324,13 +283,7 @@
         samples = ExxonMapper(self.record).sub_samples
 
         for i, val in zip(indexes, values):
-<<<<<<< HEAD
-            filter_list = [
-                c for c in samples[i].bulk_composition if c.name == attr
-            ]
-=======
             filter_list = [c for c in samples[i].bulk_composition if c.name == attr]
->>>>>>> b0bec121
             if val is None:
                 assert len(filter_list) == 0
             else:
@@ -342,27 +295,15 @@
 
     @pytest.mark.parametrize("attr, indexes, values", [
         ('Total Acid Number', range(8),
-<<<<<<< HEAD
-         (0.90915, 8.294e-08, 4.8689e-05, 0.004045, 0.20694, 1.3179, 1.8496,
-          0.6179)),
-        ('Reid Vapor Pressure', range(8),
-         (8.7651, None, None, None, None, None, None, None)),
-=======
          (0.90915, 8.294e-08, 4.8689e-05, 0.004045, 0.20694, 1.3179, 1.8496, 0.6179)),
         ('Reid Vapor Pressure', range(8), (8.7651, None, None, None, None, None, None, None)),
->>>>>>> b0bec121
         ('Aniline Point', range(8),
          (None, None, None, None, 140.679, 155.3736, 177.6938, None)),
         ('Cetane Index 1990 (D4737)', range(8),
          (None, None, None, 36.2293, 45.0055, 49.9756, None, None)),
         ('Cloud Point', range(8),
          (None, None, None, -106.574729, -62.385169, 4.0361, None, None)),
-<<<<<<< HEAD
-        ('Smoke Point', range(8),
-         (None, None, None, 29.8541, 22.4655, 13.7602, None, None)),
-=======
         ('Smoke Point', range(8), (None, None, None, 29.8541, 22.4655, 13.7602, None, None)),
->>>>>>> b0bec121
         ('Conradson Carbon Residue', range(8),
          (3.1904, None, None, None, None, None, 0.36241, 17.695)),
         ('Freeze Point', range(8),
@@ -393,13 +334,7 @@
         samples = ExxonMapper(self.record).sub_samples
 
         for i, val in zip(indexes, values):
-<<<<<<< HEAD
-            filter_list = [
-                c for c in samples[i].industry_properties if c.name == attr
-            ]
-=======
             filter_list = [c for c in samples[i].industry_properties if c.name == attr]
->>>>>>> b0bec121
             if val is None:
                 assert len(filter_list) == 0
             else:
@@ -407,13 +342,7 @@
 
                 compound = filter_list[0]
 
-<<<<<<< HEAD
-                assert isclose(compound.measurement.value,
-                               values[i],
-                               rel_tol=1e-4)
-=======
                 assert isclose(compound.measurement.value, values[i], rel_tol=1e-4)
->>>>>>> b0bec121
 
     @pytest.mark.parametrize("prop, unit, unit_type", [
         ('Total Acid Number', 'mg/g', 'massfraction'),
@@ -459,20 +388,10 @@
         # assert False, f"property: {p.name} is missing"
 
     @pytest.mark.parametrize("attr, indexes, values", [
-<<<<<<< HEAD
-        ('saturates', range(8),
-         [None, None, None, None, None, None, None, None]),
-        ('aromatics', range(8),
-         [None, None, None, None, None, None, None, None]),
-        ('resins', range(8), [None, None, None, None, None, None, None, None]),
-        ('asphaltenes', range(8),
-         [None, None, None, None, None, None, None, None]),
-=======
         ('saturates', range(8), [None, None, None, None, None, None, None, None]),
         ('aromatics', range(8), [None, None, None, None, None, None, None, None]),
         ('resins', range(8), [None, None, None, None, None, None, None, None]),
         ('asphaltenes', range(8), [None, None, None, None, None, None, None, None]),
->>>>>>> b0bec121
     ])
     def test_sara(self, attr, indexes, values):
         '''
@@ -520,12 +439,8 @@
 
         assert cut.fraction.value == fraction
         assert isclose(cut.vapor_temp.value,
-<<<<<<< HEAD
-                       sigfigs(uc.convert("F", "C", temp_f), 5))
-=======
                        sigfigs(uc.convert("F", "C", temp_f), 5),
                        rel_tol=1e-4)
->>>>>>> b0bec121
 
     @pytest.mark.parametrize("sample_idx, expected", [
         (0, 1453.75),
@@ -546,12 +461,7 @@
             assert end_point.unit == 'C'
 
     def test_no_cuts_in_butane(self):
-<<<<<<< HEAD
-        assert (ExxonMapper(
-            self.record).sub_samples[1].distillation_data.cuts == [])
-=======
         assert (ExxonMapper(self.record).sub_samples[1].distillation_data.cuts == [])
->>>>>>> b0bec121
 
     def test_save_to_json(self):
         '''
