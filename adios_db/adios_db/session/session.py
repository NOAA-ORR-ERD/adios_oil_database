--- conflicted
+++ resolved
@@ -3,7 +3,7 @@
 import warnings
 from pymongo import MongoClient, ASCENDING, DESCENDING
 
-from adios_db.models.oil.product_type import (types_to_labels)
+from ..models.oil.product_type import types_to_labels
 
 
 class CursorWrapper():
@@ -321,7 +321,6 @@
         else:
             return {'$and': opts}
 
-<<<<<<< HEAD
     def get_labels(self, identifier=None):
         '''
             Right now we are getting labels and associated product types
@@ -330,8 +329,8 @@
             collection.
         '''
         # get the whole list of labels
-        labels = [{'name': label, 'product_types': sorted(list(types))}
-                  for (label, types) in types_to_labels.right.items()]
+        labels = [{'name': label, 'product_types': sorted(types)}
+                  for (label, types) in types_to_labels.product_types.items()]
 
         # so it's at least somewhat consistent, we sort and then enumerate
         # our labels
@@ -353,7 +352,7 @@
             label = [i for i in labels if i['_id'] == identifier]
 
             return label[0] if len(label) > 0 else None
-=======
+
     def insert_oil_record(self, oil, overwrite=False):
         """
         add a new oil record to the oil collection
@@ -366,13 +365,6 @@
         obj = oil.py_json()
 
         self.oil.insert_one(obj)
-
-    @staticmethod
-    def _strip_id(cursor):
-        for rec in cursor:
-            rec.pop('_id', None)
-            yield rec
->>>>>>> d30ba4e1
 
     def __getattr__(self, name):
         # FixMe: This should be fully hiding the mongo client
