"""
module for reading the "standard CSV format"

Generated from the Excel Template:

adios_db/data/ADIOS_data_template.xlsx

Note that the CSV should be exported as "CSV utf-8 Comma Delimited"
"""

import csv

import csv
from pathlib import Path
import sys
import warnings
import logging
<<<<<<< HEAD

import nucos

from adios_db.util import BufferedIterator
from adios_db.models.oil.oil import Oil
from adios_db.models.oil.version import Version
from adios_db.models.oil.metadata import MetaData, SampleMetaData
from adios_db.models.oil.sample import Sample
from adios_db.models.oil.product_type import ProductType
from adios_db.models.oil.values import Reference
from adios_db.models.oil.physical_properties import (PhysicalProperties,
                                                     DensityList,
                                                     KinematicViscosityList,
                                                     DynamicViscosityList,
                                                     PourPoint,
                                                     FlashPoint,
                                                     )
from adios_db.models.oil.distillation import Distillation, DistCutList
from adios_db.models.oil.sara import Sara
from adios_db.models.oil.compound import Compound, CompoundList
from adios_db.models.oil.bulk_composition import BulkComposition, BulkCompositionList
from adios_db.models.oil.industry_property import IndustryProperty, IndustryPropertyList
from adios_db.models.oil.cleanup import FixAPI

from adios_db.models.common.measurement import MassFraction, Temperature, MassOrVolumeFraction, AnyUnit

import logging


=======

import nucos

from adios_db.models.oil.oil import Oil
from adios_db.models.oil.version import Version
from adios_db.models.oil.metadata import MetaData, SampleMetaData
from adios_db.models.oil.sample import Sample
from adios_db.models.oil.product_type import ProductType
from adios_db.models.oil.values import Reference
from adios_db.models.oil.physical_properties import (PhysicalProperties,
                                                     DensityList,
                                                     KinematicViscosityList,
                                                     DynamicViscosityList,
                                                     PourPoint,
                                                     FlashPoint,
                                                     )
from adios_db.models.oil.distillation import Distillation, DistCutList
from adios_db.models.oil.sara import Sara
from adios_db.models.oil.compound import Compound, CompoundList
from adios_db.models.oil.bulk_composition import BulkComposition, BulkCompositionList
from adios_db.models.oil.industry_property import IndustryProperty, IndustryPropertyList
from adios_db.models.oil.cleanup import FixAPI

from adios_db.models.common.measurement import MassFraction, Temperature, MassOrVolumeFraction, AnyUnit

import logging
>>>>>>> fa330667

def padded_csv_reader(file_path, num_fields=6):
    """
    a csv reader that pads the rows to always include the specified number of blank fields
    """
    with open(file_path, encoding="utf-8-sig") as infile:
        reader = csv.reader(infile, dialect='excel')
        for i, row in enumerate(reader):
            row += [""] * (num_fields - len(row))
            # this broke a lot -- which is odd, but ???
            # row = [f.strip() for f in row]
            logging.debug(f"Processing row: {i}: , {row}")
            yield row


def read_csv(filename, oil_id="PlaceHolder"):
    reader = Reader(oil_id)
    reader.load_from_csv(filename)

    return reader.oil


class Reader():
    def __init__(self, oil_id):
        self.oil = Oil(oil_id)

    def load_from_csv(self, infilename):
        """
        Read the CSV file infilename

        Return an Oil object
        """
<<<<<<< HEAD
        reader = BufferedIterator(padded_csv_reader(infilename))
=======
        reader = padded_csv_reader(infilename)
>>>>>>> fa330667

        oil = Oil('XXXXXX')

        # look for the Data model version
        # this will skip any extra stuff before that
        for row in reader:
            if check_field_name(row[0], "ADIOS Data Model Version"):
                if Version(row[1]) != oil.adios_data_model_version:
                    warnings.warn("Data model version mismatch -- possible errors on import\n"
                                  f"Version in file: {row[1]}\n"
                                  f"Version in code: {oil.adios_data_model_version}\n"
                                  )
                break
        # look for main metadata:
        for row in reader:
            if check_field_name(row[0], "Record Metadata"):
                break
        # read the metadata:
        oil.metadata = read_record_metadata(reader)
<<<<<<< HEAD
        # oil.sub_samples.append(read_subsample(reader))

        # breakpoint()
        # Read the Samples
        for row in reader:
            if check_field_name(row[0], 'Subsample Metadata'):
                ss = read_subsample(reader)
                oil.sub_samples.append(ss)


        # add in API if it's not there:
        # note: maybe add a cleanup options?
=======
        # load the subsamples:
        while True:
            oil.sub_samples.append(read_subsample(reader))
            break

        # add in API if it's not there:
>>>>>>> fa330667
        if not oil.metadata.API:
            FixAPI(oil).cleanup()

        self.oil = oil


def read_record_metadata(reader):
    """
    read the record metadata -- stops when "Subsample Metadata" is reached.

    returns a Metadata object
    """

    # reference: Reference = field(default_factory=Reference)
    # location_coordinates: LocationCoordinates = None

    metadata_map = {
        normalize("Name"): ("name", strstrip),
        normalize("Source ID"): ("source_id", strstrip),
        normalize("Location"): ("location", strstrip),
        normalize("Sample Date"): ("sample_date", strstrip),
        normalize("Comments"): ("comments", strstrip),
        normalize("API Gravity"): ("API", float),
        normalize("Product Type"): ("product_type", ProductType),
        # normalize("Product Type"): ("reference", Reference),
    }
    md = MetaData()
    # look for subsample data, then stop
    logging.debug("reading record metadata")
    for row in reader:
        if check_field_name(row[0], "Subsample Metadata"):
<<<<<<< HEAD
            reader.push(row)
=======
>>>>>>> fa330667
            logging.debug("found Subsample metadata, breaking out")
            break
        else:
            # this could be more efficient with a dict lookup, rather than a loop
            # but would require normalization
            try:
                if row[1]:
                    attr, func = metadata_map[normalize(row[0])]
                    setattr(md, attr, func(row[1]))
            except KeyError:
                if check_field_name(row[0], "Reference"):
                    md.reference = Reference(int(row[1]), row[2].strip())
                if check_field_name(row[0], "Alternate Names"):
                    md.alternate_names = [n.strip() for n in row[1:] if n.strip()]
                if check_field_name(row[0], "Labels"):
                    md.labels = [n.strip() for n in row[1:] if n.strip()]

    return md


def read_subsample(reader):
    logging.debug("reading subsample")
    ss = Sample(metadata=read_subsample_metadata(reader))
    ss.physical_properties = read_physical_properties(reader)
    ss.distillation_data = read_distillation_data(reader)
    ss.SARA = read_sara(reader)
    ss.compounds = read_compounds(reader)
    ss.bulk_composition = read_bulk_composition(reader)
    ss.industry_properties = read_industry_properties(reader)
<<<<<<< HEAD
=======

>>>>>>> fa330667
    return ss


def read_subsample_metadata(reader):
    """
    Read the record metadata -- stops when "Physical Properties" is reached.

    returns a SubsampleMetadata object

    class SampleMetaData:
    name: str = "Fresh Oil Sample"
    short_name: str = None
    sample_id: str = None
    description: str = None
    fraction_evaporated: MassFraction = None
    boiling_point_range: Temperature = None
    """

    # reference: Reference = field(default_factory=Reference)
    # location_coordinates: LocationCoordinates = None

    metadata_map = {
        normalize("Name"): ("name", strstrip),
        normalize("Short name"): ("short_name", strstrip),
        normalize("Sample ID"): ("sample_id", strstrip),
        normalize("Description"): ("description", strstrip),
    }
    md = SampleMetaData()
    # look for Physical Properties data, then stop
    for row in reader:
        if check_field_name(row[0], "Physical Properties"):
            logging.debug("found Physical Properties: breaking out")
            break
        else:
            # this could be more efficient with a dict lookup, rather than a loop
            # but would require normalization
            try:
                if row[1]:
                    attr, func = metadata_map[normalize(row[0])]
                    setattr(md, attr, func(row[1]))
            except KeyError:
                if check_field_name(row[0], "Fraction evaporated"):
                    md.fraction_evaporated = MassFraction(value=float(row[2]),
                                                          unit=strstrip(row[3]))
                if check_field_name(row[0], "Boiling Point Range"):
                    try:
                        md.boiling_point_range = Temperature(min_value=float(row[1]),
                                                             max_value=float(row[2]),
                                                             unit=strstrip(row[3]))
                    except ValueError:
                        # to catch "min_value"
                        # this could mask other errors, but for now
                        pass
    return md


def read_physical_properties(reader):
    """
    read the physical properties data

    Stops when "Distillation Data" is reached
    """
    logging.debug("Reading physical Properties")
    pp = PhysicalProperties()

    for row in reader:
        if check_field_name(row[0], "Distillation Data"):
            logging.debug('found "Distillation Data": breaking out')
            break
        else:
            if check_field_name(row[0], "Pour Point"):
                m = Temperature(**read_measurement(row[1:]))
                pp.pour_point = None if empty_measurement(m) else PourPoint(measurement=m)
            if check_field_name(row[0], "Flash Point"):
                m = Temperature(**read_measurement(row[1:]))
                pp.flash_point = None if empty_measurement(m) else  FlashPoint(measurement=m)
            if check_field_name(row[0], "Density"):
<<<<<<< HEAD
=======
                print("******Found density")
>>>>>>> fa330667
                pp.densities = read_densities(reader)
            if check_field_name(row[0], "Kinematic Viscosity"):
                pp.kinematic_viscosities = read_kvis(reader)
            if check_field_name(row[0], "Dynamic Viscosity"):
                pp.dynamic_viscosities = read_dvis(reader)

    return pp


def read_densities(reader):
    logging.debug("reading densities")
    data = []
    for row in reader:
        if (  check_field_name(row[0], "Density at temp")
              and "".join(row[1:]).strip()):
            data.append(read_val_at_temp_row(row[1:]))
        else:
            break
    logging.debug(f"density data: {data}")
    return DensityList.from_data(data)
<<<<<<< HEAD


def read_kvis(reader):
    logging.debug("reading kinematic viscosities")
    data = []
    for row in reader:
        if (check_field_name(row[0], "Viscosity at temp")
              and "".join(row[1:]).strip()):
            data.append(read_val_at_temp_row(row[1:]))
        else:
            break
        logging.debug(f"kvis data: {data}")
    return KinematicViscosityList.from_data(data)
=======


def read_kvis(reader):
    logging.debug("reading kinematic viscosities")
    data = []
    for row in reader:
        if (check_field_name(row[0], "Viscosity at temp")
              and "".join(row[1:]).strip()):
            data.append(read_val_at_temp_row(row[1:]))
        else:
            break
        logging.debug(f"kvis data: {data}")
    return KinematicViscosityList.from_data(data)


def read_dvis(reader):
    data = []
    for row in reader:
        if (  check_field_name(row[0], "Viscosity at temp")
              and "".join(row[1:]).strip()):
            data.append(read_val_at_temp_row(row[1:]))
        else:
            break
    return DynamicViscosityList.from_data(data)


def read_sara(reader):
    sara = Sara()
    sara_names = {n:i for n, i in zip(("saturates", "aromatics", "resins", "asphaltenes"), range(4))}
    sara_data = [None] * 4
    unit = None
    method = None
    for row in reader:
        if check_field_name(row[0], "Compounds"):
            logging.debug('found "Compounds": breaking out')
            break
        else:
            name = row[0].strip().lower()
            if name == "method":
                m = row[1].strip()
                method = m if m else None
            elif name in sara_names:
                data = read_val_and_unit(row[1:])
                if data is not None:
                    if unit is not None:
                        if unit != data["unit"]:

                            raise ValueError("units must be consistent in SARA data:"
                                             f"{unit} and {data.unit()}")
                    else:
                        unit = data['unit']
                    sara_data[sara_names[name]] = data['value']
    sara = Sara.from_data(sara_data, unit)
    sara.method = method

    return sara


def read_compound(row):
    """
    reads  the compound data
    name, fraction, frac_unit, method, comment, groups = read_compound(row)
    """
    name = row[0].strip()
    if not name:
        return None
    fraction = float_or_placeholder(row[1])
    frac_unit = row[2].strip()
    method = row[3].strip()
    comment = row[4].strip()
    groups = [group for group in row[5:] if group.strip()]
    return Compound(name=name,
                    measurement=MassFraction(fraction, unit=frac_unit),
                    method=method,
                    comment=comment,
                    groups=groups
                    )


def read_compounds(reader):
    compounds = CompoundList()
    for row in reader:
        if check_field_name(row[0], "Bulk Composition"):
            logging.debug('found "Bulk Composition": breaking out')
            break
        else:
            first = row[0].strip().lower()
            if not first.startswith('compound'):
                # done with compounds -- or blank line?
                continue
            compound = read_compound(row[1:])
            if compound is not None:
                compounds.append(compound)

    return compounds


def read_bulk_composition_row(row):
    """
    reads  the compound data
    Name,  fraction,  Fraction Unit, unit type, method,  comment, groups
    """
    name = row[0].strip()
    if not name:
        "no name, returning"
        return None
    fraction = float_or_placeholder(row[1])
    frac_unit = row[2].strip()
    unit_type = row[3].strip()
    method = row[4].strip()
    comment = row[5].strip()
    groups = [group for group in row[6:] if group.strip()]
    return BulkComposition(name=name,
                           measurement=MassOrVolumeFraction(fraction, unit=frac_unit, unit_type=unit_type),
                           method=method,
                           comment=comment,
                           groups=groups
                           )

def read_bulk_composition(reader):
    bulk_comps = BulkCompositionList()
    for row in reader:
        if check_field_name(row[0], "Industry Properties"):
            logging.debug('found "Industry Properties": breaking out')
            break
        else:
            first = row[0].strip().lower()
            if not first.startswith('composition'):
                # done with compounds -- or blank line?
                continue
            bulk_comp = read_bulk_composition_row(row[1:])
            if bulk_comp is not None:
                bulk_comps.append(bulk_comp)

    return bulk_comps


def read_industry_properties_row(row):
    """
    reads  the compound data
    Name,  fraction,  Fraction Unit, unit type, method,  comment, groups
    """
    name = row[0].strip()
    if not name:
        "no name, returning"
        return None
    value = float_or_placeholder(row[1])
    if value is None:
        # not value, returning
        return None
    unit = row[2].strip()
    unit_type = row[3].strip()
    method = row[4].strip()
    return IndustryProperty(name=name,
                            measurement=AnyUnit(value=value, unit=unit, unit_type=unit_type),
                            method=method,
                            )


def read_industry_properties(reader):
    ind_props = IndustryPropertyList()
    for row in reader:
        if check_field_name(row[0], "Subsample Metadata"):
            logging.debug('found "Subsample Metadata": breaking out')
            break
        else:
            first = row[0].strip().lower()
            if not first.startswith('property'):
                # done with compounds -- or blank line?
                continue
            ind_prop = read_industry_properties_row(row[1:])
            if ind_prop is not None:
                ind_props.append(ind_prop)

    return ind_props


def read_distillation_data(reader):
    try:
        dist_data = Distillation()
        for row in reader:
            if check_field_name(row[0], "SARA Analysis"):
                logging.debug('found "SARA Analysis": breaking out')
                break
            else:
                if row[0].strip().lower().startswith("type"):
                    dist_data.type = row[1].strip()
                elif check_field_name(row[0], "Method"):
                    dist_data.method = row[1].strip()
                elif check_field_name(row[0], "Final Boiling Point"):
                    data = read_val_and_unit(row[1:])
                    dist_data.end_point = Temperature(**data) if data is not None else None
                elif check_field_name(row[0], "Fraction Recovered"):
                    data = read_val_and_unit(row[1:])
                    if data is not None:
                        data['unit_type'] = dist_data.type
                        dist_data.fraction_recovered = MassOrVolumeFraction(**data) if data is not None else None
                elif check_field_name(row[0], "Distillation cuts"):
                    cuts = read_dist_cut_table(reader, unit_type=dist_data.type)
                    if cuts:
                        dist_data.cuts = cuts
    except: # bare except because it's going to re-raise
        print("*** Error reading Distillation data. Last row read:")
        print(row)
        raise

    return dist_data


def read_dist_cut_table(reader, unit_type):
    logging.debug("reading distillation cuts")

    fractions = []
    temps = []
    frac_unit = None
    temp_unit = None
    try:
        for row in reader:
            if not row[0].strip().lower().startswith('cut'):
                break
            frac, frac_u, temp, temp_u = read_val_at_temp_row(row[1:])
            if frac is None or temp is None:
                continue
            if frac_unit is None:
                frac_unit = frac_u
            elif frac_u != frac_unit:
                raise ValueError("fraction unit in distillation cuts should all be the same")
            if temp_unit is None:
                temp_unit = temp_u
            elif temp_u != temp_unit:
                raise ValueError("temperature unit in distillation cuts should all be the same")
            fractions.append(frac)
            temps.append(temp)
    except:  # bare except, because it re-raises
        print("*** Error reading distillation cuts: last row read:")
        print(row)
        raise
    logging.debug(f"Distillation Data: {[(frac, temp) for frac, temp in zip(fractions, temps)]}")

    try:
        DCL = DistCutList.from_data_arrays(fractions,
                                           temps,
                                           frac_unit,
                                           temp_unit,
                                           unit_type=unit_type)
    except nucos.InvalidUnitTypeError:
        print('*** Error: Distillation type must be "Mass Fraction" or "Volume Fraction"')
        raise
    return DCL


def float_or_placeholder(val):
    """
    convert a string to a float

    return None if empty, or a placeholder value: e.g. min_value

    raise an exception is not a known placeholder, and not a float
    """
    placeholders = ['value', 'fraction', 'temp']
    if not val.strip():
        return None
    for placeholder in placeholders:
        if placeholder in val:
            return None
    else:
        try:
            return float(val)
        except ValueError:
            raise ValueError(f"{val} is not a valid number")


def read_val_and_unit(row):
    """
    reads a sequence, and returns a dict of measurement values:

    (used for density, viscosity, etc)

    returns: a sequence in proper types

    [value, value_unit, temp, temp_unit]
>>>>>>> fa330667

    """
    val = float_or_placeholder(row[0])
    if val is not None:
        vals = {'value': val,
                'unit': strstrip(row[1])}
        return vals
    else:
        return None


def read_val_at_temp_row(row):
    """
    reads a sequence, and returns a dict of measurement values:

    (used for density, viscosity, etc)

    returns: a sequence in proper types

    [value, value_unit, temp, temp_unit]

    """
    return [float_or_placeholder(row[0]), row[1].strip(), float_or_placeholder(row[2]), row[3].strip()]


def empty_measurement(meas):
    """
    is a measurement empty?
    """
    for v in (meas.min_value, meas.value, meas.max_value):
        if v is not None:
            return False
    return True


def read_measurement(items):
    """
    reads a sequence, and returns a dict of measurement values:

    min_value=float(row[1]),
    value=float(row[2]),
    max_value=float(row[3]),
    unit
    """
    vals = {}
    for key, val in zip(('min_value', 'value', 'max_value' ), items[:3]):
       vals[key] = float_or_placeholder(val)
    vals['unit'] = strstrip(items[3])

    return vals

<<<<<<< HEAD
def read_dvis(reader):
    data = []
    for row in reader:
        if (  check_field_name(row[0], "Viscosity at temp")
              and "".join(row[1:]).strip()):
            data.append(read_val_at_temp_row(row[1:]))
        else:
            break
    return DynamicViscosityList.from_data(data)


def read_sara(reader):
    sara = Sara()
    sara_names = {n:i for n, i in zip(("saturates", "aromatics", "resins", "asphaltenes"), range(4))}
    sara_data = [None] * 4
    unit = None
    method = None
    for row in reader:
        if check_field_name(row[0], "Compounds"):
            logging.debug('found "Compounds": breaking out')
            break
        else:
            name = row[0].strip().lower()
            if name == "method":
                m = row[1].strip()
                method = m if m else None
            elif name in sara_names:
                data = read_val_and_unit(row[1:])
                if data is not None:
                    if unit is not None:
                        if unit != data["unit"]:

                            raise ValueError("units must be consistent in SARA data:"
                                             f"{unit} and {data.unit()}")
                    else:
                        unit = data['unit']
                    sara_data[sara_names[name]] = data['value']
    sara = Sara.from_data(sara_data, unit)
    sara.method = method

    return sara


def read_compound(row):
    """
    reads  the compound data
    name, fraction, frac_unit, method, comment, groups = read_compound(row)
    """
    name = row[0].strip()
    if not name:
        return None
    fraction = float_or_placeholder(row[1])
    frac_unit = row[2].strip()
    method = row[3].strip()
    comment = row[4].strip()
    groups = [group for group in row[5:] if group.strip()]
    return Compound(name=name,
                    measurement=MassFraction(fraction, unit=frac_unit),
                    method=method,
                    comment=comment,
                    groups=groups
                    )


def read_compounds(reader):
    compounds = CompoundList()
    for row in reader:
        if check_field_name(row[0], "Bulk Composition"):
            logging.debug('found "Bulk Composition": breaking out')
            break
        else:
            first = row[0].strip().lower()
            if not first.startswith('compound'):
                # done with compounds -- or blank line?
                continue
            compound = read_compound(row[1:])
            if compound is not None:
                compounds.append(compound)

    return compounds


def read_bulk_composition_row(row):
    """
    reads  the compound data
    Name,  fraction,  Fraction Unit, unit type, method,  comment, groups
    """
    name = row[0].strip()
    if not name:
        "no name, returning"
        return None
    fraction = float_or_placeholder(row[1])
    frac_unit = row[2].strip()
    unit_type = row[3].strip()
    method = row[4].strip()
    comment = row[5].strip()
    groups = [group for group in row[6:] if group.strip()]
    return BulkComposition(name=name,
                           measurement=MassOrVolumeFraction(fraction, unit=frac_unit, unit_type=unit_type),
                           method=method,
                           comment=comment,
                           groups=groups
                           )

def read_bulk_composition(reader):
    bulk_comps = BulkCompositionList()
    for row in reader:
        if check_field_name(row[0], "Industry Properties"):
            logging.debug('found "Industry Properties": breaking out')
            break
        else:
            first = row[0].strip().lower()
            if not first.startswith('composition'):
                # done with compounds -- or blank line?
                continue
            bulk_comp = read_bulk_composition_row(row[1:])
            if bulk_comp is not None:
                bulk_comps.append(bulk_comp)

    return bulk_comps


def read_industry_properties_row(row):
    """
    reads  the compound data
    Name,  fraction,  Fraction Unit, unit type, method,  comment, groups
    """
    name = row[0].strip()
    if not name:
        "no name, returning"
        return None
    value = float_or_placeholder(row[1])
    if value is None:
        # not value, returning
        return None
    unit = row[2].strip()
    unit_type = row[3].strip()
    method = row[4].strip()
    return IndustryProperty(name=name,
                            measurement=AnyUnit(value=value, unit=unit, unit_type=unit_type),
                            method=method,
                            )


def read_industry_properties(reader):
    ind_props = IndustryPropertyList()
    for row in reader:
        if check_field_name(row[0], "Subsample Metadata"):
            reader.push(row)
            logging.debug('found "Subsample Metadata": breaking out')
            break
        else:
            first = row[0].strip().lower()
            if not first.startswith('property'):
                # done with compounds -- or blank line?
                continue
            ind_prop = read_industry_properties_row(row[1:])
            if ind_prop is not None:
                ind_props.append(ind_prop)

    return ind_props


def read_distillation_data(reader):
    try:
        dist_data = Distillation()
        for row in reader:
            if check_field_name(row[0], "SARA Analysis"):
                logging.debug('found "SARA Analysis": breaking out')
                break
            else:
                if row[0].strip().lower().startswith("type"):
                    dist_data.type = row[1].strip()
                elif check_field_name(row[0], "Method"):
                    dist_data.method = row[1].strip()
                elif check_field_name(row[0], "Final Boiling Point"):
                    data = read_val_and_unit(row[1:])
                    dist_data.end_point = Temperature(**data) if data is not None else None
                elif check_field_name(row[0], "Fraction Recovered"):
                    data = read_val_and_unit(row[1:])
                    if data is not None:
                        data['unit_type'] = dist_data.type
                        dist_data.fraction_recovered = MassOrVolumeFraction(**data) if data is not None else None
                elif check_field_name(row[0], "Distillation cuts"):
                    cuts = read_dist_cut_table(reader, unit_type=dist_data.type)
                    if cuts:
                        dist_data.cuts = cuts
    except: # bare except because it's going to re-raise
        print("*** Error reading Distillation data. Last row read:")
        print(row)
        raise

    return dist_data


def read_dist_cut_table(reader, unit_type):
    logging.debug("reading distillation cuts")

    fractions = []
    temps = []
    frac_unit = None
    temp_unit = None
    try:
        for row in reader:
            if not row[0].strip().lower().startswith('cut'):
                break
            frac, frac_u, temp, temp_u = read_val_at_temp_row(row[1:])
            if frac is None or temp is None:
                continue
            if frac_unit is None:
                frac_unit = frac_u
            elif frac_u != frac_unit:
                raise ValueError("fraction unit in distillation cuts should all be the same")
            if temp_unit is None:
                temp_unit = temp_u
            elif temp_u != temp_unit:
                raise ValueError("temperature unit in distillation cuts should all be the same")
            fractions.append(frac)
            temps.append(temp)
    except:  # bare except, because it re-raises
        print("*** Error reading distillation cuts: last row read:")
        print(row)
        raise
    logging.debug(f"Distillation Data: {[(frac, temp) for frac, temp in zip(fractions, temps)]}")

    try:
        DCL = DistCutList.from_data_arrays(fractions,
                                           temps,
                                           frac_unit,
                                           temp_unit,
                                           unit_type=unit_type)
    except nucos.InvalidUnitTypeError:
        print('*** Error: Distillation type must be "Mass Fraction" or "Volume Fraction"')
        raise
    return DCL


def float_or_placeholder(val):
    """
    convert a string to a float

    return None if empty, or a placeholder value: e.g. min_value

    raise an exception is not a known placeholder, and not a float
    """
    placeholders = ['value', 'fraction', 'temp']
    if not val.strip():
        return None
    for placeholder in placeholders:
        if placeholder in val:
            return None
    else:
        try:
            return float(val)
        except ValueError:
            raise ValueError(f"{val} is not a valid number")


def read_val_and_unit(row):
    """
    reads a sequence, and returns a dict of measurement values:

    (used for density, viscosity, etc)

    returns: a sequence in proper types

    [value, value_unit, temp, temp_unit]

    """
    val = float_or_placeholder(row[0])
    if val is not None:
        vals = {'value': val,
                'unit': strstrip(row[1])}
        return vals
    else:
        return None


def read_val_at_temp_row(row):
    """
    reads a sequence, and returns a dict of measurement values:

    (used for density, viscosity, etc)

    returns: a sequence in proper types

    [value, value_unit, temp, temp_unit]

    """
    return [float_or_placeholder(row[0]), row[1].strip(), float_or_placeholder(row[2]), row[3].strip()]


def empty_measurement(meas):
    """
    is a measurement empty?
    """
    for v in (meas.min_value, meas.value, meas.max_value):
        if v is not None:
            return False
    return True


def read_measurement(items):
    """
    reads a sequence, and returns a dict of measurement values:

    min_value=float(row[1]),
    value=float(row[2]),
    max_value=float(row[3]),
    unit
    """
    vals = {}
    for key, val in zip(('min_value', 'value', 'max_value' ), items[:3]):
       vals[key] = float_or_placeholder(val)
    vals['unit'] = strstrip(items[3])

    return vals


def read_min_max_unit(row):
    """
    read a minimum, maximum unit row

    assumes the field name is first item -- so ignores
    """
=======

def read_min_max_unit(row):
    """
    read a minimum, maximum unit row

    assumes the field name is first item -- so ignores
    """
>>>>>>> fa330667
    data = {}
    try:
        data['min_value'] = float(row[1])
    except ValuError:
        if not "value" in row[1]:
            raise
    try:
        data['max_value'] = float(row[2])
    except ValuError:
        if not "value" in row[2]:
            raise
    data['unit'] = row[2].strip()

    return data


def normalize(name):
    """
    normalizes a name:
      removes whitespace
      lower cases it
    """
    return "".join(name.split()).lower().rstrip(':')


def check_field_name(field, name):
    # this somehow broke a few things
    # return normalize(name).startswith(normalize(field))
    return normalize(field) == normalize(name)


# Utilities:
def strstrip(obj):
    return str(obj).strip()
<|MERGE_RESOLUTION|>--- conflicted
+++ resolved
@@ -7,15 +7,9 @@
 
 Note that the CSV should be exported as "CSV utf-8 Comma Delimited"
 """
-
 import csv
-
-import csv
-from pathlib import Path
-import sys
 import warnings
 import logging
-<<<<<<< HEAD
 
 import nucos
 
@@ -31,52 +25,26 @@
                                                      KinematicViscosityList,
                                                      DynamicViscosityList,
                                                      PourPoint,
-                                                     FlashPoint,
-                                                     )
+                                                     FlashPoint)
 from adios_db.models.oil.distillation import Distillation, DistCutList
 from adios_db.models.oil.sara import Sara
 from adios_db.models.oil.compound import Compound, CompoundList
-from adios_db.models.oil.bulk_composition import BulkComposition, BulkCompositionList
-from adios_db.models.oil.industry_property import IndustryProperty, IndustryPropertyList
+from adios_db.models.oil.bulk_composition import (BulkComposition,
+                                                  BulkCompositionList)
+from adios_db.models.oil.industry_property import (IndustryProperty,
+                                                   IndustryPropertyList)
 from adios_db.models.oil.cleanup import FixAPI
 
-from adios_db.models.common.measurement import MassFraction, Temperature, MassOrVolumeFraction, AnyUnit
-
-import logging
-
-
-=======
-
-import nucos
-
-from adios_db.models.oil.oil import Oil
-from adios_db.models.oil.version import Version
-from adios_db.models.oil.metadata import MetaData, SampleMetaData
-from adios_db.models.oil.sample import Sample
-from adios_db.models.oil.product_type import ProductType
-from adios_db.models.oil.values import Reference
-from adios_db.models.oil.physical_properties import (PhysicalProperties,
-                                                     DensityList,
-                                                     KinematicViscosityList,
-                                                     DynamicViscosityList,
-                                                     PourPoint,
-                                                     FlashPoint,
-                                                     )
-from adios_db.models.oil.distillation import Distillation, DistCutList
-from adios_db.models.oil.sara import Sara
-from adios_db.models.oil.compound import Compound, CompoundList
-from adios_db.models.oil.bulk_composition import BulkComposition, BulkCompositionList
-from adios_db.models.oil.industry_property import IndustryProperty, IndustryPropertyList
-from adios_db.models.oil.cleanup import FixAPI
-
-from adios_db.models.common.measurement import MassFraction, Temperature, MassOrVolumeFraction, AnyUnit
-
-import logging
->>>>>>> fa330667
+from adios_db.models.common.measurement import (MassFraction,
+                                                Temperature,
+                                                MassOrVolumeFraction,
+                                                AnyUnit)
+
 
 def padded_csv_reader(file_path, num_fields=6):
     """
-    a csv reader that pads the rows to always include the specified number of blank fields
+    a csv reader that pads the rows to always include the specified number of
+    blank fields
     """
     with open(file_path, encoding="utf-8-sig") as infile:
         reader = csv.reader(infile, dialect='excel')
@@ -105,11 +73,7 @@
 
         Return an Oil object
         """
-<<<<<<< HEAD
         reader = BufferedIterator(padded_csv_reader(infilename))
-=======
-        reader = padded_csv_reader(infilename)
->>>>>>> fa330667
 
         oil = Oil('XXXXXX')
 
@@ -118,38 +82,30 @@
         for row in reader:
             if check_field_name(row[0], "ADIOS Data Model Version"):
                 if Version(row[1]) != oil.adios_data_model_version:
-                    warnings.warn("Data model version mismatch -- possible errors on import\n"
-                                  f"Version in file: {row[1]}\n"
-                                  f"Version in code: {oil.adios_data_model_version}\n"
-                                  )
+                    warnings.warn(
+                        "Data model version mismatch "
+                        "-- possible errors on import\n"
+                        f"Version in file: {row[1]}\n"
+                        f"Version in code: {oil.adios_data_model_version}\n"
+                    )
                 break
+
         # look for main metadata:
         for row in reader:
             if check_field_name(row[0], "Record Metadata"):
                 break
+
         # read the metadata:
         oil.metadata = read_record_metadata(reader)
-<<<<<<< HEAD
-        # oil.sub_samples.append(read_subsample(reader))
-
-        # breakpoint()
+
         # Read the Samples
         for row in reader:
             if check_field_name(row[0], 'Subsample Metadata'):
                 ss = read_subsample(reader)
                 oil.sub_samples.append(ss)
 
-
         # add in API if it's not there:
         # note: maybe add a cleanup options?
-=======
-        # load the subsamples:
-        while True:
-            oil.sub_samples.append(read_subsample(reader))
-            break
-
-        # add in API if it's not there:
->>>>>>> fa330667
         if not oil.metadata.API:
             FixAPI(oil).cleanup()
 
@@ -162,7 +118,6 @@
 
     returns a Metadata object
     """
-
     # reference: Reference = field(default_factory=Reference)
     # location_coordinates: LocationCoordinates = None
 
@@ -181,15 +136,12 @@
     logging.debug("reading record metadata")
     for row in reader:
         if check_field_name(row[0], "Subsample Metadata"):
-<<<<<<< HEAD
             reader.push(row)
-=======
->>>>>>> fa330667
             logging.debug("found Subsample metadata, breaking out")
             break
         else:
-            # this could be more efficient with a dict lookup, rather than a loop
-            # but would require normalization
+            # This could be more efficient with a dict lookup
+            # rather than a loop, but would require normalization
             try:
                 if row[1]:
                     attr, func = metadata_map[normalize(row[0])]
@@ -197,8 +149,12 @@
             except KeyError:
                 if check_field_name(row[0], "Reference"):
                     md.reference = Reference(int(row[1]), row[2].strip())
+
                 if check_field_name(row[0], "Alternate Names"):
-                    md.alternate_names = [n.strip() for n in row[1:] if n.strip()]
+                    md.alternate_names = [n.strip()
+                                          for n in row[1:]
+                                          if n.strip()]
+
                 if check_field_name(row[0], "Labels"):
                     md.labels = [n.strip() for n in row[1:] if n.strip()]
 
@@ -214,10 +170,6 @@
     ss.compounds = read_compounds(reader)
     ss.bulk_composition = read_bulk_composition(reader)
     ss.industry_properties = read_industry_properties(reader)
-<<<<<<< HEAD
-=======
-
->>>>>>> fa330667
     return ss
 
 
@@ -252,8 +204,8 @@
             logging.debug("found Physical Properties: breaking out")
             break
         else:
-            # this could be more efficient with a dict lookup, rather than a loop
-            # but would require normalization
+            # this could be more efficient with a dict lookup
+            # rather than a loop, but would require normalization
             try:
                 if row[1]:
                     attr, func = metadata_map[normalize(row[0])]
@@ -261,12 +213,15 @@
             except KeyError:
                 if check_field_name(row[0], "Fraction evaporated"):
                     md.fraction_evaporated = MassFraction(value=float(row[2]),
-                                                          unit=strstrip(row[3]))
+                                                          unit=strstrip(row[3])
+                                                          )
                 if check_field_name(row[0], "Boiling Point Range"):
                     try:
-                        md.boiling_point_range = Temperature(min_value=float(row[1]),
-                                                             max_value=float(row[2]),
-                                                             unit=strstrip(row[3]))
+                        md.boiling_point_range = Temperature(
+                            min_value=float(row[1]),
+                            max_value=float(row[2]),
+                            unit=strstrip(row[3])
+                        )
                     except ValueError:
                         # to catch "min_value"
                         # this could mask other errors, but for now
@@ -291,17 +246,17 @@
             if check_field_name(row[0], "Pour Point"):
                 m = Temperature(**read_measurement(row[1:]))
                 pp.pour_point = None if empty_measurement(m) else PourPoint(measurement=m)
+
             if check_field_name(row[0], "Flash Point"):
                 m = Temperature(**read_measurement(row[1:]))
-                pp.flash_point = None if empty_measurement(m) else  FlashPoint(measurement=m)
+                pp.flash_point = None if empty_measurement(m) else FlashPoint(measurement=m)
+
             if check_field_name(row[0], "Density"):
-<<<<<<< HEAD
-=======
-                print("******Found density")
->>>>>>> fa330667
                 pp.densities = read_densities(reader)
+
             if check_field_name(row[0], "Kinematic Viscosity"):
                 pp.kinematic_viscosities = read_kvis(reader)
+
             if check_field_name(row[0], "Dynamic Viscosity"):
                 pp.dynamic_viscosities = read_dvis(reader)
 
@@ -311,49 +266,40 @@
 def read_densities(reader):
     logging.debug("reading densities")
     data = []
-    for row in reader:
-        if (  check_field_name(row[0], "Density at temp")
-              and "".join(row[1:]).strip()):
+
+    for row in reader:
+        if (check_field_name(row[0], "Density at temp")
+                and "".join(row[1:]).strip()):
             data.append(read_val_at_temp_row(row[1:]))
         else:
             break
+
     logging.debug(f"density data: {data}")
+
     return DensityList.from_data(data)
-<<<<<<< HEAD
 
 
 def read_kvis(reader):
     logging.debug("reading kinematic viscosities")
     data = []
+
     for row in reader:
         if (check_field_name(row[0], "Viscosity at temp")
-              and "".join(row[1:]).strip()):
+                and "".join(row[1:]).strip()):
             data.append(read_val_at_temp_row(row[1:]))
         else:
             break
+
         logging.debug(f"kvis data: {data}")
-    return KinematicViscosityList.from_data(data)
-=======
-
-
-def read_kvis(reader):
-    logging.debug("reading kinematic viscosities")
-    data = []
-    for row in reader:
-        if (check_field_name(row[0], "Viscosity at temp")
-              and "".join(row[1:]).strip()):
-            data.append(read_val_at_temp_row(row[1:]))
-        else:
-            break
-        logging.debug(f"kvis data: {data}")
+
     return KinematicViscosityList.from_data(data)
 
 
 def read_dvis(reader):
     data = []
     for row in reader:
-        if (  check_field_name(row[0], "Viscosity at temp")
-              and "".join(row[1:]).strip()):
+        if (check_field_name(row[0], "Viscosity at temp")
+                and "".join(row[1:]).strip()):
             data.append(read_val_at_temp_row(row[1:]))
         else:
             break
@@ -361,11 +307,14 @@
 
 
 def read_sara(reader):
-    sara = Sara()
-    sara_names = {n:i for n, i in zip(("saturates", "aromatics", "resins", "asphaltenes"), range(4))}
+    sara_names = {n: i for n, i
+                  in zip(("saturates", "aromatics", "resins", "asphaltenes"),
+                         range(4))}
+
     sara_data = [None] * 4
     unit = None
     method = None
+
     for row in reader:
         if check_field_name(row[0], "Compounds"):
             logging.debug('found "Compounds": breaking out')
@@ -381,11 +330,13 @@
                     if unit is not None:
                         if unit != data["unit"]:
 
-                            raise ValueError("units must be consistent in SARA data:"
+                            raise ValueError("units must be consistent "
+                                             "in SARA data:"
                                              f"{unit} and {data.unit()}")
                     else:
                         unit = data['unit']
                     sara_data[sara_names[name]] = data['value']
+
     sara = Sara.from_data(sara_data, unit)
     sara.method = method
 
@@ -398,33 +349,39 @@
     name, fraction, frac_unit, method, comment, groups = read_compound(row)
     """
     name = row[0].strip()
+
     if not name:
         return None
+
     fraction = float_or_placeholder(row[1])
     frac_unit = row[2].strip()
     method = row[3].strip()
     comment = row[4].strip()
     groups = [group for group in row[5:] if group.strip()]
+
     return Compound(name=name,
                     measurement=MassFraction(fraction, unit=frac_unit),
                     method=method,
                     comment=comment,
-                    groups=groups
-                    )
+                    groups=groups)
 
 
 def read_compounds(reader):
     compounds = CompoundList()
+
     for row in reader:
         if check_field_name(row[0], "Bulk Composition"):
             logging.debug('found "Bulk Composition": breaking out')
             break
         else:
             first = row[0].strip().lower()
+
             if not first.startswith('compound'):
                 # done with compounds -- or blank line?
                 continue
+
             compound = read_compound(row[1:])
+
             if compound is not None:
                 compounds.append(compound)
 
@@ -437,24 +394,31 @@
     Name,  fraction,  Fraction Unit, unit type, method,  comment, groups
     """
     name = row[0].strip()
+
     if not name:
         "no name, returning"
         return None
+
     fraction = float_or_placeholder(row[1])
     frac_unit = row[2].strip()
     unit_type = row[3].strip()
     method = row[4].strip()
     comment = row[5].strip()
     groups = [group for group in row[6:] if group.strip()]
-    return BulkComposition(name=name,
-                           measurement=MassOrVolumeFraction(fraction, unit=frac_unit, unit_type=unit_type),
-                           method=method,
-                           comment=comment,
-                           groups=groups
-                           )
+
+    return BulkComposition(
+        name=name,
+        measurement=MassOrVolumeFraction(fraction,
+                                         unit=frac_unit, unit_type=unit_type),
+        method=method,
+        comment=comment,
+        groups=groups
+    )
+
 
 def read_bulk_composition(reader):
     bulk_comps = BulkCompositionList()
+
     for row in reader:
         if check_field_name(row[0], "Industry Properties"):
             logging.debug('found "Industry Properties": breaking out')
@@ -477,34 +441,45 @@
     Name,  fraction,  Fraction Unit, unit type, method,  comment, groups
     """
     name = row[0].strip()
+
     if not name:
         "no name, returning"
         return None
+
     value = float_or_placeholder(row[1])
+
     if value is None:
         # not value, returning
         return None
+
     unit = row[2].strip()
     unit_type = row[3].strip()
     method = row[4].strip()
-    return IndustryProperty(name=name,
-                            measurement=AnyUnit(value=value, unit=unit, unit_type=unit_type),
-                            method=method,
-                            )
+
+    return IndustryProperty(
+        name=name,
+        measurement=AnyUnit(value=value, unit=unit, unit_type=unit_type),
+        method=method,
+    )
 
 
 def read_industry_properties(reader):
     ind_props = IndustryPropertyList()
+
     for row in reader:
         if check_field_name(row[0], "Subsample Metadata"):
+            reader.push(row)
             logging.debug('found "Subsample Metadata": breaking out')
             break
         else:
             first = row[0].strip().lower()
+
             if not first.startswith('property'):
                 # done with compounds -- or blank line?
                 continue
+
             ind_prop = read_industry_properties_row(row[1:])
+
             if ind_prop is not None:
                 ind_props.append(ind_prop)
 
@@ -514,6 +489,7 @@
 def read_distillation_data(reader):
     try:
         dist_data = Distillation()
+
         for row in reader:
             if check_field_name(row[0], "SARA Analysis"):
                 logging.debug('found "SARA Analysis": breaking out')
@@ -535,7 +511,7 @@
                     cuts = read_dist_cut_table(reader, unit_type=dist_data.type)
                     if cuts:
                         dist_data.cuts = cuts
-    except: # bare except because it's going to re-raise
+    except Exception:  # bare except because it's going to re-raise
         print("*** Error reading Distillation data. Last row read:")
         print(row)
         raise
@@ -550,38 +526,50 @@
     temps = []
     frac_unit = None
     temp_unit = None
+
     try:
         for row in reader:
             if not row[0].strip().lower().startswith('cut'):
                 break
+
             frac, frac_u, temp, temp_u = read_val_at_temp_row(row[1:])
+
             if frac is None or temp is None:
                 continue
+
             if frac_unit is None:
                 frac_unit = frac_u
             elif frac_u != frac_unit:
-                raise ValueError("fraction unit in distillation cuts should all be the same")
+                raise ValueError("fraction unit in distillation cuts "
+                                 "should all be the same")
+
             if temp_unit is None:
                 temp_unit = temp_u
             elif temp_u != temp_unit:
-                raise ValueError("temperature unit in distillation cuts should all be the same")
+                raise ValueError("temperature unit in distillation cuts "
+                                 "should all be the same")
+
             fractions.append(frac)
             temps.append(temp)
-    except:  # bare except, because it re-raises
+    except Exception:  # bare except, because it re-raises
         print("*** Error reading distillation cuts: last row read:")
         print(row)
         raise
-    logging.debug(f"Distillation Data: {[(frac, temp) for frac, temp in zip(fractions, temps)]}")
+
+    logging.debug("Distillation Data: "
+                  f"{[(frac, temp) for frac, temp in zip(fractions, temps)]}")
 
     try:
-        DCL = DistCutList.from_data_arrays(fractions,
-                                           temps,
-                                           frac_unit,
-                                           temp_unit,
+        # Fixme: from_data_arrays() gets a unit_type passed in, but for which
+        #        unit?
+        DCL = DistCutList.from_data_arrays(fractions, temps,
+                                           frac_unit, temp_unit,
                                            unit_type=unit_type)
     except nucos.InvalidUnitTypeError:
-        print('*** Error: Distillation type must be "Mass Fraction" or "Volume Fraction"')
+        print('*** Error: Distillation type must be '
+              '"Mass Fraction" or "Volume Fraction"')
         raise
+
     return DCL
 
 
@@ -594,8 +582,10 @@
     raise an exception is not a known placeholder, and not a float
     """
     placeholders = ['value', 'fraction', 'temp']
+
     if not val.strip():
         return None
+
     for placeholder in placeholders:
         if placeholder in val:
             return None
@@ -615,10 +605,10 @@
     returns: a sequence in proper types
 
     [value, value_unit, temp, temp_unit]
->>>>>>> fa330667
 
     """
     val = float_or_placeholder(row[0])
+
     if val is not None:
         vals = {'value': val,
                 'unit': strstrip(row[1])}
@@ -638,7 +628,8 @@
     [value, value_unit, temp, temp_unit]
 
     """
-    return [float_or_placeholder(row[0]), row[1].strip(), float_or_placeholder(row[2]), row[3].strip()]
+    return [float_or_placeholder(row[0]), row[1].strip(),
+            float_or_placeholder(row[2]), row[3].strip()]
 
 
 def empty_measurement(meas):
@@ -648,6 +639,7 @@
     for v in (meas.min_value, meas.value, meas.max_value):
         if v is not None:
             return False
+
     return True
 
 
@@ -661,331 +653,14 @@
     unit
     """
     vals = {}
-    for key, val in zip(('min_value', 'value', 'max_value' ), items[:3]):
-       vals[key] = float_or_placeholder(val)
+
+    for key, val in zip(('min_value', 'value', 'max_value'), items[:3]):
+        vals[key] = float_or_placeholder(val)
+
     vals['unit'] = strstrip(items[3])
 
     return vals
 
-<<<<<<< HEAD
-def read_dvis(reader):
-    data = []
-    for row in reader:
-        if (  check_field_name(row[0], "Viscosity at temp")
-              and "".join(row[1:]).strip()):
-            data.append(read_val_at_temp_row(row[1:]))
-        else:
-            break
-    return DynamicViscosityList.from_data(data)
-
-
-def read_sara(reader):
-    sara = Sara()
-    sara_names = {n:i for n, i in zip(("saturates", "aromatics", "resins", "asphaltenes"), range(4))}
-    sara_data = [None] * 4
-    unit = None
-    method = None
-    for row in reader:
-        if check_field_name(row[0], "Compounds"):
-            logging.debug('found "Compounds": breaking out')
-            break
-        else:
-            name = row[0].strip().lower()
-            if name == "method":
-                m = row[1].strip()
-                method = m if m else None
-            elif name in sara_names:
-                data = read_val_and_unit(row[1:])
-                if data is not None:
-                    if unit is not None:
-                        if unit != data["unit"]:
-
-                            raise ValueError("units must be consistent in SARA data:"
-                                             f"{unit} and {data.unit()}")
-                    else:
-                        unit = data['unit']
-                    sara_data[sara_names[name]] = data['value']
-    sara = Sara.from_data(sara_data, unit)
-    sara.method = method
-
-    return sara
-
-
-def read_compound(row):
-    """
-    reads  the compound data
-    name, fraction, frac_unit, method, comment, groups = read_compound(row)
-    """
-    name = row[0].strip()
-    if not name:
-        return None
-    fraction = float_or_placeholder(row[1])
-    frac_unit = row[2].strip()
-    method = row[3].strip()
-    comment = row[4].strip()
-    groups = [group for group in row[5:] if group.strip()]
-    return Compound(name=name,
-                    measurement=MassFraction(fraction, unit=frac_unit),
-                    method=method,
-                    comment=comment,
-                    groups=groups
-                    )
-
-
-def read_compounds(reader):
-    compounds = CompoundList()
-    for row in reader:
-        if check_field_name(row[0], "Bulk Composition"):
-            logging.debug('found "Bulk Composition": breaking out')
-            break
-        else:
-            first = row[0].strip().lower()
-            if not first.startswith('compound'):
-                # done with compounds -- or blank line?
-                continue
-            compound = read_compound(row[1:])
-            if compound is not None:
-                compounds.append(compound)
-
-    return compounds
-
-
-def read_bulk_composition_row(row):
-    """
-    reads  the compound data
-    Name,  fraction,  Fraction Unit, unit type, method,  comment, groups
-    """
-    name = row[0].strip()
-    if not name:
-        "no name, returning"
-        return None
-    fraction = float_or_placeholder(row[1])
-    frac_unit = row[2].strip()
-    unit_type = row[3].strip()
-    method = row[4].strip()
-    comment = row[5].strip()
-    groups = [group for group in row[6:] if group.strip()]
-    return BulkComposition(name=name,
-                           measurement=MassOrVolumeFraction(fraction, unit=frac_unit, unit_type=unit_type),
-                           method=method,
-                           comment=comment,
-                           groups=groups
-                           )
-
-def read_bulk_composition(reader):
-    bulk_comps = BulkCompositionList()
-    for row in reader:
-        if check_field_name(row[0], "Industry Properties"):
-            logging.debug('found "Industry Properties": breaking out')
-            break
-        else:
-            first = row[0].strip().lower()
-            if not first.startswith('composition'):
-                # done with compounds -- or blank line?
-                continue
-            bulk_comp = read_bulk_composition_row(row[1:])
-            if bulk_comp is not None:
-                bulk_comps.append(bulk_comp)
-
-    return bulk_comps
-
-
-def read_industry_properties_row(row):
-    """
-    reads  the compound data
-    Name,  fraction,  Fraction Unit, unit type, method,  comment, groups
-    """
-    name = row[0].strip()
-    if not name:
-        "no name, returning"
-        return None
-    value = float_or_placeholder(row[1])
-    if value is None:
-        # not value, returning
-        return None
-    unit = row[2].strip()
-    unit_type = row[3].strip()
-    method = row[4].strip()
-    return IndustryProperty(name=name,
-                            measurement=AnyUnit(value=value, unit=unit, unit_type=unit_type),
-                            method=method,
-                            )
-
-
-def read_industry_properties(reader):
-    ind_props = IndustryPropertyList()
-    for row in reader:
-        if check_field_name(row[0], "Subsample Metadata"):
-            reader.push(row)
-            logging.debug('found "Subsample Metadata": breaking out')
-            break
-        else:
-            first = row[0].strip().lower()
-            if not first.startswith('property'):
-                # done with compounds -- or blank line?
-                continue
-            ind_prop = read_industry_properties_row(row[1:])
-            if ind_prop is not None:
-                ind_props.append(ind_prop)
-
-    return ind_props
-
-
-def read_distillation_data(reader):
-    try:
-        dist_data = Distillation()
-        for row in reader:
-            if check_field_name(row[0], "SARA Analysis"):
-                logging.debug('found "SARA Analysis": breaking out')
-                break
-            else:
-                if row[0].strip().lower().startswith("type"):
-                    dist_data.type = row[1].strip()
-                elif check_field_name(row[0], "Method"):
-                    dist_data.method = row[1].strip()
-                elif check_field_name(row[0], "Final Boiling Point"):
-                    data = read_val_and_unit(row[1:])
-                    dist_data.end_point = Temperature(**data) if data is not None else None
-                elif check_field_name(row[0], "Fraction Recovered"):
-                    data = read_val_and_unit(row[1:])
-                    if data is not None:
-                        data['unit_type'] = dist_data.type
-                        dist_data.fraction_recovered = MassOrVolumeFraction(**data) if data is not None else None
-                elif check_field_name(row[0], "Distillation cuts"):
-                    cuts = read_dist_cut_table(reader, unit_type=dist_data.type)
-                    if cuts:
-                        dist_data.cuts = cuts
-    except: # bare except because it's going to re-raise
-        print("*** Error reading Distillation data. Last row read:")
-        print(row)
-        raise
-
-    return dist_data
-
-
-def read_dist_cut_table(reader, unit_type):
-    logging.debug("reading distillation cuts")
-
-    fractions = []
-    temps = []
-    frac_unit = None
-    temp_unit = None
-    try:
-        for row in reader:
-            if not row[0].strip().lower().startswith('cut'):
-                break
-            frac, frac_u, temp, temp_u = read_val_at_temp_row(row[1:])
-            if frac is None or temp is None:
-                continue
-            if frac_unit is None:
-                frac_unit = frac_u
-            elif frac_u != frac_unit:
-                raise ValueError("fraction unit in distillation cuts should all be the same")
-            if temp_unit is None:
-                temp_unit = temp_u
-            elif temp_u != temp_unit:
-                raise ValueError("temperature unit in distillation cuts should all be the same")
-            fractions.append(frac)
-            temps.append(temp)
-    except:  # bare except, because it re-raises
-        print("*** Error reading distillation cuts: last row read:")
-        print(row)
-        raise
-    logging.debug(f"Distillation Data: {[(frac, temp) for frac, temp in zip(fractions, temps)]}")
-
-    try:
-        DCL = DistCutList.from_data_arrays(fractions,
-                                           temps,
-                                           frac_unit,
-                                           temp_unit,
-                                           unit_type=unit_type)
-    except nucos.InvalidUnitTypeError:
-        print('*** Error: Distillation type must be "Mass Fraction" or "Volume Fraction"')
-        raise
-    return DCL
-
-
-def float_or_placeholder(val):
-    """
-    convert a string to a float
-
-    return None if empty, or a placeholder value: e.g. min_value
-
-    raise an exception is not a known placeholder, and not a float
-    """
-    placeholders = ['value', 'fraction', 'temp']
-    if not val.strip():
-        return None
-    for placeholder in placeholders:
-        if placeholder in val:
-            return None
-    else:
-        try:
-            return float(val)
-        except ValueError:
-            raise ValueError(f"{val} is not a valid number")
-
-
-def read_val_and_unit(row):
-    """
-    reads a sequence, and returns a dict of measurement values:
-
-    (used for density, viscosity, etc)
-
-    returns: a sequence in proper types
-
-    [value, value_unit, temp, temp_unit]
-
-    """
-    val = float_or_placeholder(row[0])
-    if val is not None:
-        vals = {'value': val,
-                'unit': strstrip(row[1])}
-        return vals
-    else:
-        return None
-
-
-def read_val_at_temp_row(row):
-    """
-    reads a sequence, and returns a dict of measurement values:
-
-    (used for density, viscosity, etc)
-
-    returns: a sequence in proper types
-
-    [value, value_unit, temp, temp_unit]
-
-    """
-    return [float_or_placeholder(row[0]), row[1].strip(), float_or_placeholder(row[2]), row[3].strip()]
-
-
-def empty_measurement(meas):
-    """
-    is a measurement empty?
-    """
-    for v in (meas.min_value, meas.value, meas.max_value):
-        if v is not None:
-            return False
-    return True
-
-
-def read_measurement(items):
-    """
-    reads a sequence, and returns a dict of measurement values:
-
-    min_value=float(row[1]),
-    value=float(row[2]),
-    max_value=float(row[3]),
-    unit
-    """
-    vals = {}
-    for key, val in zip(('min_value', 'value', 'max_value' ), items[:3]):
-       vals[key] = float_or_placeholder(val)
-    vals['unit'] = strstrip(items[3])
-
-    return vals
-
 
 def read_min_max_unit(row):
     """
@@ -993,26 +668,20 @@
 
     assumes the field name is first item -- so ignores
     """
-=======
-
-def read_min_max_unit(row):
-    """
-    read a minimum, maximum unit row
-
-    assumes the field name is first item -- so ignores
-    """
->>>>>>> fa330667
     data = {}
+
     try:
         data['min_value'] = float(row[1])
-    except ValuError:
-        if not "value" in row[1]:
+    except ValueError:
+        if "value" not in row[1]:
             raise
+
     try:
         data['max_value'] = float(row[2])
-    except ValuError:
-        if not "value" in row[2]:
+    except ValueError:
+        if "value" not in row[2]:
             raise
+
     data['unit'] = row[2].strip()
 
     return data
@@ -1035,4 +704,4 @@
 
 # Utilities:
 def strstrip(obj):
-    return str(obj).strip()
+    return str(obj).strip()