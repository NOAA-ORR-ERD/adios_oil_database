--- conflicted
+++ resolved
@@ -1,8 +1,5 @@
 """
 Collection of file readers
-<<<<<<< HEAD
-
-Some common constants, etc. here
 """
 try:
     from slugify import Slugify
@@ -11,8 +8,4 @@
     print("You need the awesome-slugify pacakge to run the importing code")
     field_name_sluggify = None
 
-from .reader import CsvFile
-
-=======
-"""
->>>>>>> 93904b42
+from .reader import CsvFile