#!/usr/bin/env python
"""
Exxon Mapper

Not really a class -- it's really a function that build up an
oil object
"""
import re
import logging

import unit_conversion as uc

from ...util import sigfigs
from ...models.common.measurement import (
    Length,
    Temperature,
    MassFraction,
    VolumeFraction,
<<<<<<< HEAD
=======
    MassOrVolumeFraction,
>>>>>>> b0bec121
    Density,
    KinematicViscosity,
    Pressure,
    Unitless,
    AnyUnit,
)

from ...models.oil.physical_properties import (
    DensityPoint,
    KinematicViscosityPoint,
)
from ...models.oil.distillation import DistCut
from ...models.oil.values import Reference

from ...models.oil.oil import Oil
from ...models.oil.sample import Sample, SampleList

from ...models.oil.metadata import SampleMetaData
from ...models.oil.compound import Compound
from ...models.oil.physical_properties import PhysicalProperties
from ...models.oil.environmental_behavior import EnvironmentalBehavior
from ...models.oil.sara import Sara

logger = logging.getLogger(__name__)


def next_id():
    '''
        Generate the next oil record identifier
    '''
    if not hasattr(next_id, 'count'):
        next_id.count = 0
    next_id.count += 1

    return next_id.count


def norm(string):
    """
    normalizes a string for comparing

    so far: lower case, whitespace strip
    trailing and leading comma strip
    """
    return string.strip().strip(',').lower()


MAPPING = {
    norm('Cut volume, %'): {
        'attr': 'cut_volume',
        'unit': '%',
        'cls': VolumeFraction,
        'num_digits': 6,
    },
    #
    # API gravity,  # not a simple map
    #
    #
    # Specific Gravity (60/60F),
    #
    norm('Carbon, wt %'): {
        'attr': 'Carbon Mass Fraction',
        'unit': '%',
        'unit_type': 'mass fraction',
        'cls': MassOrVolumeFraction,
        'num_digits': 4,
        'element_of': 'bulk_composition',
    },
    norm('Hydrogen, wt %'): {
        'attr': 'Hydrogen Mass Fraction',
        'unit': '%',
        'unit_type': 'mass fraction',
        'cls': MassOrVolumeFraction,
        'num_digits': 4,
        'element_of': 'bulk_composition',
    },
    norm('Pour point, F'): {
        'attr': 'physical_properties.pour_point.measurement',
        'unit': 'C',
        'cls': Temperature,
        'num_digits': 8,
        'convert_from': 'F',
    },
    norm('Neutralization number (TAN), MG/GM'): {
        'attr': 'Total Acid Number',
        'unit': 'mg/g',
        'unit_type': 'MassFraction',
        'cls': AnyUnit,
        'element_of': 'industry_properties',
    },
    norm('Sulfur, wt%'): {
        'attr': 'Sulfur Mass Fraction',
        'unit': '%',
        'unit_type': 'mass fraction',
        'cls': MassOrVolumeFraction,
        'num_digits': 5,
        'element_of': 'bulk_composition',
    },
    #
    # Viscosity at 20C/68F, cSt (not a simple map)
    #
    # Viscosity at 40C/104F, cSt (not a simple map)
    #
    # Viscosity at 50C/122F, cSt (not a simple map)
    #
    norm('Mercaptan sulfur, ppm'): {
        'attr': 'Mercaptan Sulfur Mass Fraction',
        'unit': 'ppm',
        'unit_type': 'massfraction',
        'cls': MassOrVolumeFraction,
        'num_digits': 4,
        'element_of': 'bulk_composition',
    },
    norm('Nitrogen, ppm'): {
        'attr': 'Nitrogen Mass Fraction',
        'unit': 'ppm',
        'unit_type': 'massfraction',
        'cls': MassOrVolumeFraction,
        'element_of': 'bulk_composition',
    },
    norm('CCR, wt%'): {
        'attr': 'Conradson Carbon Residue',
        'unit': '%',
        'unit_type': 'MassFraction',
        'cls': AnyUnit,
        'element_of': 'industry_properties',
    },
    norm('N-Heptane Insolubles (C7 Asphaltenes), wt%'): {
        'attr': 'N-Heptane Insolubles (C7 Asphaltenes)',
        'unit': '%',
        'unit_type': 'massfraction',
        'cls': MassOrVolumeFraction,
        'element_of': 'bulk_composition',
    },
    norm('Nickel, ppm'): {
        'attr': 'Nickel Mass Fraction',
        'unit': 'ppm',
        'unit_type': 'massfraction',
        'cls': MassOrVolumeFraction,
        'element_of': 'bulk_composition',
    },
    norm('Vanadium, ppm'): {
        'attr': 'Vanadium Mass Fraction',
        'unit': 'ppm',
        'unit_type': 'massfraction',
        'cls': MassOrVolumeFraction,
        'element_of': 'bulk_composition',
    },
    norm('Calcium, ppm'): {
        'attr': 'Calcium Mass Fraction',
        'unit': 'ppm',
        'unit_type': 'massfraction',
        'cls': MassOrVolumeFraction,
        'convert_from': 'ppm',
        'element_of': 'bulk_composition',
    },
    norm('Reid Vapor Pressure (RVP) Whole Crude, psi'): {
        'attr': 'Reid Vapor Pressure',
        'unit': 'psi',
        'cls': AnyUnit,
        'unit_type': 'pressure',
        'convert_from': 'psi',
        'element_of': 'industry_properties',
    },
    norm('Hydrogen Sulfide (dissolved), ppm'): {
        'attr': 'Hydrogen Sulfide Concentration',
        'unit': 'ppm',
        'unit_type': 'massfraction',
        'cls': MassOrVolumeFraction,
        'element_of': 'bulk_composition',
    },
    norm('Salt content, ptb'): {
        'attr': 'Salt Content',
        'unit': 'ppm',
        'unit_type': 'massfraction',
        'cls': MassOrVolumeFraction,
        'convert_from': 'ppb',  # conversion for pounds/thousand barrels??
        'element_of': 'bulk_composition',
    },
    norm('Paraffins, vol %'): {
        'attr': 'Paraffin Volume Fraction',
        'unit': '%',
        'unit_type': 'volumefraction',
        'cls': MassOrVolumeFraction,
        'convert_from': '%',
        'element_of': 'bulk_composition',
    },
    norm('Naphthenes, vol %'): {
        'attr': 'Naphthene Volume Fraction',
        'unit': '%',
        'unit_type': 'volumefraction',
        'cls': MassOrVolumeFraction,
        'convert_from': '%',
        'element_of': 'bulk_composition',
    },
    norm('Aromatics (FIA), vol %'): {
        'attr': 'Aromatics (FIA)',
        'unit': '%',
        'unit_type': 'volumefraction',
        'cls': MassOrVolumeFraction,
        'element_of': 'bulk_composition',
    },
    #
    # Bunch of distillation props (not a simple map)
    #
    norm('Freeze point, F'): {
        'attr': 'Freeze Point',
        'unit': 'F',
        'unit_type': 'temperature',
        'cls': AnyUnit,
        'element_of': 'industry_properties',
        'num_digits': 6,
    },
    norm('Smoke point, mm'): {
        'attr': 'Smoke Point',
        'unit': 'mm',
        'unit_type': 'length',
        'cls': AnyUnit,
        'element_of': 'industry_properties',
        'num_digits': 6,
    },
    norm('Naphthalenes (D1840), vol%'): {
        'attr': 'Naphthalene Volume Fraction',
        'unit': '%',
        'cls': VolumeFraction,
        'convert_from': '%',
        'element_of': 'bulk_composition',
    },
    #
    # Viscosity at 100C/212F, cSt (not a simple map)
    #
    # Viscosity at 150C/302F, cSt (not a simple map)
    #
    norm('Cetane Index 1990 (D4737),'): {
        'attr': 'Cetane Index 1990 (D4737)',
        'unit': None,
        'unit_type': 'unitless',
        'cls': AnyUnit,
        'element_of': 'industry_properties',
        'num_digits': 6,
    },
    norm('Cloud point, F'): {
        'attr': 'Cloud Point',
        'unit': 'F',
        'unit_type': 'temperature',
        'cls': AnyUnit,
        'element_of': 'industry_properties',
        'num_digits': 6,
    },
    norm('Aniline pt, F'): {
        'attr': 'Aniline Point',
        'unit': 'F',
        'unit_type': 'Temperature',
        'cls': AnyUnit,
        'element_of': 'industry_properties',
        'num_digits': 6,
    },
}


def ExxonMapper(record):
    """
    Accepts and Exxon record:

    tuple of:
      - oil name
      - list of lists of the spreadsheet contents

    returns an Oil Object
    """
    name, data = record
    data = iter(data)

    reference = read_header(data)
    reference.reference += (
        '\nSource: https://corporate.exxonmobil.com/Crude-oils/Crude-trading/Assays-available-for-download'
        '\nAccessed: Dec 9th, 2020')
    reference.year = 2020

    oil_id, ref_id, sample_names = read_identification(data)

    oil = Oil(oil_id=oil_id)
    oil.metadata.name = name
    oil.metadata.product_type = 'Crude Oil NOS'
    oil.metadata.reference = reference
    oil.metadata.source_id = ref_id

<<<<<<< HEAD
    samples = SampleList([
        Sample(**sample_id_attrs(name)) for name in sample_names
        if name is not None
    ])
=======
    samples = SampleList(
        [Sample(**sample_id_attrs(name)) for name in sample_names if name is not None])
>>>>>>> b0bec121

    cut_table = read_cut_table(sample_names, data)

    create_middle_tier_objs(samples)

    set_boiling_point_range(samples, cut_table)

    apply_map(data, cut_table, samples)

    process_cut_table(oil, samples, cut_table)

    return oil


def read_header(data):
    '''
        fixme: this should probably be more flexible
        but we can wait 'till we get data that doesn't match
        it could / should read the whole dist cut table, then map it
        to the samples Exxon info in the header
    '''
    ref_text = "\n".join([next(data)[0] for _ in range(3)])
    years = [int(n) for n in re.compile(r'\b\d{4}\b').findall(ref_text)]

    if len(years) == 0:
        ref_year = None  # need to get file props from the .xlsx file
    else:
        ref_year = max(years)

    return Reference(reference=ref_text, year=ref_year)


def read_identification(data):
    row = next_non_empty(data)

    return f'EX{next_id():05}', f'{row[0]}', row[1:]


def sample_id_attrs(name):
    if name == 'Whole crude':
        name = 'Fresh Oil Sample'
        short_name = 'Fresh Oil'
    else:
        short_name = f'{name[:12]}...'

    return {'metadata': SampleMetaData(name=name, short_name=short_name)}


def create_middle_tier_objs(samples):
    '''
        These are the dataclasses that comprise the attributes of the Sample
    '''
    for sample in samples:
        sample.physical_properties = PhysicalProperties()
        sample.environmental_behavior = EnvironmentalBehavior()
        sample.SARA = Sara()


def read_cut_table(sample_names, data):
    '''
    Read the rest of the rows and save them in a dictionary.

    - key: first field of the row

    - value: the rest of the fields as a list.  The index position in the
             list will be correlated to the sample names that were captured.

    :note: Some datasheets (curlew) have some empty columns in between
           the sample data and the properties column.  So we need to make
           sure there actually exists a sample name field before adding
           it to our cut table data.
    '''
    cut_table = {}

    while True:
        try:
            row = next_non_empty(data)

            sample_attr = norm(row[0])
<<<<<<< HEAD
            sample_data = [
                f for f, n in zip(row[1:], sample_names) if n is not None
            ]
=======
            sample_data = [f for f, n in zip(row[1:], sample_names) if n is not None]
>>>>>>> b0bec121

            cut_table[sample_attr] = sample_data
        except StopIteration:
            break

    return cut_table


def set_boiling_point_range(samples, cut_table):
    '''
        Parse the names to determine the boiling point ranges
        Requires the sample names to be initialized

        Need to know:
        - Initial boiling point (IBF)
        - End boiling point (EP)
    '''
    initial_bp = sigfigs(cut_table['ibp, f'][0], 5)
    final_bp = sigfigs(cut_table['ep, f'][-1], 5)

    for sample_prev, sample in zip(samples, samples[1:]):
        prev_max_temp = to_number(sample_prev.metadata.name.split()[-1])
<<<<<<< HEAD
        min_temp, _sep, max_temp = [
            to_number(n) for n in sample.metadata.name.split()[-3:]
        ]
=======
        min_temp, _sep, max_temp = [to_number(n) for n in sample.metadata.name.split()[-3:]]
>>>>>>> b0bec121

        if min_temp == 'IBP':
            min_temp = initial_bp
        elif not isinstance(min_temp, float):
            min_temp = prev_max_temp

        sample.metadata.boiling_point_range = Temperature(min_value=min_temp,
                                                          max_value=max_temp,
                                                          unit='F')

    # fix the last sample
    last_bpr = samples[-1].metadata.boiling_point_range
    last_bpr.min_value = last_bpr.max_value
    last_bpr.max_value = final_bp

    # Make BP range open ended for first and last cut
    # vacuum residue
    samples[-1].metadata.boiling_point_range.max_value = None
    # Butane cut:
    samples[1].metadata.boiling_point_range.min_value = None


def apply_map(data, cut_table, samples):
    for name, data in MAPPING.items():
        row = cut_table[name]
        set_sample_property(samples, row, **data)


def set_sample_property(samples,
                        row,
                        attr,
                        unit,
                        cls,
                        unit_type=None,
                        convert_from=None,
                        element_of=None,
                        num_digits=5):
    """
    reads a row from the spreadsheet, and sets the sample properties

    Notes:

    - optional rounding to "num_digits" digits

    - optional converting to unit from convert_from
      (if the data aren't in the right units)

    - These values are now kept in a list of compounds held by the
      bulk_composition attribute

    - The name & groups of each compound should be match the
      ADIOS data model controlled vocabulary
    """

    for sample, val in zip(samples, row):
        if val is not None and val not in ('NotAvailable', ):
            if convert_from is not None:
                val = uc.convert(convert_from, unit, val)

            if element_of is None:
                # assign to an attribute
                if isinstance(attr, str):
                    attr = attr.split('.')

                if len(attr) > 1:
                    for a in attr[:-1]:
                        child_value = getattr(sample, a)

                        if child_value is None:
                            # get a default value from the parent dataclass
                            # annotation
                            child_value = sample.__dataclass_fields__[a].type()
                            setattr(sample, a, child_value)

                        sample = child_value

                setattr(sample, attr[-1], cls(sigfigs(val, num_digits), unit=unit))
            else:
                # add to a list attribute
                compositions = getattr(sample, element_of)

<<<<<<< HEAD
                measurement = cls(sigfigs(val, num_digits),
                                  unit=unit,
                                  unit_type=unit_type)
                compositions.append(
                    Compound(name=attr, measurement=measurement))
=======
                measurement = cls(sigfigs(val, num_digits), unit=unit, unit_type=unit_type)
                item_cls = compositions.item_type
                compositions.append(item_cls(
                    name=attr,
                    measurement=measurement,
                ))
>>>>>>> b0bec121


def process_cut_table(oil, samples, cut_table):
    """
    process the parts that aren't a simple map
    """
    # API -- odd because we only need one!
    row = cut_table[norm("API Gravity,")]

    # pull API from first value
    try:
        # stored as full precision double
        oil.metadata.API = round(float(row[0]), 1)
    except Exception:
        oil.metadata.API = None

    # use specific gravity to get density
    row = cut_table[norm("Specific Gravity (60/60F)")]
    for sample, val in zip(samples, row):
        try:
            rho = uc.convert("SG", "g/cm^3", val)
            sample.physical_properties.densities.append(
                DensityPoint(
                    density=Density(value=sigfigs(rho, 5), unit="g/cm^3"),
                    ref_temp=Temperature(value=15.6, unit="C"),
                ))

        except Exception:
            pass

    # viscosity
    for lbl in ("Viscosity at 20C/68F, cSt", "Viscosity at 40C/104F, cSt",
                "Viscosity at 50C/122F, cSt"):
        row = cut_table[norm(lbl)]

        temps = re.compile(r'\d+C').findall(lbl)
        if len(temps) > 0:
            temp_c = float(temps[0][:-1])
        else:
            temp_c = None

        for sample, val in zip(samples, row):
            try:
                sample.physical_properties.kinematic_viscosities.append(
                    KinematicViscosityPoint(
                        viscosity=KinematicViscosity(value=sigfigs(val, 5), unit="cSt"),
                        ref_temp=Temperature(value=temp_c, unit="C"),
                    ))
            except Exception:
                pass

    # distillation data
    if norm("Distillation type, TBP") not in cut_table:
        raise ValueError("I don't recognise this distillation data. \n"
                         'Expected: "Distillation type, TBP"')

    for sample in samples:
        sample.distillation_data.type = 'volume fraction'

    for name, row in cut_table.items():
        if norm("vol%, F") in name or name == norm("IBP, F"):
            # looks like a distillation cut.
            percent = 0.0 if "ibp" in name else float(name.split("vol")[0])

            for sample, val in zip(samples, row):
                if val is not None:
                    val = sigfigs(uc.convert("F", "C", val), 5)

                    sample.distillation_data.cuts.append(
                        DistCut(fraction=MassFraction(value=percent, unit="%"),
                                vapor_temp=Temperature(value=val, unit="C")))
        elif name == norm('EP, F'):
            for sample, val in zip(samples, row):
                if val is not None:
                    val = sigfigs(uc.convert("F", "C", val), 5)

                    sample.distillation_data.end_point = Temperature(value=val, unit="C")

    # sort them
    for sample in samples:
        sample.distillation_data.cuts.sort(key=lambda c: c.fraction.value)

    oil.sub_samples = samples

    return oil


# Utilities:
def next_non_empty(data):
    while True:
        row = next(data)

        if not is_empty(row):
            break

    return row


def is_empty(row):
    return all([f is None for f in row])


def get_next_properties_row(data, exp_field):
    row = next_non_empty(data)

    if norm(row[0]) != norm(exp_field):
        raise ValueError(f'Something wrong with data sheet: {row}, ' 'expected: {exp_field}')

    return row


def to_number(field):
    '''
        Try to extract a number from a text field.  Within this scope, we
        don't care to try extract any unit information, just the number.
        Some variations on numeric data fields in the Exxon Assays:
        - '1000F+'
        - '1000F'
        - '650'
        - 'C5' is not numeric
    '''
    try:
        return float(field)
    except Exception:
        pass

    try:
        return float(re.search('^[0-9\\.]+', field).group(0))
    except Exception:
        pass

    return field<|MERGE_RESOLUTION|>--- conflicted
+++ resolved
@@ -16,10 +16,7 @@
     Temperature,
     MassFraction,
     VolumeFraction,
-<<<<<<< HEAD
-=======
     MassOrVolumeFraction,
->>>>>>> b0bec121
     Density,
     KinematicViscosity,
     Pressure,
@@ -307,15 +304,8 @@
     oil.metadata.reference = reference
     oil.metadata.source_id = ref_id
 
-<<<<<<< HEAD
-    samples = SampleList([
-        Sample(**sample_id_attrs(name)) for name in sample_names
-        if name is not None
-    ])
-=======
     samples = SampleList(
         [Sample(**sample_id_attrs(name)) for name in sample_names if name is not None])
->>>>>>> b0bec121
 
     cut_table = read_cut_table(sample_names, data)
 
@@ -395,13 +385,7 @@
             row = next_non_empty(data)
 
             sample_attr = norm(row[0])
-<<<<<<< HEAD
-            sample_data = [
-                f for f, n in zip(row[1:], sample_names) if n is not None
-            ]
-=======
             sample_data = [f for f, n in zip(row[1:], sample_names) if n is not None]
->>>>>>> b0bec121
 
             cut_table[sample_attr] = sample_data
         except StopIteration:
@@ -424,13 +408,7 @@
 
     for sample_prev, sample in zip(samples, samples[1:]):
         prev_max_temp = to_number(sample_prev.metadata.name.split()[-1])
-<<<<<<< HEAD
-        min_temp, _sep, max_temp = [
-            to_number(n) for n in sample.metadata.name.split()[-3:]
-        ]
-=======
         min_temp, _sep, max_temp = [to_number(n) for n in sample.metadata.name.split()[-3:]]
->>>>>>> b0bec121
 
         if min_temp == 'IBP':
             min_temp = initial_bp
@@ -445,12 +423,6 @@
     last_bpr = samples[-1].metadata.boiling_point_range
     last_bpr.min_value = last_bpr.max_value
     last_bpr.max_value = final_bp
-
-    # Make BP range open ended for first and last cut
-    # vacuum residue
-    samples[-1].metadata.boiling_point_range.max_value = None
-    # Butane cut:
-    samples[1].metadata.boiling_point_range.min_value = None
 
 
 def apply_map(data, cut_table, samples):
@@ -512,20 +484,12 @@
                 # add to a list attribute
                 compositions = getattr(sample, element_of)
 
-<<<<<<< HEAD
-                measurement = cls(sigfigs(val, num_digits),
-                                  unit=unit,
-                                  unit_type=unit_type)
-                compositions.append(
-                    Compound(name=attr, measurement=measurement))
-=======
                 measurement = cls(sigfigs(val, num_digits), unit=unit, unit_type=unit_type)
                 item_cls = compositions.item_type
                 compositions.append(item_cls(
                     name=attr,
                     measurement=measurement,
                 ))
->>>>>>> b0bec121
 
 
 def process_cut_table(oil, samples, cut_table):
