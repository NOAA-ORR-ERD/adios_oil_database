"""
Classes for storing measured values within an Oil record
"""
from dataclasses import dataclass, field

from ..common.utilities import dataclass_to_json, JSON_List
from ..common.measurement import (Temperature,
                                  MassOrVolumeFraction)

from ..common.validators import EnumValidator
from .validation.warnings import WARNINGS
from .validation.errors import ERRORS


@dataclass_to_json
@dataclass
class DistCut:
    fraction: MassOrVolumeFraction = None
    vapor_temp: Temperature = None


class DistCutList(JSON_List):
    item_type = DistCut

    @classmethod
    def from_data_arrays(cls, fractions, temps,
                         frac_unit, temp_unit, unit_type="MassFraction"):
        """
        Create a DistCutList from arrays of dist cut data

        :param fractions: sequence of cut fractions
        :param temps: sequence of cut vapor temperatures
        :param frac_unit: unit of fractions: e.g."%", "fraction"
        :param temp_unit: temperature unit: e.g. "C", "F", "K"
        :param unit_type="MassFraction": "MassFraction" or "VolumeFraction"
        """
        if len(fractions) != len(temps):
            raise ValueError("fractions and temps must be the same length")

        dcl = cls(DistCut(fraction=MassOrVolumeFraction(value=f,
                                                        unit=frac_unit,
                                                        unit_type=unit_type),
                          vapor_temp=Temperature(value=t, unit=temp_unit))
                  for f, t in zip(fractions, temps))

        return dcl


@dataclass_to_json
@dataclass
class Distillation:
    type: str = None  # "mass fraction" or "volume fraction"
    method: str = None
    end_point: Temperature = None
    fraction_recovered: MassOrVolumeFraction = None
    cuts: DistCutList = field(default_factory=DistCutList)

    def validate(self):
        msgs = []
        if self.cuts:  # only need to validate if there are cuts
            msgs.extend(EnumValidator({"mass fraction", "volume fraction"},
                                      ERRORS["E032"],
                                      case_insensitive=True)(self.type))

            if (self.fraction_recovered is None
                or (self.fraction_recovered.value is None
                    and self.fraction_recovered.max_value is None)):
                msgs.append(WARNINGS["W009"])
            else:
                frac_recov = (self.fraction_recovered.converted_to("fraction"))

                if frac_recov.value is not None:
                    val = frac_recov.value
                elif frac_recov.max_value is not None:
                    val = frac_recov.max_value
                else:
                    val = None
                    msgs.append(WARNINGS["W009"])

                if val is not None:
                    if not (0.0 <= val <= 1.0):
                        msgs.append(ERRORS["E041"]
                                    .format("distillation fraction recovered",
                                            val))

            for cut in self.cuts:
                if (cut.fraction is None or cut.fraction.value is None):
                    msgs.append(ERRORS['E042'].format('Distillation fraction'))
                else:
                    frac = cut.fraction.converted_to('fraction').value

                    if not (0.0 <= frac <= 1.0):
                        msgs.append(ERRORS['E041']
                                    .format('distillation fraction', frac))

                if (cut.vapor_temp is None or cut.vapor_temp.value is None):
                    msgs.append(ERRORS['E042']
                                .format('Distillation vapor temp'))
                else:
                    vt = cut.vapor_temp.convert_to('C').value

                    if vt < -100.0:
                        t = f"{cut.vapor_temp.value:.2f} {cut.vapor_temp.unit}"
                        msgs.append(ERRORS["E040"]
                                    .format("distillation vapor temp", t))

            # check if oil fraction is accumulative
            frac = []
            temp = []

            for cut in self.cuts:
<<<<<<< HEAD
                if hasattr(cut.fraction, 'converted_to'):
                    frac.append(cut.fraction.converted_to('fraction').value)
                else:
                    # Missing fractions in our cuts count as a discontinuity
                    frac.append(0.0)

                if hasattr(cut.vapor_temp, 'converted_to'):
                    temp.append(cut.vapor_temp.converted_to('C').value)
                else:
                    # Missing vapor_temps in our cuts count as a discontinuity
                    temp.append(0.0)
=======
                frac.append(cut.fraction.converted_to('fraction').value)
                temp.append(cut.vapor_temp.converted_to('C').value)
>>>>>>> 3778f5de

            if len(frac) > 1:
                if(any(i > j for i, j in zip(frac, frac[1:]))):
                    msgs.append(ERRORS["E060"])

            if len(temp) > 1:
                if(any(i > j for i, j in zip(temp, temp[1:]))):
                    msgs.append(ERRORS["E061"])
<<<<<<< HEAD

            # check if oil fraction is accumulative
=======
>>>>>>> 3778f5de

        return msgs<|MERGE_RESOLUTION|>--- conflicted
+++ resolved
@@ -109,7 +109,6 @@
             temp = []
 
             for cut in self.cuts:
-<<<<<<< HEAD
                 if hasattr(cut.fraction, 'converted_to'):
                     frac.append(cut.fraction.converted_to('fraction').value)
                 else:
@@ -121,10 +120,6 @@
                 else:
                     # Missing vapor_temps in our cuts count as a discontinuity
                     temp.append(0.0)
-=======
-                frac.append(cut.fraction.converted_to('fraction').value)
-                temp.append(cut.vapor_temp.converted_to('C').value)
->>>>>>> 3778f5de
 
             if len(frac) > 1:
                 if(any(i > j for i, j in zip(frac, frac[1:]))):
@@ -133,10 +128,5 @@
             if len(temp) > 1:
                 if(any(i > j for i, j in zip(temp, temp[1:]))):
                     msgs.append(ERRORS["E061"])
-<<<<<<< HEAD
-
-            # check if oil fraction is accumulative
-=======
->>>>>>> 3778f5de
 
         return msgs