--- conflicted
+++ resolved
@@ -3,6 +3,7 @@
 
 So far: making dataclasses read/writable as JSON
 """
+
 
 def something(val):
     '''
@@ -165,10 +166,6 @@
         return jl
 
     def __repr__(self):
-<<<<<<< HEAD
-        return (f"{self.__class__.__name__}({super().__repr__()}, "
-                f"item_type={self.item_type})")
-=======
         return f"{self.__class__.__name__}({list.__repr__(self)})"
 
 
@@ -178,17 +175,16 @@
     #     # return list.__str__(self)
 
 
-def dataclass_to_json(cls):
-    """
-    class decorator that adds the ability to save a dataclass as JSON
+# def dataclass_to_json(cls):
+#     """
+#     class decorator that adds the ability to save a dataclass as JSON
 
-    All fields must be either JSON-able Python types or
-    have be a type with a _to_json method
-    """
-    cls.py_json = _py_json
-    cls.from_py_json = _from_py_json
-    cls.validate = _validate
-    cls.__setattr__ = __setattr__
+#     All fields must be either JSON-able Python types or
+#     have be a type with a _to_json method
+#     """
+#     cls.py_json = _py_json
+#     cls.from_py_json = _from_py_json
+#     cls.validate = _validate
+#     cls.__setattr__ = __setattr__
 
-    return cls
->>>>>>> bc26828c
+#     return cls