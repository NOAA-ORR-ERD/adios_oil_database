"""
utilities for doing computation on the physical properties of an
oil record
"""
from operator import itemgetter
import numpy as np

import nucos as uc


class Density:
    """
    class to hold and do calculations on density

    data is stored internally in standard units:
    temperature in Kelvin
    density in kg/m^3
    """
    def __init__(self, oil):
        """
        Initialize a density calculator

        :param oil: an Oil object -- the density data will be extracted

        or

        :param oil: Sequence of density/temperature pairs:
                    ``[(980.0, 288.15), (990.0, 273.15)])``

        If data pairs, units must be kg/m^3 and K
        """
        try:
            data = get_density_data(oil, units='kg/m^3', temp_units="K")
        except AttributeError:
            # not an oil object -- assume it's a table of data in the
            #                      correct form
            data = oil

        if data:
            data = sorted(data, key=itemgetter(1))
            self.densities, self.temps = zip(*data)
        else:
            self.densities = []
            self.temps = []

        self.initialize()

    def initialize(self):
        """
        Initialize the expansion coefficient

        For outside the measured range
        """
        # if there is only one density, use a default
        # Note: no idea where these values came from

        if not np.all(np.diff(self.temps) > 0):
            raise ValueError("temperatures must be discreet")

        if len(self.densities) == 1:
            d = self.densities[0]
            t = self.temps[0]

            if abs(t - 288.16) < 5.0:  # measurement within 5 deg of 15 C
                # API 30 threshold
                self.k_rho_default = -0.0009 if d < 875 else -0.0008
            else:
                self.k_rho_default = -0.00085  # who knows?
        elif len(self.densities) > 1:
            # do a linear fit to the points
            # this should exactly match if there are only two.
            b = self.densities
            A = np.c_[np.ones_like(b), np.array(self.temps)]
            x, _residuals, _rank, _s = np.linalg.lstsq(A, b, rcond=None)

            self.k_rho_default = x[1]
        else:
            raise ValueError("Density needs at least one density value")

    def at_temp(self, temp, unit='K'):
        """
        density(s) at the provided temperature(s)

        :param temp: scalar or sequence of temp in K

        :param unit='K': unit of temperature

        densities will be returned as kg/m^3
        """
        temp = np.asarray(temp)
        scaler = True if temp.shape == () else False
        temp.shape = (-1, )

        if unit != 'K':
            temp = uc.convert(unit, 'K', temp)

        densities = np.interp(temp, self.temps, self.densities,
                              left=-np.inf, right=np.inf)

        left = (densities == -np.inf)
        densities[left] = (
            self.densities[0] +
            (self.k_rho_default * (temp[left] - self.temps[0]))
        )

        right = (densities == np.inf)
        densities[right] = (
            self.densities[-1] +
            (self.k_rho_default * (temp[right] - self.temps[-1]))
        )

        return densities if not scaler else densities[0]


class KinematicViscosity:
    """
    class to hold and do calculations on kinematic viscosity

    data is stored internally in standard units:
    temperature in Kelvin
    viscosity in m^2/s
    """
    def __init__(self, oil):
        """
        initialize from an oil object
        """
        try:
            data = get_kinematic_viscosity_data(oil, units='m^2/s',
                                                temp_units="K")
        except AttributeError:
            # not an oil object -- assume it's a table of data in the
            #                      correct form
            data = oil

        if data:
            data = sorted(data, key=itemgetter(1))
            self.kviscs, self.temps = zip(*data)
        else:
            self.kviscs = []
            self.temps = []
        self.initialize()

    def at_temp(self, temp, kvis_units='m^2/s', temp_units="K"):
        """
        Compute the kinematic viscosity of the oil as a function of temperature

        :param temp_k: temperatures to compute at: can be scalar or array
                       of values.  Should be in Kelvin

        viscosity as a function of temp is given by:
        v = A exp(k_v2 / T)

        with constants determined from measured data
        """
        temp = np.asarray(temp)
        temp = uc.convert('temperature', temp_units, 'K', temp)

        kvisc = self._visc_A * np.exp(self._k_v2 / temp)
        kvisc = uc.convert('kinematic viscosity', 'm^2/s', kvis_units, kvisc)

        return kvisc

    def initialize(self):
        '''
        viscosity as a function of temp is given by:

        v = A exp(k_v2 / T)

        The constants, A and k_v2 are determined from the viscosity data:

        If only one data point, a default value for k_vs is used:
           2100 K, based on analysis of data in the ADIOS database as of 2018

        If two data points, the two constants are directly computed

        If three or more, the constants are computed by a least squares fit.
        '''
        # find viscosity measurements with zero weathering

        # this sets:
        self._k_v2 = None  # decay constant for viscosity curve
        self._visc_A = None

        kvis = self.kviscs
        kvis_ref_temps = self.temps

        if len(kvis) == 1:  # use default k_v2
            self._k_v2 = 2100.0
            self._visc_A = kvis[0] * np.exp(-self._k_v2 / kvis_ref_temps[0])
        else:
            # do a least squares fit to the data
            b = np.log(kvis)
            A = np.c_[np.ones_like(b), 1.0 / np.array(kvis_ref_temps)]
            x, _residuals, _rank, _s = np.linalg.lstsq(A, b, rcond=None)

            self._k_v2 = x[1]
            self._visc_A = np.exp(x[0])

        return


def get_density_data(oil, units="kg/m^3", temp_units="K"):
    """
    Return a table of density data:

    list of (density, temp) pairs

    :param oil: the oil object to get data from

    :param units="kg/m^3": units you want the density in

    :param temp_units="K": units you want the density in
    """
    densities = [d for d in oil.sub_samples[0].physical_properties.densities
                 if d.density is not None
                 and d.ref_temp is not None]

    # create normalized list of densities
    density_table = []
    for density_point in densities:
        try:
            d = density_point.density.converted_to(units).value
            t = density_point.ref_temp.converted_to(temp_units).value
            density_table.append((d, t))
        except (TypeError, ValueError):
            # Data not good -- moving on
            pass

    return density_table


def get_kinematic_viscosity_data(oil, units="m^2/s", temp_units="K"):
    """
    Return a table of kinematic viscosity data:

    list of (viscosity, temp) pairs

    :param oil: the oil object to get data from

    :param units="cSt": units you want the viscosity in

    :param temp_units="K": units you want the viscosity in
    """
    try:
        kvisc = [k for k in (oil.sub_samples[0]
                             .physical_properties.kinematic_viscosities)
                 if k.viscosity is not None
                 and k.ref_temp is not None]
    except IndexError:  # no subsamples at all!
        return []

    if len(kvisc) > 0:
        visc_table = []

        for visc_point in kvisc:
            d = visc_point.viscosity.converted_to(units).value
            t = visc_point.ref_temp.converted_to(temp_units).value
            visc_table.append((d, t))

        return visc_table

    dvisc = oil.sub_samples[0].physical_properties.dynamic_viscosities

    if len(dvisc) > 0:
        dvisc = get_dynamic_viscosity_data(oil, units="Pa s", temp_units="K")
        density = Density(oil)
        visc_table = convert_dvisc_to_kvisc(dvisc, density)

        return visc_table
    else:
        return []


def get_dynamic_viscosity_data(oil, units="Pas", temp_units="K"):
    """
    Return a table of kinematic viscosity data:

    list of (viscosity, temp) pairs

    :param oil: the oil object to get data from

    :param units="cSt": units you want the viscosity in

    :param temp_units="K": units you want the viscosity in
    """
    dvisc = [d for d in (oil.sub_samples[0]
                         .physical_properties.dynamic_viscosities)
             if d.viscosity is not None
             and d.ref_temp is not None]

    if len(dvisc) > 0:
        visc_table = []

        for visc_point in dvisc:
            v = visc_point.viscosity.converted_to(units).value
            t = visc_point.ref_temp.converted_to(temp_units).value
            visc_table.append((v, t))

        return visc_table

    kvisc = oil.sub_samples[0].physical_properties.kinematic_viscosities
    if len(kvisc) > 0:
        raise NotImplementedError("can't compute dynamic from kinematic yet")
        kvisc = get_kinematic_viscosity_data(oil)
    else:
        return []


def convert_dvisc_to_kvisc(dvisc, density):
    """
    convert dynamic viscosity to kinematic viscosity

    :param density: an initialized Density object

    dvisc and densities are tables as returned from:

     - ``get_dynamic_viscosity_data``
     - ``get_density_data``

    units: viscosity: Pas or kg/(m s)
           density: kg/m^3
    """
    kvisc_table = []

    for (dv, temp) in dvisc:
        kv = dv / density.at_temp(temp)
        kvisc_table.append((kv, temp))

    return kvisc_table


# def density_at_temp(densities, temp, units="kg/m^3", temp_units="K"):
#     # sort them to make sure
#     densities = sorted(densities, key=itemgetter(1))
#     dens, temps = zip(*densities)

#     return np.interp(temp, temps, dens)

# def get_kinematic_viscosity_at_temp(temp,
#                                     kvis_units='cSt',
#                                     temp_units='C'):
#     raise NotImplementedError


def get_pour_point(oil):
    """
    Return oil's pour point or None
    """
    phys_props = oil.sub_samples[0].physical_properties

    pour_point = phys_props.pour_point

    return pour_point


def get_distillation_cuts(oil, units="fraction", temp_units="K"):
    """
    Return a table of distillation data:

    list of (cut fraction, temp) pairs

    :param oil: the oil object to get data from

    :param units="fraction": units you want the fraction in

    :param temp_units="K": units you want the temperature in
    """
    distillation_cuts = oil.sub_samples[0].distillation_data.cuts

    # create normalized list of densities
    cuts_table = []

    for cut in distillation_cuts:

        if cut.fraction is None:
            f = None
        else:
            f = cut.fraction.converted_to(units).value

        if cut.vapor_temp is None:
            t = None
        else:
            t = cut.vapor_temp.converted_to(temp_units).value

        cuts_table.append((f, t))

    cuts_table.sort(key=itemgetter(0))

    return cuts_table


def max_water_fraction_emulsion(oil):
    if (oil.metadata.product_type == 'Crude Oil NOS' or
            oil.metadata.product_type == 'Bitumen Blend'):
        #return 0.9
        return emul_water(oil)
    else:
        return 0.0


def emul_water(oil):
    """
    This function computes two terms used in emulsification.
    Ymax is the maximum water fraction of a stable emulsion.
    Smax is the maximum surface area of the water droplets inside
    the emulsion. (from ADIOS2)
    """
<<<<<<< HEAD

    max_water_content = 0
    emulsion_max_water = None
    for sample in oil.sub_samples:
        try:
            emulsions = sample.environmental_behavior.emulsions
            for emulsion in emulsions:
                if emulsion.water_content.converted_to("fraction").value >= max_water_content:
                    max_water_content = emulsion.water_content.converted_to("fraction").value
                    emulsion_max_water = max_water_content
        except Exception:
            pass
=======
    emulsion_max_water = None  # need to drill down in database for this info
>>>>>>> 93904b42

    if emulsion_max_water is None:  # max water content not in database
        dens = Density(oil)
        density = dens.at_temp(288.15)
        kvis = KinematicViscosity(oil)
        viscosity = kvis.at_temp(288.15)
        dynamic_viscosity = viscosity * density

        if (dynamic_viscosity > 0.050):
            Ymax = 0.9 - 0.0952 * np.log(dynamic_viscosity / 0.050)
        else:
            Ymax = 0.9
    else:
        Ymax = emulsion_max_water  # stay with the value you have

    # this is done is py_gnome
    # drop_min = 1.0e-6		# min oil droplet size
    # Smax = (6.0 / drop_min) * (Ymax / (1.0 - Ymax))
    return Ymax


def bullwinkle_fraction(oil):
    Ni = 0
    Va = 0

    try:
        bulk_composition = oil.sub_samples[0].bulk_composition

        for element in bulk_composition:
            if element.name == "nickel":
                Ni = element.measurement.value
    except Exception:
        Ni = 0.

    try:
        bulk_composition = oil.sub_samples[0].bulk_composition

        for element in bulk_composition:
            if element.name == "vanadium":
                Va = element.measurement.value
    except Exception:
        Va = 0.

    try:
        f_asph = oil.sub_samples[0].SARA.asphaltenes.value
    except Exception:
        f_asph = 0.

    # need to go through subsamples checking for weathered data
    # if oil.metadata.emuls_constant_max is not None:
    # bullwinkle_fraction = emuls_constant_max

    if (oil.metadata.product_type != "Crude Oil NOS" and
            oil.metadata.product_type != "Bitumen Blend"):
        bullwinkle_fraction = 1.0
    else:
        oil_api = oil.metadata.API

        if (Ni > 0.0 and Va > 0.0 and Ni + Va > 15.0):
            bullwinkle_fraction = 0.0
        elif f_asph > 0:
            bullwinkle_fraction = 0.20219 - 0.168 * np.log10(f_asph)
            bullwinkle_fraction = np.clip(bullwinkle_fraction, 0.0, 0.303)
        elif oil_api < 26.0:
            bullwinkle_fraction = 0.08
        elif oil_api > 50.0:
            bullwinkle_fraction = 0.303
        else:
            bullwinkle_fraction = (-1.038 - 0.78935 * np.log10(1.0 / oil_api))

        bullwinkle_fraction = _adios2_new_bull_calc(bullwinkle_fraction,
                                                    oil_api)

    return bullwinkle_fraction


def _adios2_new_bull_calc(bullwinkle_fraction, oil_api):
    """
    From the Adios2 c++ file OilInitialize.cpp, there is functionality
    inside the function CAdiosData::Bullwinkle() which is annotated
    in the code as 'new bull calc'.

    It uses the following definitions:
    - TG, Documented as the value 'dT/df - evaporation'.
          I can only assume this is the initial fractional rate of
          evaporation.
    - TBP, Documented as the 'ADIOS 1 liquid boiling point
          (bubble pt)'.
    - BullAdios1, which appears to be used to scale-average the
                  initially computed bullwinkle fraction.
      get_density_data
    Regardless, in order to approximate what Adios2 is doing, we
    need this modification of our bullwinkle fraction.
    """
    t_g = 1356.7 - 247.36 * np.log(oil_api)
    t_bp = 532.98 - 3.1295 * oil_api
    bull_adios1 = (483.0 - t_bp) / t_g

    bull_adios1 = np.clip(bull_adios1, 0.0, 0.4)

    return 0.5 * (bullwinkle_fraction + bull_adios1)<|MERGE_RESOLUTION|>--- conflicted
+++ resolved
@@ -405,7 +405,6 @@
     Smax is the maximum surface area of the water droplets inside
     the emulsion. (from ADIOS2)
     """
-<<<<<<< HEAD
 
     max_water_content = 0
     emulsion_max_water = None
@@ -418,9 +417,6 @@
                     emulsion_max_water = max_water_content
         except Exception:
             pass
-=======
-    emulsion_max_water = None  # need to drill down in database for this info
->>>>>>> 93904b42
 
     if emulsion_max_water is None:  # max water content not in database
         dens = Density(oil)
