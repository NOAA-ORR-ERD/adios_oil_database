# configuration for mongodb

# this is set up to be run from the main dir in the repo
# to start:
# mongod -f mongo_config_dev.yml

net:
  bindIp: 127.0.0.1  # Enter 0.0.0.0,:: to bind to all IPv4 and IPv6 addresses or, alternatively, use the net.bindIpAll setting.
  port: 27017  # this is the mongo default

storage:
<<<<<<< HEAD
   dbPath: "/var/lib/mongo"
   journal:
     enabled: true

systemLog:
  destination: file
  logAppend: true
  path: "/var/log/mongodb/mongod.log"

processManagement:
  fork: false
  pidFilePath: "/var/run/mongodb/mongod.pid"  # location of pidfile
=======
   dbPath: "./mongo_files"
   journal:
     enabled: true

# uncomment if you want it logged to a file rather than stdout
# systemLog:
#   destination: file
#   path: "./mongo_files/mongod.log"
#   logAppend: false

processManagement:
  fork: false
  pidFilePath: "./mongo_files/mongod.pid"  # location of pidfile
>>>>>>> 0f0907d1
  timeZoneInfo: "/usr/share/zoneinfo"<|MERGE_RESOLUTION|>--- conflicted
+++ resolved
@@ -9,20 +9,6 @@
   port: 27017  # this is the mongo default
 
 storage:
-<<<<<<< HEAD
-   dbPath: "/var/lib/mongo"
-   journal:
-     enabled: true
-
-systemLog:
-  destination: file
-  logAppend: true
-  path: "/var/log/mongodb/mongod.log"
-
-processManagement:
-  fork: false
-  pidFilePath: "/var/run/mongodb/mongod.pid"  # location of pidfile
-=======
    dbPath: "./mongo_files"
    journal:
      enabled: true
@@ -36,5 +22,4 @@
 processManagement:
   fork: false
   pidFilePath: "./mongo_files/mongod.pid"  # location of pidfile
->>>>>>> 0f0907d1
   timeZoneInfo: "/usr/share/zoneinfo"