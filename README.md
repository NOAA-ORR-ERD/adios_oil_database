--- conflicted
+++ resolved
@@ -149,8 +149,4 @@
 
 Chemist: Dalina Thrift-Viveros
 
-<<<<<<< HEAD
-Software Developers: James Makela, Gennady Kachook
-=======
-Software Developer: James Makela
->>>>>>> 9d6ed086
+Software Developers: James Makela, Gennady Kachook